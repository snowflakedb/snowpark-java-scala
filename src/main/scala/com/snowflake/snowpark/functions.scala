--- conflicted
+++ resolved
@@ -800,119 +800,101 @@
     */
   def pow(l: Column, r: Column): Column = builtin("pow")(l, r)
 
-<<<<<<< HEAD
-  /** Returns rounded values for the specified column.
-    *
+  /** Rounds the numeric values of the given column `e` to the `scale` decimal places using the half
+    * away from zero rounding mode.
+    *
+    * Example:
+    * {{{
+    *   val df = session.sql(
+    *     "select * from (values (-3.78), (-2.55), (1.23), (2.55), (3.78)) as T(a)")
+    *   df.select(round(col("a"), lit(1)).alias("round")).show()
+    *
+    *   -----------
+    *   |"ROUND"  |
+    *   -----------
+    *   |-3.8     |
+    *   |-2.6     |
+    *   |1.2      |
+    *   |2.6      |
+    *   |3.8      |
+    *   -----------
+    * }}}
+    *
+    * @param e
+    *   The column of numeric values to round.
+    * @param scale
+    *   A column representing the number of decimal places to which `e` should be rounded.
+    * @return
+    *   A new column containing the rounded numeric values.
     * @group num_func
     * @since 0.1.0
     */
   def round(e: Column, scale: Column): Column = builtin("round")(e, scale)
 
-  /** Returns rounded values for the specified column.
-    *
+  /** Rounds the numeric values of the given column `e` to 0 decimal places using the half away from
+    * zero rounding mode.
+    *
+    * Example:
+    * {{{
+    *   val df = session.sql("select * from (values (-3.7), (-2.5), (1.2), (2.5), (3.7)) as T(a)")
+    *   df.select(round(col("a")).alias("round")).show()
+    *
+    *   -----------
+    *   |"ROUND"  |
+    *   -----------
+    *   |-4       |
+    *   |-3       |
+    *   |1        |
+    *   |3        |
+    *   |4        |
+    *   -----------
+    * }}}
+    *
+    * @param e
+    *   The column of numeric values to round.
+    * @return
+    *   A new column containing the rounded numeric values.
     * @group num_func
     * @since 0.1.0
     */
   def round(e: Column): Column = round(e, lit(0))
 
+  /** Rounds the numeric values of the given column `e` to the `scale` decimal places using the half
+    * away from zero rounding mode.
+    *
+    * Example:
+    * {{{
+    *   val df = session.sql(
+    *     "select * from (values (-3.78), (-2.55), (1.23), (2.55), (3.78)) as T(a)")
+    *   df.select(round(col("a"), 1).alias("round")).show()
+    *
+    *   -----------
+    *   |"ROUND"  |
+    *   -----------
+    *   |-3.8     |
+    *   |-2.6     |
+    *   |1.2      |
+    *   |2.6      |
+    *   |3.8      |
+    *   -----------
+    * }}}
+    *
+    * @param e
+    *   The column of numeric values to round.
+    * @param scale
+    *   The number of decimal places to which `e` should be rounded.
+    * @return
+    *   A new column containing the rounded numeric values.
+    * @group num_func
+    * @since 1.14.0
+    */
+  def round(e: Column, scale: Int): Column = round(e, lit(scale))
+
   /** Shifts the bits for a numeric expression numBits positions to the left.
     *
     * @group bit_func
     * @since 0.1.0
     */
-=======
-  /**
-   * Rounds the numeric values of the given column `e` to the `scale` decimal places using the
-   * half away from zero rounding mode.
-   *
-   * Example:
-   * {{{
-   *   val df = session.sql(
-   *     "select * from (values (-3.78), (-2.55), (1.23), (2.55), (3.78)) as T(a)")
-   *   df.select(round(col("a"), lit(1)).alias("round")).show()
-   *
-   *   -----------
-   *   |"ROUND"  |
-   *   -----------
-   *   |-3.8     |
-   *   |-2.6     |
-   *   |1.2      |
-   *   |2.6      |
-   *   |3.8      |
-   *   -----------
-   * }}}
-   *
-   * @param e The column of numeric values to round.
-   * @param scale A column representing the number of decimal places to which `e` should be rounded.
-   * @return A new column containing the rounded numeric values.
-   * @group num_func
-   * @since 0.1.0
-   */
-  def round(e: Column, scale: Column): Column = builtin("round")(e, scale)
-
-  /**
-   * Rounds the numeric values of the given column `e` to 0 decimal places using the
-   * half away from zero rounding mode.
-   *
-   * Example:
-   * {{{
-   *   val df = session.sql("select * from (values (-3.7), (-2.5), (1.2), (2.5), (3.7)) as T(a)")
-   *   df.select(round(col("a")).alias("round")).show()
-   *
-   *   -----------
-   *   |"ROUND"  |
-   *   -----------
-   *   |-4       |
-   *   |-3       |
-   *   |1        |
-   *   |3        |
-   *   |4        |
-   *   -----------
-   * }}}
-   *
-   * @param e The column of numeric values to round.
-   * @return A new column containing the rounded numeric values.
-   * @group num_func
-   * @since 0.1.0
-   */
-  def round(e: Column): Column = round(e, lit(0))
-
-  /**
-   * Rounds the numeric values of the given column `e` to the `scale` decimal places using the
-   * half away from zero rounding mode.
-   *
-   * Example:
-   * {{{
-   *   val df = session.sql(
-   *     "select * from (values (-3.78), (-2.55), (1.23), (2.55), (3.78)) as T(a)")
-   *   df.select(round(col("a"), 1).alias("round")).show()
-   *
-   *   -----------
-   *   |"ROUND"  |
-   *   -----------
-   *   |-3.8     |
-   *   |-2.6     |
-   *   |1.2      |
-   *   |2.6      |
-   *   |3.8      |
-   *   -----------
-   * }}}
-   *
-   * @param e The column of numeric values to round.
-   * @param scale The number of decimal places to which `e` should be rounded.
-   * @return A new column containing the rounded numeric values.
-   * @group num_func
-   * @since 1.14.0
-   */
-  def round(e: Column, scale: Int): Column = round(e, lit(scale))
-
-  /**
-   * Shifts the bits for a numeric expression numBits positions to the left.
-   *
-   * @group bit_func
-   * @since 0.1.0
-   */
->>>>>>> 11bad4d3
   def bitshiftleft(e: Column, numBits: Column): Column = withExpr {
     ShiftLeft(e.expr, numBits.expr)
   }
@@ -2999,8 +2981,8 @@
     * specified string column. If the regex did not match, or the specified group did not match, an
     * empty string is returned. <pr>Example: from snowflake.snowpark.functions import regexp_extract
     * df = session.createDataFrame([["id_20_30", 10], ["id_40_50", 30]], ["id", "age"])
-    * df.select(regexp_extract("id", r"(\d+)", 1).alias("RES")).show() </pr> <pr> ---------
-    * \|"RES" | ---------
+    * df.select(regexp_extract("id", r"(\d+)", 1).alias("RES")).show() </pr> <pr> --------- \|"RES"
+    * \| ---------
     * | 20 |
     * |:---|
     * | 40 |
@@ -3151,135 +3133,128 @@
     */
   def collect_list(s: String): Column = array_agg(col(s))
 
-  /**
-   *
-   *  Returns the date that is `days` days after `start`
-   *  Usage - DATE_ADD( date_or_time_part, value, date_or_time_expr )
-   * Example::
-   *     SELECT TO_DATE('2013-05-08') AS v1, DATE_ADD(year, 2, TO_DATE('2013-05-08')) AS v;
-   * +------------+------------+
-   * | V1         | V          |
-   * |------------+------------|
-   * | 2013-05-08 | 2015-05-08 |
-   * +------------+------------+
-   *
-   * @since 1.15.0
-   * @param start Column name
-   * @param days Int            .
-   * @return Column.
-   */
+  /** Returns the date that is `days` days after `start` Usage - DATE_ADD( date_or_time_part, value,
+    * date_or_time_expr ) Example:: SELECT TO_DATE('2013-05-08') AS v1, DATE_ADD(year, 2,
+    * TO_DATE('2013-05-08')) AS v;
+    * | V1                        | V          |
+    * |:--------------------------|:-----------|
+    * | ------------+------------ |            |
+    * | 2013-05-08                | 2015-05-08 |
+    *
+    * @since 1.15.0
+    * @param start
+    *   Column name
+    * @param days
+    *   Int .
+    * @return
+    *   Column.
+    */
   def date_add(days: Int, start: Column): Column = dateadd("day", lit(days), start)
 
-  /**
-   * Returns the date that is `days` days after `start`
-   *   Usage - DATE_ADD( date_or_time_part, value, date_or_time_expr )
-   *  Example::
-   *      SELECT TO_DATE('2013-05-08') AS v1, DATE_ADD(year, 2, TO_DATE('2013-05-08')) AS v;
-   *  +------------+------------+
-   *  | V1         | V          |
-   *  |------------+------------|
-   *  | 2013-05-08 | 2015-05-08 |
-   *  +------------+------------+
-   *
-   * @since 1.15.0
-   * @param start A date, timestamp or string. If a string, the data must be in a format that
-   *              can be cast to a date, such as `yyyy-MM-dd` or `yyyy-MM-dd HH:mm:ss.SSSS`
-   * @param days  The number of days to add to `start`, can be negative to subtract days
-   * @return A date, or null if `start` was a string that could not be cast to a date
-   */
+  /** Returns the date that is `days` days after `start` Usage - DATE_ADD( date_or_time_part, value,
+    * date_or_time_expr ) Example:: SELECT TO_DATE('2013-05-08') AS v1, DATE_ADD(year, 2,
+    * TO_DATE('2013-05-08')) AS v;
+    * | V1                        | V          |
+    * |:--------------------------|:-----------|
+    * | ------------+------------ |            |
+    * | 2013-05-08                | 2015-05-08 |
+    *
+    * @since 1.15.0
+    * @param start
+    *   A date, timestamp or string. If a string, the data must be in a format that can be cast to a
+    *   date, such as `yyyy-MM-dd` or `yyyy-MM-dd HH:mm:ss.SSSS`
+    * @param days
+    *   The number of days to add to `start`, can be negative to subtract days
+    * @return
+    *   A date, or null if `start` was a string that could not be cast to a date
+    */
   def date_add(start: Column, days: Column): Column = dateadd("day", days, start)
 
-  /**
-   * Aggregate function: returns a set of objects with duplicate elements eliminated.
-   *  Returns the input values, pivoted into an ARRAY. If the input is empty, an empty
-   *  ARRAY is returned.
-   *
-   *  Example::
-   *  >>> df = session.create_dataframe([[1], [2], [3], [1]], schema=["a"])
-   *  >>> df.select(array_agg("a", True).alias("result")).show()
-   *  ------------
-   *  |"RESULT"  |
-   *  ------------
-   *  |[         |
-   *  |  1,      |
-   *  |  2,      |
-   *  |  3       |
-   *  |]         |
-   *  ------------
-   * @since 1.15.0
-   * @param e The column to collect the list values
-   * @return A list with unique values
-   */
+  /** Aggregate function: returns a set of objects with duplicate elements eliminated. Returns the
+    * input values, pivoted into an ARRAY. If the input is empty, an empty ARRAY is returned.
+    *
+    * Example:: >>> df = session.create_dataframe([[1], [2], [3], [1]], schema=["a"]) >>>
+    * df.select(array_agg("a", True).alias("result")).show() ------------
+    * \|"RESULT" | ------------
+    * | [  |
+    * |:---|
+    * | 1, |
+    * | 2, |
+    * | 3  |
+    * | ]  |
+    * ------------
+    * @since 1.15.0
+    * @param e
+    *   The column to collect the list values
+    * @return
+    *   A list with unique values
+    */
   def collect_set(e: Column): Column = sqlExpr(s"array_agg(distinct ${e.getName.get})")
 
-  /**
-   * Aggregate function: returns a set of objects with duplicate elements eliminated.
-   * Returns the input values, pivoted into an ARRAY. If the input is empty, an empty
-   * ARRAY is returned.
-   *
-   * Example::
-   * >>> df = session.create_dataframe([[1], [2], [3], [1]], schema=["a"])
-   * >>> df.select(array_agg("a", True).alias("result")).show()
-   * ------------
-   * |"RESULT"  |
-   * ------------
-   * |[         |
-   * |  1,      |
-   * |  2,      |
-   * |  3       |
-   * |]         |
-   * ------------
-   * @since 1.15.0
-   * @param e The column to collect the list values
-   * @return A list with unique values
-   */
+  /** Aggregate function: returns a set of objects with duplicate elements eliminated. Returns the
+    * input values, pivoted into an ARRAY. If the input is empty, an empty ARRAY is returned.
+    *
+    * Example:: >>> df = session.create_dataframe([[1], [2], [3], [1]], schema=["a"]) >>>
+    * df.select(array_agg("a", True).alias("result")).show() ------------
+    * \|"RESULT" | ------------
+    * | [  |
+    * |:---|
+    * | 1, |
+    * | 2, |
+    * | 3  |
+    * | ]  |
+    * ------------
+    * @since 1.15.0
+    * @param e
+    *   The column to collect the list values
+    * @return
+    *   A list with unique values
+    */
   def collect_set(e: String): Column = sqlExpr(s"array_agg(distinct ${e})")
 
-  /**
-   * Converts the number of seconds from unix epoch (1970-01-01 00:00:00 UTC) to a string
-   * representing the timestamp of that moment in the current system time zone in the
-   * yyyy-MM-dd HH:mm:ss format.
-   * @since 1.15.0
-   * @param ut A number of a type that is castable to a long, such as string or integer. Can be
-   *           negative for timestamps before the unix epoch
-   * @return A string, or null if the input was a string that could not be cast to a long
-   */
+  /** Converts the number of seconds from unix epoch (1970-01-01 00:00:00 UTC) to a string
+    * representing the timestamp of that moment in the current system time zone in the yyyy-MM-dd
+    * HH:mm:ss format.
+    * @since 1.15.0
+    * @param ut
+    *   A number of a type that is castable to a long, such as string or integer. Can be negative
+    *   for timestamps before the unix epoch
+    * @return
+    *   A string, or null if the input was a string that could not be cast to a long
+    */
   def from_unixtime(ut: Column): Column =
     ut.cast(LongType).cast(TimestampType).cast(StringType)
 
-  /**
-   * Converts the number of seconds from unix epoch (1970-01-01 00:00:00 UTC) to a string
-   * representing the timestamp of that moment in the current system time zone in the given
-   * format.
-   * @since 1.15.0
-   * @param ut A number of a type that is castable to a long, such as string or integer. Can be
-   *           negative for timestamps before the unix epoch
-   * @param f  A date time pattern that the input will be formatted to
-   * @return A string, or null if `ut` was a string that could not be cast to a long or `f` was
-   *         an invalid date time pattern
-   */
+  /** Converts the number of seconds from unix epoch (1970-01-01 00:00:00 UTC) to a string
+    * representing the timestamp of that moment in the current system time zone in the given format.
+    * @since 1.15.0
+    * @param ut
+    *   A number of a type that is castable to a long, such as string or integer. Can be negative
+    *   for timestamps before the unix epoch
+    * @param f
+    *   A date time pattern that the input will be formatted to
+    * @return
+    *   A string, or null if `ut` was a string that could not be cast to a long or `f` was an
+    *   invalid date time pattern
+    */
   def from_unixtime(ut: Column, f: String): Column =
     date_format(ut.cast(LongType).cast(TimestampType), f)
 
-  /**
-   * A column expression that generates monotonically increasing 64-bit integers.
-   * Returns a sequence of monotonically increasing integers, with wrap-around
-   * which happens after largest representable integer of integer width 8 byte.
-   *
-   * Args:
-   * sign: When 0, the sequence continues at 0 after wrap-around. When 1, the sequence
-   * continues at smallest representable 8 byte integer. Defaults to 0.
-   *
-   * See Also:
-   *         - :meth:`Session.generator`, which can be used to generate in tandem with `seq8` to
-   *           generate sequences.
-   *
-   * Example::
-   * >>> df = session.generator(seq8(0), rowcount=3)
-   * >>> df.collect()
-   * [Row(SEQ8(0)=0), Row(SEQ8(0)=1), Row(SEQ8(0)=2)]
-   * @since 1.15.0
-   */
+  /** A column expression that generates monotonically increasing 64-bit integers. Returns a
+    * sequence of monotonically increasing integers, with wrap-around which happens after largest
+    * representable integer of integer width 8 byte.
+    *
+    * Args: sign: When 0, the sequence continues at 0 after wrap-around. When 1, the sequence
+    * continues at smallest representable 8 byte integer. Defaults to 0.
+    *
+    * See Also:
+    *   - :meth:`Session.generator`, which can be used to generate in tandem with `seq8` to generate
+    *     sequences.
+    *
+    * Example:: >>> df = session.generator(seq8(0), rowcount=3) >>> df.collect() [Row(SEQ8(0)=0),
+    * Row(SEQ8(0)=1), Row(SEQ8(0)=2)]
+    * @since 1.15.0
+    */
   def monotonically_increasing_id(): Column = builtin("seq8")()
 
   /* Returns a Column expression with values sorted in descending order.
@@ -3683,7 +3658,6 @@
   def randn(): Column =
     builtin("RANDOM")()
 
-<<<<<<< HEAD
   /** Generate a column with independent and identically distributed (i.i.d.) samples from the
     * standard normal distribution. Calls to the Snowflake RANDOM function. NOTE: Snowflake returns
     * integers of 17-19 digits. Example
@@ -3708,6 +3682,101 @@
   def randn(seed: Long): Column =
     builtin("RANDOM")(seed)
 
+  /** Shift the given value numBits left. If the given value is a long value, this function will
+    * return a long value else it will return an integer value. Example
+    * {{{
+    *   val df = session.createDataFrame(Seq((1), (2), (3))).toDF("a")
+    *   df.select(shiftleft(col("A"), 1).as("shiftleft")).show()
+    * ---------------
+    * |"SHIFTLEFT"  |
+    * ---------------
+    * |2            |
+    * |4            |
+    * |6            |
+    * ---------------
+    * }}}
+    *
+    * @since 1.14.0
+    * @param c
+    *   Column to modify.
+    * @param numBits
+    *   Number of bits to shift.
+    * @return
+    *   Column object.
+    */
+  def shiftleft(c: Column, numBits: Int): Column =
+    bitshiftleft(c, lit(numBits))
+
+  /** Shift the given value numBits right. If the given value is a long value, it will return a long
+    * value else it will return an integer value. Example
+    * {{{
+    *   val df = session.createDataFrame(Seq((1), (2), (3))).toDF("a")
+    *   df.select(shiftright(col("A"), 1).as("shiftright")).show()
+    * ----------------
+    * |"SHIFTRIGHT"  |
+    * ----------------
+    * |0             |
+    * |1             |
+    * |1             |
+    * ----------------
+    * }}}
+    *
+    * @since 1.14.0
+    * @param c
+    *   Column to modify.
+    * @param numBits
+    *   Number of bits to shift.
+    * @return
+    *   Column object.
+    */
+  def shiftright(c: Column, numBits: Int): Column =
+    bitshiftright(c, lit(numBits))
+
+  /** Computes hex value of the given column. Example
+    * {{{
+    *   val df = session.createDataFrame(Seq((1), (2), (3))).toDF("a")
+    *   df.withColumn("hex_col", hex(col("A"))).select("hex_col").show()
+    * -------------
+    * |"HEX_COL"  |
+    * -------------
+    * |31         |
+    * |32         |
+    * |33         |
+    * -------------
+    * }}}
+    *
+    * @since 1.14.0
+    * @param c
+    *   Column to encode.
+    * @return
+    *   Encoded string.
+    */
+  def hex(c: Column): Column =
+    builtin("HEX_ENCODE")(c)
+
+  /** Inverse of hex. Interprets each pair of characters as a hexadecimal number and converts to the
+    * byte representation of number. Example
+    * {{{
+    *   val df = session.createDataFrame(Seq((31), (32), (33))).toDF("a")
+    *   df.withColumn("unhex_col", unhex(col("A"))).select("unhex_col").show()
+    * ---------------
+    * |"UNHEX_COL"  |
+    * ---------------
+    * |1            |
+    * |2            |
+    * |3            |
+    * ---------------
+    * }}}
+    *
+    * @param c
+    *   Column to encode.
+    * @since 1.14.0
+    * @return
+    *   Encoded string.
+    */
+  def unhex(c: Column): Column =
+    builtin("HEX_DECODE_STRING")(c)
+
   /** Invokes a built-in snowflake function with the specified name and arguments. Arguments can be
     * of two types
     *
@@ -3719,139 +3788,6 @@
     * @group client_func
     * @since 0.1.0
     */
-=======
-  /**
-   * Generate a column with independent and identically distributed (i.i.d.) samples
-   * from the standard normal distribution.
-   * Calls to the Snowflake RANDOM function.
-   * NOTE: Snowflake returns integers of 17-19 digits.
-   * Example
-   * {{{
-   *   val df = session.createDataFrame(Seq((1), (2), (3))).toDF("a")
-   *   df.withColumn("randn_with_seed", randn(123L)).select("randn_with_seed").show()
-   * ------------------------
-   * |"RANDN_WITH_SEED"     |
-   * ------------------------
-   * |5777523539921853504   |
-   * |-8190739547906189845  |
-   * |-1138438814981368515  |
-   * ------------------------
-   * }}}
-   *
-   * @since 1.14.0
-   * @param seed Seed to use in the random function.
-   * @return Random number.
-   */
-  def randn(seed: Long): Column =
-    builtin("RANDOM")(seed)
-
-  /**
-   * Shift the given value numBits left. If the given value is a long value,
-   * this function will return a long value else it will return an integer value.
-   * Example
-   * {{{
-   *   val df = session.createDataFrame(Seq((1), (2), (3))).toDF("a")
-   *   df.select(shiftleft(col("A"), 1).as("shiftleft")).show()
-   * ---------------
-   * |"SHIFTLEFT"  |
-   * ---------------
-   * |2            |
-   * |4            |
-   * |6            |
-   * ---------------
-   * }}}
-   *
-   * @since 1.14.0
-   * @param c Column to modify.
-   * @param numBits Number of bits to shift.
-   * @return Column object.
-   */
-  def shiftleft(c: Column, numBits: Int): Column =
-    bitshiftleft(c, lit(numBits))
-
-  /**
-   * Shift the given value numBits right. If the given value is a long value,
-   * it will return a long value else it will return an integer value.
-   * Example
-   * {{{
-   *   val df = session.createDataFrame(Seq((1), (2), (3))).toDF("a")
-   *   df.select(shiftright(col("A"), 1).as("shiftright")).show()
-   * ----------------
-   * |"SHIFTRIGHT"  |
-   * ----------------
-   * |0             |
-   * |1             |
-   * |1             |
-   * ----------------
-   * }}}
-   *
-   * @since 1.14.0
-   * @param c Column to modify.
-   * @param numBits Number of bits to shift.
-   * @return Column object.
-   */
-  def shiftright(c: Column, numBits: Int): Column =
-    bitshiftright(c, lit(numBits))
-
-  /**
-   * Computes hex value of the given column.
-   * Example
-   * {{{
-   *   val df = session.createDataFrame(Seq((1), (2), (3))).toDF("a")
-   *   df.withColumn("hex_col", hex(col("A"))).select("hex_col").show()
-   * -------------
-   * |"HEX_COL"  |
-   * -------------
-   * |31         |
-   * |32         |
-   * |33         |
-   * -------------
-   * }}}
-   *
-   * @since 1.14.0
-   * @param c Column to encode.
-   * @return Encoded string.
-   */
-  def hex(c: Column): Column =
-    builtin("HEX_ENCODE")(c)
-
-  /**
-   * Inverse of hex. Interprets each pair of characters as a hexadecimal number
-   * and converts to the byte representation of number.
-   * Example
-   * {{{
-   *   val df = session.createDataFrame(Seq((31), (32), (33))).toDF("a")
-   *   df.withColumn("unhex_col", unhex(col("A"))).select("unhex_col").show()
-   * ---------------
-   * |"UNHEX_COL"  |
-   * ---------------
-   * |1            |
-   * |2            |
-   * |3            |
-   * ---------------
-   * }}}
-   *
-   * @param c Column to encode.
-   * @since 1.14.0
-   * @return Encoded string.
-   */
-  def unhex(c: Column): Column =
-    builtin("HEX_DECODE_STRING")(c)
-
-  /**
-
-   * Invokes a built-in snowflake function with the specified name and arguments.
-   * Arguments can be of two types
-   *
-   * a. [[Column]], or
-   *
-   * b. Basic types such as Int, Long, Double, Decimal etc. which are converted to
-   * Snowpark literals.
-   *
-   * @group client_func
-   * @since 0.1.0
-   */
->>>>>>> 11bad4d3
   def callBuiltin(functionName: String, args: Any*): Column =
     internalBuiltinFunction(false, functionName, args: _*)
 
