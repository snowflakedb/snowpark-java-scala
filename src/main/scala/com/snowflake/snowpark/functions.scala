--- conflicted
+++ resolved
@@ -2853,54 +2853,21 @@
     */
   def listagg(col: Column): Column = listagg(col, "", isDistinct = false)
 
-<<<<<<< HEAD
-  /** Returns a Column expression with values sorted in descending order. Example:
-    * {{{
-    *   val df = session.createDataFrame(Seq(1, 2, 3)).toDF("id")
-    *   df.sort(desc("id")).show()
-    *
-    * --------
-    * |"ID"  |
-    * --------
-    * |3     |
-    * |2     |
-    * |1     |
-    * --------
-    * }}}
-    *
+  /** Signature - snowflake.snowpark.functions.regexp_extract (value: Union[Column, str], regexp:
+    * Union[Column, str], idx: int) Column Extract a specific group matched by a regex, from the
+    * specified string column. If the regex did not match, or the specified group did not match, an
+    * empty string is returned. <pr>Example: from snowflake.snowpark.functions import regexp_extract
+    * df = session.createDataFrame([["id_20_30", 10], ["id_40_50", 30]], ["id", "age"])
+    * df.select(regexp_extract("id", r"(\d+)", 1).alias("RES")).show() </pr> <pr> ---------
+    * \|"RES" | ---------
+    * | 20 |
+    * |:---|
+    * | 40 |
+    * --------- </pr> Note: non-greedy tokens such as are not supported
     * @since 1.14.0
-    * @param colName
-    *   Column name.
     * @return
-    *   Column object ordered in a descending manner.
-    */
-=======
-  /**
-
-   * Signature - snowflake.snowpark.functions.regexp_extract
-   * (value: Union[Column, str], regexp: Union[Column, str], idx: int)
-   *   Column
-   * Extract a specific group matched by a regex, from the specified string
-   * column. If the regex did not match, or the specified group did not match,
-   * an empty string is returned.
-   * <pr>Example:
-   * from snowflake.snowpark.functions import regexp_extract
-   * df = session.createDataFrame([["id_20_30", 10], ["id_40_50", 30]],
-   *  ["id", "age"])
-   * df.select(regexp_extract("id", r"(\d+)", 1).alias("RES")).show()
-   *</pr>
-   *<pr>
-   *     ---------
-   *     |"RES"  |
-   *     ---------
-   *     |20     |
-   *     |40     |
-   *     ---------
-   *</pr>
-   * Note: non-greedy tokens such as  are not supported
-   * @since 1.14.0
-   * @return Column object.
-   */
+    *   Column object.
+    */
   def regexp_extract(
       colName: Column,
       exp: String,
@@ -2920,86 +2887,69 @@
           lit("")))
   }
 
-  /**
-   *    Returns the sign of its argument as mentioned :
-   *
-   *     - -1 if the argument is negative.
-   *     - 1 if it is positive.
-   *     - 0 if it is 0.
-   *
-   * Args:
-   *     col: The column to evaluate its sign
-   *<pr>
-   * Example::
-   *     >>> df = session.create_dataframe([(-2, 2, 0)], ["a", "b", "c"])
-   *     >>> df.select(sign("a").alias("a_sign"), sign("b").alias("b_sign"),
-   * sign("c").alias("c_sign")).show()
-   *     ----------------------------------
-   *     |"A_SIGN"  |"B_SIGN"  |"C_SIGN"  |
-   *     ----------------------------------
-   *     |-1        |1         |0         |
-   *     ----------------------------------
-   * </pr>
-   * @since 1.14.0
-   * @param e Column to calculate the sign.
-   * @return Column object.
-   */
+  /** Returns the sign of its argument as mentioned :
+    *
+    *   - -1 if the argument is negative.
+    *   - 1 if it is positive.
+    *   - 0 if it is 0.
+    *
+    * Args: col: The column to evaluate its sign <pr> Example:: >>> df =
+    * session.create_dataframe([(-2, 2, 0)], ["a", "b", "c"]) >>>
+    * df.select(sign("a").alias("a_sign"), sign("b").alias("b_sign"),
+    * sign("c").alias("c_sign")).show() ----------------------------------
+    * \|"A_SIGN" |"B_SIGN" |"C_SIGN" | ----------------------------------
+    * \|-1 |1 |0 | ---------------------------------- </pr>
+    * @since 1.14.0
+    * @param e
+    *   Column to calculate the sign.
+    * @return
+    *   Column object.
+    */
   def sign(colName: Column): Column = {
     builtin("SIGN")(colName)
   }
 
-  /**
-   *    Returns the sign of its argument:
-   *
-   *     - -1 if the argument is negative.
-   *     - 1 if it is positive.
-   *     - 0 if it is 0.
-   *
-   * Args:
-   *     col: The column to evaluate its sign
-   *<pr>
-   * Example::
-   *     >>> df = session.create_dataframe([(-2, 2, 0)], ["a", "b", "c"])
-   *     >>> df.select(sign("a").alias("a_sign"), sign("b").alias("b_sign"),
-   * sign("c").alias("c_sign")).show()
-   *     ----------------------------------
-   *     |"A_SIGN"  |"B_SIGN"  |"C_SIGN"  |
-   *     ----------------------------------
-   *     |-1        |1         |0         |
-   *     ----------------------------------
-   * </pr>
-   * @since 1.14.0
-   * @param e Column to calculate the sign.
-   * @return Column object.
-   */
+  /** Returns the sign of its argument:
+    *
+    *   - -1 if the argument is negative.
+    *   - 1 if it is positive.
+    *   - 0 if it is 0.
+    *
+    * Args: col: The column to evaluate its sign <pr> Example:: >>> df =
+    * session.create_dataframe([(-2, 2, 0)], ["a", "b", "c"]) >>>
+    * df.select(sign("a").alias("a_sign"), sign("b").alias("b_sign"),
+    * sign("c").alias("c_sign")).show() ----------------------------------
+    * \|"A_SIGN" |"B_SIGN" |"C_SIGN" | ----------------------------------
+    * \|-1 |1 |0 | ---------------------------------- </pr>
+    * @since 1.14.0
+    * @param e
+    *   Column to calculate the sign.
+    * @return
+    *   Column object.
+    */
   def signum(colName: Column): Column = {
     builtin("SIGN")(colName)
   }
 
-  /**
-   * Returns the sign of the given column. Returns either 1 for positive,
-   *  0 for 0 or
-   * NaN, -1 for negative and null for null.
-   * NOTE: if string values are provided snowflake will attempts to cast.
-   *  If it casts correctly, returns the calculation,
-   *  if not an error will be thrown
-   * @since 1.14.0
-   * @param columnName Name of the column to calculate the sign.
-   * @return Column object.
-   */
+  /** Returns the sign of the given column. Returns either 1 for positive, 0 for 0 or NaN, -1 for
+    * negative and null for null. NOTE: if string values are provided snowflake will attempts to
+    * cast. If it casts correctly, returns the calculation, if not an error will be thrown
+    * @since 1.14.0
+    * @param columnName
+    *   Name of the column to calculate the sign.
+    * @return
+    *   Column object.
+    */
   def signum(columnName: String): Column = {
     signum(col(columnName))
   }
 
-  /**
-   * Returns the substring from string str before count occurrences
-   * of the delimiter delim. If count is positive,
-   * everything the left of the final delimiter (counting from left)
-   *  is returned. If count is negative, every to the right of the
-   * final delimiter (counting from the right) is returned.
-   * substring_index performs a case-sensitive match when searching for delim.
-   *   @since 1.14.0
-   */
+  /** Returns the substring from string str before count occurrences of the delimiter delim. If
+    * count is positive, everything the left of the final delimiter (counting from left) is
+    * returned. If count is negative, every to the right of the final delimiter (counting from the
+    * right) is returned. substring_index performs a case-sensitive match when searching for delim.
+    * @since 1.14.0
+    */
   def substring_index(str: String, delim: String, count: Int): Column = {
     when(
       lit(count) < lit(0),
@@ -3021,51 +2971,44 @@
           callBuiltin("regexp_instr", lit(str), lit(delim), 1, lit(count), 1)))
   }
 
-  /**
-   *
-   * Returns the input values, pivoted into an ARRAY. If the input is empty, an empty
-   * ARRAY is returned.
-   *<pr>
-   * Example::
-   *     >>> df = session.create_dataframe([[1], [2], [3], [1]], schema=["a"])
-   *     >>> df.select(array_agg("a", True).alias("result")).show()
-   *     ------------
-   *     |"RESULT"  |
-   *     ------------
-   *     |[         |
-   *     |  1,      |
-   *     |  2,      |
-   *     |  3       |
-   *     |]         |
-   *     ------------
-   * </pr>
-   * @since 1.14.0
-   * @param c Column to be collect.
-   * @return The array.
-   */
+  /** Returns the input values, pivoted into an ARRAY. If the input is empty, an empty ARRAY is
+    * returned. <pr> Example:: >>> df = session.create_dataframe([[1], [2], [3], [1]], schema=["a"])
+    * >>> df.select(array_agg("a", True).alias("result")).show() ------------
+    * \|"RESULT" | ------------
+    * | [  |
+    * |:---|
+    * | 1, |
+    * | 2, |
+    * | 3  |
+    * | ]  |
+    * ------------ </pr>
+    * @since 1.14.0
+    * @param c
+    *   Column to be collect.
+    * @return
+    *   The array.
+    */
   def collect_list(c: Column): Column = array_agg(c)
 
-  /**
-   *
-   * Returns the input values, pivoted into an ARRAY. If the input is empty, an empty
-   * ARRAY is returned.
-   *
-   * Example::
-   *     >>> df = session.create_dataframe([[1], [2], [3], [1]], schema=["a"])
-   *     >>> df.select(array_agg("a", True).alias("result")).show()
-   *     ------------
-   *     |"RESULT"  |
-   *     ------------
-   *     |[         |
-   *     |  1,      |
-   *     |  2,      |
-   *     |  3       |
-   *     |]         |
-   *     ------------
-   * @since 1.14.0
-   * @param s Column name to be collected.
-   * @return The array.
-   */
+  /** Returns the input values, pivoted into an ARRAY. If the input is empty, an empty ARRAY is
+    * returned.
+    *
+    * Example:: >>> df = session.create_dataframe([[1], [2], [3], [1]], schema=["a"]) >>>
+    * df.select(array_agg("a", True).alias("result")).show() ------------
+    * \|"RESULT" | ------------
+    * | [  |
+    * |:---|
+    * | 1, |
+    * | 2, |
+    * | 3  |
+    * | ]  |
+    * ------------
+    * @since 1.14.0
+    * @param s
+    *   Column name to be collected.
+    * @return
+    *   The array.
+    */
   def collect_list(s: String): Column = array_agg(col(s))
 
   /* Returns a Column expression with values sorted in descending order.
@@ -3087,7 +3030,6 @@
    * @param colName Column name.
    * @return Column object ordered in a descending manner.
    */
->>>>>>> 172caca6
   def desc(colName: String): Column = col(colName).desc
 
   /** Returns a Column expression with values sorted in ascending order. Example:
@@ -3365,7 +3307,135 @@
     */
   def unbase64(col: Column): Column = callBuiltin("BASE64_DECODE_STRING", col)
 
-<<<<<<< HEAD
+  /** Locate the position of the first occurrence of substr in a string column, after position pos.
+    *
+    * @note
+    *   The position is not zero based, but 1 based index. returns 0 if substr could not be found in
+    *   str. This function is just leverages the SF POSITION builtin Example
+    *   {{{
+    *  val df = session.createDataFrame(Seq(("b", "abcd"))).toDF("a", "b")
+    *  df.select(locate(col("a"), col("b"), 1).as("locate")).show()
+    * ------------
+    * |"LOCATE"  |
+    * ------------
+    * |2         |
+    * ------------
+    *
+    *   }}}
+    * @since 1.14.0
+    * @param substr
+    *   string to search
+    * @param str
+    *   value where string will be searched
+    * @param pos
+    *   index for starting the search
+    * @return
+    *   returns the position of the first occurrence.
+    */
+  def locate(substr: Column, str: Column, pos: Int): Column =
+    if (pos == 0) lit(0) else callBuiltin("POSITION", substr, str, pos)
+
+  /** Locate the position of the first occurrence of substr in a string column, after position pos.
+    *
+    * @note
+    *   The position is not zero based, but 1 based index. returns 0 if substr could not be found in
+    *   str. This function is just leverages the SF POSITION builtin Example
+    *   {{{
+    *  val df = session.createDataFrame(Seq("java scala python")).toDF("a")
+    *  df.select(locate("scala", col("a")).as("locate")).show()
+    * ------------
+    * |"LOCATE"  |
+    * ------------
+    * |6         |
+    * ------------
+    *
+    *   }}}
+    * @since 1.14.0
+    * @param substr
+    *   string to search
+    * @param str
+    *   value where string will be searched
+    * @param pos
+    *   index for starting the search. default to 1.
+    * @return
+    *   Returns the position of the first occurrence
+    */
+  def locate(substr: String, str: Column, pos: Int = 1): Column =
+    if (pos == 0) lit(0) else callBuiltin("POSITION", lit(substr), str, lit(pos))
+
+  /** Window function: returns the ntile group id (from 1 to `n` inclusive) in an ordered window
+    * partition. For example, if `n` is 4, the first quarter of the rows will get value 1, the
+    * second quarter will get 2, the third quarter will get 3, and the last quarter will get 4.
+    *
+    * This is equivalent to the NTILE function in SQL. Example
+    * {{{
+    *   val df = Seq((5, 15), (5, 15), (5, 15), (5, 20)).toDF("grade", "score")
+    *   val window = Window.partitionBy(col("grade")).orderBy(col("score"))
+    *   df.select(ntile(2).over(window).as("ntile")).show()
+    * -----------
+    * |"NTILE"  |
+    * -----------
+    * |1        |
+    * |1        |
+    * |2        |
+    * |2        |
+    * -----------
+    * }}}
+    *
+    * @since 1.14.0
+    * @param n
+    *   number of groups
+    * @return
+    *   returns the ntile group id (from 1 to n inclusive) in an ordered window partition.
+    */
+  def ntile(n: Int): Column = callBuiltin("ntile", lit(n))
+
+  /** Generate a column with independent and identically distributed (i.i.d.) samples from the
+    * standard normal distribution. Return a call to the Snowflake RANDOM function. NOTE: Snowflake
+    * returns integers of 17-19 digits. Example
+    * {{{
+    *   val df = session.createDataFrame(Seq((1), (2), (3))).toDF("a")
+    *   df.withColumn("randn", randn()).select("randn").show()
+    * ------------------------
+    * |"RANDN"               |
+    * ------------------------
+    * |-2093909082984812541  |
+    * |-1379817492278593383  |
+    * |-1231198046297539927  |
+    * ------------------------
+    * }}}
+    *
+    * @since 1.14.0
+    * @return
+    *   Random number.
+    */
+  def randn(): Column =
+    builtin("RANDOM")()
+
+  /** Generate a column with independent and identically distributed (i.i.d.) samples from the
+    * standard normal distribution. Calls to the Snowflake RANDOM function. NOTE: Snowflake returns
+    * integers of 17-19 digits. Example
+    * {{{
+    *   val df = session.createDataFrame(Seq((1), (2), (3))).toDF("a")
+    *   df.withColumn("randn_with_seed", randn(123L)).select("randn_with_seed").show()
+    * ------------------------
+    * |"RANDN_WITH_SEED"     |
+    * ------------------------
+    * |5777523539921853504   |
+    * |-8190739547906189845  |
+    * |-1138438814981368515  |
+    * ------------------------
+    * }}}
+    *
+    * @since 1.14.0
+    * @param seed
+    *   Seed to use in the random function.
+    * @return
+    *   Random number.
+    */
+  def randn(seed: Long): Column =
+    builtin("RANDOM")(seed)
+
   /** Invokes a built-in snowflake function with the specified name and arguments. Arguments can be
     * of two types
     *
@@ -3377,147 +3447,6 @@
     * @group client_func
     * @since 0.1.0
     */
-=======
-  /**
-   *
-   * Locate the position of the first occurrence of substr in a string column, after position pos.
-   *
-   * @note The position is not zero based, but 1 based index. returns 0 if substr
-   * could not be found in str. This function is just leverages the SF POSITION builtin
-   *Example
-   * {{{
-   *  val df = session.createDataFrame(Seq(("b", "abcd"))).toDF("a", "b")
-   *  df.select(locate(col("a"), col("b"), 1).as("locate")).show()
-   * ------------
-   * |"LOCATE"  |
-   * ------------
-   * |2         |
-   * ------------
-   *
-   * }}}
-   * @since 1.14.0
-   * @param substr string to search
-   * @param str value where string will be searched
-   * @param pos index for starting the search
-   * @return returns the position of the first occurrence.
-   */
-  def locate(substr: Column, str: Column, pos: Int): Column =
-    if (pos == 0) lit(0) else callBuiltin("POSITION", substr, str, pos)
-
-  /**
-   * Locate the position of the first occurrence of substr in a string column, after position pos.
-   *
-   * @note The position is not zero based, but 1 based index. returns 0 if substr
-   * could not be found in str. This function is just leverages the SF POSITION builtin
-   * Example
-   * {{{
-   *  val df = session.createDataFrame(Seq("java scala python")).toDF("a")
-   *  df.select(locate("scala", col("a")).as("locate")).show()
-   * ------------
-   * |"LOCATE"  |
-   * ------------
-   * |6         |
-   * ------------
-   *
-   * }}}
-   * @since 1.14.0
-   * @param substr string to search
-   * @param str value where string will be searched
-   * @param pos index for starting the search. default to 1.
-   * @return Returns the position of the first occurrence
-   */
-  def locate(substr: String, str: Column, pos: Int = 1): Column =
-    if (pos == 0) lit(0) else callBuiltin("POSITION", lit(substr), str, lit(pos))
-
-  /**
-   * Window function: returns the ntile group id (from 1 to `n` inclusive) in an ordered window
-   * partition. For example, if `n` is 4, the first quarter of the rows will get value 1, the second
-   * quarter will get 2, the third quarter will get 3, and the last quarter will get 4.
-   *
-   * This is equivalent to the NTILE function in SQL.
-   * Example
-   * {{{
-   *   val df = Seq((5, 15), (5, 15), (5, 15), (5, 20)).toDF("grade", "score")
-   *   val window = Window.partitionBy(col("grade")).orderBy(col("score"))
-   *   df.select(ntile(2).over(window).as("ntile")).show()
-   * -----------
-   * |"NTILE"  |
-   * -----------
-   * |1        |
-   * |1        |
-   * |2        |
-   * |2        |
-   * -----------
-   * }}}
-   *
-   * @since 1.14.0
-   * @param n number of groups
-   * @return returns the ntile group id (from 1 to n inclusive) in an ordered window partition.
-   */
-  def ntile(n: Int): Column = callBuiltin("ntile", lit(n))
-
-  /**
-   * Generate a column with independent and identically distributed (i.i.d.) samples
-   * from the standard normal distribution.
-   * Return a call to the Snowflake RANDOM function.
-   * NOTE: Snowflake returns integers of 17-19 digits.
-   * Example
-   * {{{
-   *   val df = session.createDataFrame(Seq((1), (2), (3))).toDF("a")
-   *   df.withColumn("randn", randn()).select("randn").show()
-   * ------------------------
-   * |"RANDN"               |
-   * ------------------------
-   * |-2093909082984812541  |
-   * |-1379817492278593383  |
-   * |-1231198046297539927  |
-   * ------------------------
-   * }}}
-   *
-   * @since 1.14.0
-   * @return Random number.
-   */
-  def randn(): Column =
-    builtin("RANDOM")()
-
-  /**
-   * Generate a column with independent and identically distributed (i.i.d.) samples
-   * from the standard normal distribution.
-   * Calls to the Snowflake RANDOM function.
-   * NOTE: Snowflake returns integers of 17-19 digits.
-   *Example
-   * {{{
-   *   val df = session.createDataFrame(Seq((1), (2), (3))).toDF("a")
-   *   df.withColumn("randn_with_seed", randn(123L)).select("randn_with_seed").show()
-   * ------------------------
-   * |"RANDN_WITH_SEED"     |
-   * ------------------------
-   * |5777523539921853504   |
-   * |-8190739547906189845  |
-   * |-1138438814981368515  |
-   * ------------------------
-   * }}}
-   *
-   * @since 1.14.0
-   * @param seed Seed to use in the random function.
-   * @return Random number.
-   */
-  def randn(seed: Long): Column =
-    builtin("RANDOM")(seed)
-
-  /**
-   * Invokes a built-in snowflake function with the specified name and arguments.
-   * Arguments can be of two types
-   *
-   * a. [[Column]], or
-   *
-   * b. Basic types such as Int, Long, Double, Decimal etc. which are converted to
-   * Snowpark literals.
-   *
-   * @group client_func
-   * @since 0.1.0
-   */
->>>>>>> 172caca6
   def callBuiltin(functionName: String, args: Any*): Column =
     internalBuiltinFunction(false, functionName, args: _*)
 
