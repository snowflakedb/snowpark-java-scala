package com.snowflake.snowpark

import com.snowflake.snowpark.internal.analyzer._
import com.snowflake.snowpark.internal.ScalaFunctions._
import com.snowflake.snowpark.internal.{
  ErrorMessage,
  OpenTelemetry,
  UDXRegistrationHandler,
  Utils
}
import com.snowflake.snowpark.types.TimestampType

import scala.reflect.runtime.universe.TypeTag
import scala.util.Random

/**
 * Provides utility functions that generate [[Column]] expressions that you can pass to
 * [[DataFrame]] transformation methods. These functions generate references to columns,
 * literals, and SQL expressions (e.g. "c + 1").
 *
 * This object also provides functions that correspond to Snowflake
 * [[https://docs.snowflake.com/en/sql-reference-functions.html system-defined functions]]
 * (built-in functions), including functions for aggregation and window functions.
 *
 * The following examples demonstrate the use of some of these functions:
 *
 * {{{
 *   // Use columns and literals in expressions.
 *   df.select(col("c") + lit(1))
 *
 *   // Call system-defined (built-in) functions.
 *   // This example calls the function that corresponds to the ADD_MONTHS() SQL function.
 *   df.select(add_months(col("d"), lit(3)))
 *
 *   // Call system-defined functions that have no corresponding function in the functions object.
 *   // This example calls the RADIANS() SQL function, passing in values from the column "e".
 *   df.select(callBuiltin("radians", col("e")))
 *
 *   // Call a user-defined function (UDF) by name.
 *   df.select(callUDF("some_func", col("c")))
 *
 *   // Register and call an anonymous UDF.
 *   val myudf = udf((x:Int) => x + x)
 *   df.select(myudf(col("c")))
 *
 *   // Evaluate an SQL expression
 *   df.select(sqlExpr("c + 1"))
 * }}}
 *
 * For functions that accept scala types, e.g. callUdf, callBuiltin, lit(),
 * the mapping from scala types to Snowflake types is as follows:
 * {{{
 *   String => String
 *   Byte => TinyInt
 *   Int => Int
 *   Short => SmallInt
 *   Long => BigInt
 *   Float => Float
 *   Double => Double
 *   Decimal => Number
 *   Boolean => Boolean
 *   Array => Array
 *   Timestamp => Timestamp
 *   Date => Date
 * }}}
 *
 * @groupname client_func Client-side Functions
 * @groupname sort_func Sorting Functions
 * @groupname agg_func Aggregate Functions
 * @groupname win_func Window Functions
 * @groupname con_func Conditional Expression Functions
 * @groupname num_func Numeric Functions
 * @groupname gen_func Data Generation Functions
 * @groupname bit_func Bitwise Expression Functions
 * @groupname str_func String and Binary Functions
 * @groupname utl_func Utility and Hash Functions
 * @groupname date_func Date and Time Functions
 * @groupname cont_func Context Functions
 * @groupname semi_func Semi-structured Data Functions
 * @groupname udf_func Anonymous UDF Registration and Invocation Functions
 * @since 0.1.0
 */
// scalastyle:off
object functions {
  // scalastyle:on

  /**
   * Returns the [[Column]] with the specified name.
   *
   * @group client_func
   * @since 0.1.0
   */
  def col(colName: String): Column = Column(colName)

  /**
   * Returns a [[Column]] with the specified name. Alias for col.
   *
   * @group client_func
   * @since 0.1.0
   */
  def column(colName: String): Column = Column(colName)

  /**
   * Generate a [[Column]] representing the result of the input DataFrame.
   * The parameter `df` should have one column and must produce one row.
   * Is an alias of [[toScalar]].
   *
   * For Example:
   * {{{
   *     import functions._
   *     val df1 = session.sql("select * from values(1,1,1),(2,2,3) as T(c1,c2,c3)")
   *     val df2 = session.sql("select * from values(2) as T(a)")
   *     df1.select(Column("c1"), col(df2)).show()
   *     df1.filter(Column("c1") < col(df2)).show()
   * }}}
   *
   * @group client_func
   * @since 0.2.0
   */
  def col(df: DataFrame): Column = toScalar(df)

  /**
   * Generate a [[Column]] representing the result of the input DataFrame.
   * The parameter `df` should have one column and must produce one row.
   *
   * For Example:
   * {{{
   *     import functions._
   *     val df1 = session.sql("select * from values(1,1,1),(2,2,3) as T(c1,c2,c3)")
   *     val df2 = session.sql("select * from values(2) as T(a)")
   *     df1.select(Column("c1"), toScalar(df2)).show()
   *     df1.filter(Column("c1") < toScalar(df2)).show()
   * }}}
   *
   * @group client_func
   * @since 0.4.0
   */
  def toScalar(df: DataFrame): Column = {
    if (df.output.size != 1) {
      throw ErrorMessage.DF_DATAFRAME_IS_NOT_QUALIFIED_FOR_SCALAR_QUERY(
        df.output.size,
        df.output.map(_.name).mkString(", "))
    }

    Column(ScalarSubquery(df.snowflakePlan))
  }

  /**
   * Creates a [[Column]] expression for a literal value.
   *
   * @group client_func
   * @since 0.1.0
   */
  def lit(literal: Any): Column = typedLit(literal)

  /**
   * Creates a [[Column]] expression for a literal value.
   *
   * @group client_func
   * @since 0.1.0
   */
  def typedLit[T: TypeTag](literal: T): Column = literal match {
    case c: Column => c
    case s: Symbol => Column(s.name)
    case _ => Column(Literal(literal))
  }

  /**
   * Creates a [[Column]] expression from raw SQL text.
   *
   * Note that the function does not interpret or check the SQL text.
   *
   * @group client_func
   * @since 0.1.0
   */
  def sqlExpr(sqlText: String): Column = Column.expr(sqlText)

  /**
   * Uses HyperLogLog to return an approximation of the distinct cardinality of the input
   * (i.e. returns an approximation of `COUNT(DISTINCT col)`).
   *
   * @group agg_func
   * @since 0.1.0
   */
  def approx_count_distinct(e: Column): Column = builtin("approx_count_distinct")(e)

  /**
   * Returns the average of non-NULL records. If all records inside a group are NULL,
   * the function returns NULL.
   *
   * @group agg_func
   * @since 0.1.0
   */
  def avg(e: Column): Column = builtin("avg")(e)

  /**
   * Returns the correlation coefficient for non-null pairs in a group.
   *
   * @group agg_func
   * @since 0.1.0
   */
  def corr(column1: Column, column2: Column): Column = {
    builtin("corr")(column1, column2)
  }

  /**
   * Returns either the number of non-NULL records for the specified columns,
   * or the total number of records.
   *
   * @group agg_func
   * @since 0.1.0
   */
  def count(e: Column): Column = e.expr match {
    // Turn count(*) into count(1)
    case _: Star => builtin("count")(Literal(1))
    case _ => builtin("count")(e)
  }

  /**
   * Returns either the number of non-NULL distinct records for the specified columns,
   * or the total number of the distinct records. An alias of count_distinct.
   *
   * @group agg_func
   * @since 1.13.0
   */
  def countDistinct(colName: String, colNames: String*): Column =
    count_distinct(col(colName), colNames.map(Column.apply): _*)

  /**
   * Returns either the number of non-NULL distinct records for the specified columns,
   * or the total number of the distinct records. An alias of count_distinct.
   *
   * @group agg_func
   * @since 1.13.0
   */
  def countDistinct(expr: Column, exprs: Column*): Column =
    count_distinct(expr, exprs: _*)

  /**
   * Returns either the number of non-NULL distinct records for the specified columns,
   * or the total number of the distinct records.
   *
   * @group agg_func
   * @since 0.1.0
   */
  def count_distinct(expr: Column, exprs: Column*): Column =
    Column(FunctionExpression("count", (expr +: exprs).map(_.expr), isDistinct = true))

  /**
   * Returns the population covariance for non-null pairs in a group.
   *
   * @group agg_func
   * @since 0.1.0
   */
  def covar_pop(column1: Column, column2: Column): Column = {
    builtin("covar_pop")(column1, column2)
  }

  /**
   * Returns the sample covariance for non-null pairs in a group.
   *
   * @group agg_func
   * @since 0.1.0
   */
  def covar_samp(column1: Column, column2: Column): Column = {
    builtin("covar_samp")(column1, column2)
  }

  /**
   * Describes which of a list of expressions are grouped in a row produced by a GROUP BY query.
   *
   * @group agg_func
   * @since 0.1.0
   */
  def grouping(e: Column): Column = builtin("grouping")(e)

  /**
   * Describes which of a list of expressions are grouped in a row produced by a GROUP BY query.
   *
   * @group agg_func
   * @since 0.1.0
   */
  def grouping_id(cols: Column*): Column = builtin("grouping_id")(cols: _*)

  /**
   * Returns the population excess kurtosis of non-NULL records.
   * If all records inside a group are NULL, the function returns NULL.
   *
   * @group agg_func
   * @since 0.1.0
   */
  def kurtosis(e: Column): Column = builtin("kurtosis")(e)

  /**
   * Returns the maximum value for the records in a group. NULL values are ignored unless all
   * the records are NULL, in which case a NULL value is returned.
   *
   * Example:
   * {{{
   *   val df = session.createDataFrame(Seq(1, 3, 10, 1, 3)).toDF("x")
   *   df.select(max("x")).show()
   *
   *   ----------------
   *   |"MAX(""X"")"  |
   *   ----------------
   *   |10            |
   *   ----------------
   * }}}
   *
   * @param colName The name of the column
   * @return The maximum value of the given column
   * @group agg_func
   * @since 1.13.0
   */
  def max(colName: String): Column = max(col(colName))

  /**
   * Returns the maximum value for the records in a group. NULL values are ignored unless all
   * the records are NULL, in which case a NULL value is returned.
   *
   * @group agg_func
   * @since 0.1.0
   */
  def max(e: Column): Column = builtin("max")(e)

  /**
   * Returns a non-deterministic value for the specified column.
   *
   * @group agg_func
   * @since 0.12.0
   */
  def any_value(e: Column): Column = builtin("any_value")(e)

  /**
   * Returns the average of non-NULL records. If all records inside a group are NULL,
   * the function returns NULL. Alias of avg.
   *
   * Example:
   * {{{
   *   val df = session.createDataFrame(Seq(1, 3, 10, 1, 3)).toDF("x")
   *   df.select(mean("x")).show()
   *
   *   ----------------
   *   |"AVG(""X"")"  |
   *   ----------------
   *   |3.600000      |
   *   ----------------
   * }}}
   *
   * @param colName The name of the column
   * @return The average value of the given column
   * @group agg_func
   * @since 1.13.0
   */
  def mean(colName: String): Column = mean(col(colName))

  /**
   * Returns the average of non-NULL records. If all records inside a group are NULL,
   * the function returns NULL. Alias of avg
   *
   * @group agg_func
   * @since 0.1.0
   */
  def mean(e: Column): Column = avg(e)

  /**
   * Returns the median value for the records in a group. NULL values are ignored unless all
   * the records are NULL, in which case a NULL value is returned.
   *
   * @group agg_func
   * @since 0.5.0
   */
  def median(e: Column): Column = {
    builtin("median")(e)
  }

  /**
   * Returns the minimum value for the records in a group. NULL values are ignored unless all
   * the records are NULL, in which case a NULL value is returned.
   *
   * Example:
   * {{{
   *   val df = session.createDataFrame(Seq(1, 3, 10, 1, 3)).toDF("x")
   *   df.select(min("x")).show()
   *
   *   ----------------
   *   |"MIN(""X"")"  |
   *   ----------------
   *   |1             |
   *   ----------------
   * }}}
   *
   * @param colName The name of the column
   * @return The minimum value of the given column
   * @group agg_func
   * @since 1.13.0
   */
  def min(colName: String): Column = min(col(colName))

  /**
   * Returns the minimum value for the records in a group. NULL values are ignored unless all
   * the records are NULL, in which case a NULL value is returned.
   *
   * @group agg_func
   * @since 0.1.0
   */
  def min(e: Column): Column = builtin("min")(e)

  /**
   * Returns the sample skewness of non-NULL records. If all records inside a group are NULL,
   * the function returns NULL.
   *
   * @group agg_func
   * @since 0.1.0
   */
  def skew(e: Column): Column = builtin("skew")(e)

  /**
   * Returns the sample standard deviation (square root of sample variance) of non-NULL values.
   * If all records inside a group are NULL, returns NULL.
   *
   * @group agg_func
   * @since 0.1.0
   */
  def stddev(e: Column): Column = builtin("stddev")(e)

  /**
   * Returns the sample standard deviation (square root of sample variance) of non-NULL values.
   * If all records inside a group are NULL, returns NULL. Alias of stddev
   *
   * @group agg_func
   * @since 0.1.0
   */
  def stddev_samp(e: Column): Column = builtin("stddev_samp")(e)

  /**
   * Returns the population standard deviation (square root of variance) of non-NULL values.
   * If all records inside a group are NULL, returns NULL.
   *
   * @group agg_func
   * @since 0.1.0
   */
  def stddev_pop(e: Column): Column = builtin("stddev_pop")(e)

  /**
   * Returns the sum of non-NULL records in a group. If all records inside a group are NULL,
   * the function returns NULL.
   *
   * @group agg_func
   * @since 0.1.0
   */
  def sum(e: Column): Column = builtin("sum")(e)

  /**
   * Returns the sum of non-NULL records in a group. If all records inside a group are NULL,
   * the function returns NULL.
   *
   * @group agg_func
   * @since 1.12.0
   * @param colName The input column name
   * @return The result column
   */
  def sum(colName: String): Column = sum(col(colName))

  /**
   * Returns the sum of non-NULL distinct records in a group. You can use the DISTINCT keyword to
   * compute the sum of unique non-null values. If all records inside a group are NULL,
   * the function returns NULL.
   *
   * @group agg_func
   * @since 0.1.0
   */
  def sum_distinct(e: Column): Column = internalBuiltinFunction(true, "sum", e)

  /**
   * Returns the sample variance of non-NULL records in a group.
   * If all records inside a group are NULL, a NULL is returned.
   *
   * @group agg_func
   * @since 0.1.0
   */
  def variance(e: Column): Column = builtin("variance")(e)

  /**
   * Returns the sample variance of non-NULL records in a group.
   * If all records inside a group are NULL, a NULL is returned.
   * Alias of var_samp
   *
   * @group agg_func
   * @since 0.1.0
   */
  def var_samp(e: Column): Column = variance(e)

  /**
   * Returns the population variance of non-NULL records in a group.
   * If all records inside a group are NULL, a NULL is returned.
   *
   * @group agg_func
   * @since 0.1.0
   */
  def var_pop(e: Column): Column = builtin("var_pop")(e)

  /**
   * Returns an approximated value for the desired percentile.
   * This function uses the t-Digest algorithm.
   *
   * @group agg_func
   * @since 0.2.0
   */
  def approx_percentile(col: Column, percentile: Double): Column = {
    builtin("approx_percentile")(col, sqlExpr(percentile.toString))
  }

  /**
   * Returns the internal representation of the t-Digest state (as a JSON object) at the end of
   * aggregation.
   * This function uses the t-Digest algorithm.
   *
   * @group agg_func
   * @since 0.2.0
   */
  def approx_percentile_accumulate(col: Column): Column = {
    builtin("approx_percentile_accumulate")(col)
  }

  /**
   * Returns the desired approximated percentile value for the specified t-Digest state.
   * APPROX_PERCENTILE_ESTIMATE(APPROX_PERCENTILE_ACCUMULATE(.)) is equivalent to
   * APPROX_PERCENTILE(.).
   *
   * @group agg_func
   * @since 0.2.0
   */
  def approx_percentile_estimate(state: Column, percentile: Double): Column = {
    builtin("approx_percentile_estimate")(state, sqlExpr(percentile.toString))
  }

  /**
   * Combines (merges) percentile input states into a single output state.
   *
   * This allows scenarios where APPROX_PERCENTILE_ACCUMULATE is run over horizontal partitions
   * of the same table, producing an algorithm state for each table partition. These states can
   * later be combined using APPROX_PERCENTILE_COMBINE, producing the same output state as a
   * single run of APPROX_PERCENTILE_ACCUMULATE over the entire table.
   *
   * @group agg_func
   * @since 0.2.0
   */
  def approx_percentile_combine(state: Column): Column = {
    builtin("approx_percentile_combine")(state)
  }

  /**
   * Finds the cumulative distribution of a value with regard to other values
   * within the same window partition.
   *
   * @group win_func
   * @since 0.1.0
   */
  def cume_dist(): Column = builtin("cume_dist")()

  /**
   * Returns the rank of a value within a group of values, without gaps in the ranks.
   * The rank value starts at 1 and continues up sequentially.
   * If two values are the same, they will have the same rank.
   *
   * @group win_func
   * @since 0.1.0
   */
  def dense_rank(): Column = builtin("dense_rank")()

  /**
   * Accesses data in a previous row in the same result set without having to
   * join the table to itself.
   *
   * @group win_func
   * @since 0.1.0
   */
  def lag(e: Column, offset: Int, defaultValue: Column): Column =
    builtin("lag")(e, Literal(offset), defaultValue)

  /**
   * Accesses data in a previous row in the same result set without having to
   * join the table to itself.
   *
   * @group win_func
   * @since 0.1.0
   */
  def lag(e: Column, offset: Int): Column = lag(e, offset, lit(null))

  /**
   * Accesses data in a previous row in the same result set without having to
   * join the table to itself.
   *
   * @group win_func
   * @since 0.1.0
   */
  def lag(e: Column): Column = lag(e, 1)

  /**
   * Accesses data in a subsequent row in the same result set without having to join the
   * table to itself.
   *
   * @group win_func
   * @since 0.1.0
   */
  def lead(e: Column, offset: Int, defaultValue: Column): Column =
    builtin("lead")(e, Literal(offset), defaultValue)

  /**
   * Accesses data in a subsequent row in the same result set without having to join the
   * table to itself.
   *
   * @group win_func
   * @since 0.1.0
   */
  def lead(e: Column, offset: Int): Column = lead(e, offset, lit(null))

  /**
   * Accesses data in a subsequent row in the same result set without having to join the
   * table to itself.
   *
   * @group win_func
   * @since 0.1.0
   */
  def lead(e: Column): Column = lead(e, 1)

  /**
   * Divides an ordered data set equally into the number of buckets specified by n.
   * Buckets are sequentially numbered 1 through n.
   *
   * @group win_func
   * @since 0.1.0
   */
  def ntile(n: Column): Column = builtin("ntile")(n)

  /**
   * Returns the relative rank of a value within a group of values, specified as a percentage
   * ranging from 0.0 to 1.0.
   *
   * @group win_func
   * @since 0.1.0
   */
  def percent_rank(): Column = builtin("percent_rank")()

  /**
   * Returns the rank of a value within an ordered group of values.
   * The rank value starts at 1 and continues up.
   *
   * @group win_func
   * @since 0.1.0
   */
  def rank(): Column = builtin("rank")()

  /**
   * Returns a unique row number for each row within a window partition.
   * The row number starts at 1 and continues up sequentially.
   *
   * @group win_func
   * @since 0.1.0
   */
  def row_number(): Column = builtin("row_number")()

  /**
   * Returns the first non-NULL expression among its arguments,
   * or NULL if all its arguments are NULL.
   *
   * @group con_func
   * @since 0.1.0
   */
  def coalesce(e: Column*): Column = builtin("coalesce")(e: _*)

  /**
   * Return true if the value in the column is not a number (NaN).
   *
   * @group con_func
   * @since 0.1.0
   */
  def equal_nan(e: Column): Column = withExpr { IsNaN(e.expr) }

  /**
   * Return true if the value in the column is null.
   *
   * @group con_func
   * @since 0.1.0
   */
  def is_null(e: Column): Column = withExpr { IsNull(e.expr) }

  /**
   * Returns the negation of the value in the column (equivalent to a unary minus).
   *
   * @group client_func
   * @since 0.1.0
   */
  def negate(e: Column): Column = -e

  /**
   * Returns the inverse of a boolean expression.
   *
   * @group client_func
   * @since 0.1.0
   */
  def not(e: Column): Column = !e

  /**
   * Each call returns a pseudo-random 64-bit integer.
   *
   * @group gen_func
   * @since 0.1.0
   */
  def random(seed: Long): Column = builtin("random")(Literal(seed))

  /**
   * Each call returns a pseudo-random 64-bit integer.
   *
   * @group gen_func
   * @since 0.1.0
   */
  def random(): Column = random(Random.nextLong())

  /**
   * Returns the bitwise negation of a numeric expression.
   *
   * @group bit_func
   * @since 0.1.0
   */
  def bitnot(e: Column): Column = builtin("bitnot")(e)

  /**
   * Converts an input expression to a decimal
   *
   * @group num_func
   * @since 0.5.0
   */
  def to_decimal(expr: Column, precision: Int, scale: Int): Column = {
    builtin("to_decimal")(expr, sqlExpr(precision.toString), sqlExpr(scale.toString))
  }

  /**
   * Performs division like the division operator (/),
   * but returns 0 when the divisor is 0 (rather than reporting an error).
   *
   * @group num_func
   * @since 0.1.0
   */
  def div0(dividend: Column, divisor: Column): Column =
    builtin("div0")(dividend, divisor)

  /**
   * Returns the square-root of a non-negative numeric expression.
   *
   * @group num_func
   * @since 0.1.0
   */
  def sqrt(e: Column): Column = builtin("sqrt")(e)

  /**
   * Returns the absolute value of a numeric expression.
   *
   * @group num_func
   * @since 0.1.0
   */
  def abs(e: Column): Column = builtin("abs")(e)

  /**
   * Computes the inverse cosine (arc cosine) of its input; the result is a number in the
   * interval [-pi, pi].
   *
   * @group num_func
   * @since 0.1.0
   */
  def acos(e: Column): Column = builtin("acos")(e)

  /**
   * Computes the inverse sine (arc sine) of its argument; the result is a number in the
   * interval [-pi, pi].
   *
   * @group num_func
   * @since 0.1.0
   */
  def asin(e: Column): Column = builtin("asin")(e)

  /**
   * Computes the inverse tangent (arc tangent) of its argument; the result is a number in
   * the interval [-pi, pi].
   *
   * @group num_func
   * @since 0.1.0
   */
  def atan(e: Column): Column = builtin("atan")(e)

  /**
   * Computes the inverse tangent (arc tangent) of the ratio of its two arguments.
   *
   * @group num_func
   * @since 0.1.0
   */
  def atan2(y: Column, x: Column): Column = builtin("atan2")(y, x)

  /**
   * Returns values from the specified column rounded to the nearest equal or larger integer.
   *
   * @group num_func
   * @since 0.1.0
   */
  def ceil(e: Column): Column = builtin("ceil")(e)

  /**
   * Computes the cosine of its argument; the argument should be expressed in radians.
   *
   * @group num_func
   * @since 0.1.0
   */
  def cos(e: Column): Column = builtin("cos")(e)

  /**
   * Computes the hyperbolic cosine of its argument.
   *
   * @group num_func
   * @since 0.1.0
   */
  def cosh(e: Column): Column = builtin("cosh")(e)

  /**
   * Computes Euler's number e raised to a floating-point value.
   *
   * @group num_func
   * @since 0.1.0
   */
  def exp(e: Column): Column = builtin("exp")(e)

  /**
   * Computes the factorial of its input. The input argument must be an integer
   * expression in the range of 0 to 33.
   *
   * @group num_func
   * @since 0.1.0
   */
  def factorial(e: Column): Column = builtin("factorial")(e)

  /**
   * Returns values from the specified column rounded to the nearest equal or smaller integer.
   *
   * @group num_func
   * @since 0.1.0
   */
  def floor(e: Column): Column = builtin("floor")(e)

  /**
   * Returns the largest value from a list of expressions. If any of the argument values is NULL,
   * the result is NULL. GREATEST supports all data types, including VARIANT.
   *
   * @group con_func
   * @since 0.1.0
   */
  def greatest(exprs: Column*): Column = builtin("greatest")(exprs: _*)

  /**
   * Returns the smallest value from a list of expressions. LEAST supports all data types,
   * including VARIANT.
   *
   * @group con_func
   * @since 0.1.0
   */
  def least(exprs: Column*): Column = builtin("least")(exprs: _*)

  /**
   * Returns the logarithm of a numeric expression.
   *
   * @group num_func
   * @since 0.1.0
   */
  def log(base: Column, a: Column): Column = builtin("log")(base, a)

  /**
   * Returns a number (l) raised to the specified power (r).
   *
   * @group num_func
   * @since 0.1.0
   */
  def pow(l: Column, r: Column): Column = builtin("pow")(l, r)

  /**
   * Returns rounded values for the specified column.
   *
   * @group num_func
   * @since 0.1.0
   */
  def round(e: Column, scale: Column): Column = builtin("round")(e, scale)

  /**
   * Returns rounded values for the specified column.
   *
   * @group num_func
   * @since 0.1.0
   */
  def round(e: Column): Column = round(e, lit(0))

  /**
   * Shifts the bits for a numeric expression numBits positions to the left.
   *
   * @group bit_func
   * @since 0.1.0
   */
  def bitshiftleft(e: Column, numBits: Column): Column = withExpr {
    ShiftLeft(e.expr, numBits.expr)
  }

  /**
   * Shifts the bits for a numeric expression numBits positions to the right.
   *
   * @group bit_func
   * @since 0.1.0
   */
  def bitshiftright(e: Column, numBits: Column): Column = withExpr {
    ShiftRight(e.expr, numBits.expr)
  }

  /**
   * Computes the sine of its argument; the argument should be expressed in radians.
   *
   * @group num_func
   * @since 0.1.0
   */
  def sin(e: Column): Column = builtin("sin")(e)

  /**
   * Computes the hyperbolic sine of its argument.
   *
   * @group num_func
   * @since 0.1.0
   */
  def sinh(e: Column): Column = builtin("sinh")(e)

  /**
   * Computes the tangent of its argument; the argument should be expressed in radians.
   *
   * @group num_func
   * @since 0.1.0
   */
  def tan(e: Column): Column = builtin("tan")(e)

  /**
   * Computes the hyperbolic tangent of its argument.
   *
   * @group num_func
   * @since 0.1.0
   */
  def tanh(e: Column): Column = builtin("tanh")(e)

  /**
   * Converts radians to degrees.
   *
   * @group num_func
   * @since 0.1.0
   */
  def degrees(e: Column): Column = builtin("degrees")(e)

  /**
   * Converts degrees to radians.
   *
   * @group num_func
   * @since 0.1.0
   */
  def radians(e: Column): Column = builtin("radians")(e)

  /**
   * Returns a 32-character hex-encoded string containing the 128-bit MD5 message digest.
   *
   * @group str_func
   * @since 0.1.0
   */
  def md5(e: Column): Column = builtin("md5")(e)

  /**
   * Returns a 40-character hex-encoded string containing the 160-bit SHA-1 message digest.
   *
   * @group str_func
   * @since 0.1.0
   */
  def sha1(e: Column): Column = builtin("sha1")(e)

  /**
   * Returns a hex-encoded string containing the N-bit SHA-2 message digest,
   * where N is the specified output digest size.
   *
   * @group str_func
   * @since 0.1.0
   */
  def sha2(e: Column, numBits: Int): Column = {
    require(
      Seq(0, 224, 256, 384, 512).contains(numBits),
      s"numBits $numBits is not in the permitted values (0, 224, 256, 384, 512)")
    builtin("sha2")(e, Literal(numBits))
  }

  /**
   * Returns a signed 64-bit hash value. Note that HASH never returns NULL, even for NULL inputs.
   *
   * @group utl_func
   * @since 0.1.0
   */
  def hash(cols: Column*): Column = builtin("hash")(cols: _*)

  /**
   * Returns the ASCII code for the first character of a string. If the string is empty,
   * a value of 0 is returned.
   *
   * @group str_func
   * @since 0.1.0
   */
  def ascii(e: Column): Column = builtin("ascii")(e)

  /**
   * Concatenates two or more strings, or concatenates two or more binary values.
   * If any of the values is null, the result is also null.
   *
   * @group str_func
   * @since 0.1.0
   */
  def concat_ws(separator: Column, exprs: Column*): Column = {
    val args = Seq(separator) ++ exprs
    builtin("concat_ws")(args: _*)
  }

  /**
   * Returns the input string with the first letter of each word in uppercase
   * and the subsequent letters in lowercase.
   *
   * @group str_func
   * @since 0.1.0
   */
  def initcap(e: Column): Column = builtin("initcap")(e)

  /**
   * Returns the length of an input string or binary value. For strings,
   * the length is the number of characters, and UTF-8 characters are counted as a
   * single character. For binary, the length is the number of bytes.
   *
   * @group str_func
   * @since 0.1.0
   */
  def length(e: Column): Column = builtin("length")(e)

  /**
   * Returns the input string with all characters converted to lowercase.
   *
   * @group str_func
   * @since 0.1.0
   */
  def lower(e: Column): Column = builtin("lower")(e)

  /**
   * Left-pads a string with characters from another string, or left-pads a
   * binary value with bytes from another binary value.
   *
   * @group str_func
   * @since 0.1.0
   */
  def lpad(str: Column, len: Column, pad: Column): Column =
    builtin("lpad")(str, len, pad)

  /**
   * Removes leading characters, including whitespace, from a string.
   *
   * @group str_func
   * @since 0.1.0
   */
  def ltrim(e: Column, trimString: Column): Column = builtin("ltrim")(e, trimString)

  /**
   * Removes leading characters, including whitespace, from a string.
   *
   * @group str_func
   * @since 0.1.0
   */
  def ltrim(e: Column): Column = builtin("ltrim")(e)

  /**
   * Right-pads a string with characters from another string, or right-pads a
   * binary value with bytes from another binary value.
   *
   * @group str_func
   * @since 0.1.0
   */
  def rpad(str: Column, len: Column, pad: Column): Column =
    builtin("rpad")(str, len, pad)

  /**
   * Builds a string by repeating the input for the specified number of times.
   *
   * @group str_func
   * @since 0.1.0
   */
  def repeat(str: Column, n: Column): Column = withExpr {
    StringRepeat(str.expr, n.expr)
  }

  /**
   * Removes trailing characters, including whitespace, from a string.
   *
   * @group str_func
   * @since 0.1.0
   */
  def rtrim(e: Column, trimString: Column): Column = builtin("rtrim")(e, trimString)

  /**
   * Removes trailing characters, including whitespace, from a string.
   *
   * @group str_func
   * @since 0.1.0
   */
  def rtrim(e: Column): Column = builtin("rtrim")(e)

  /**
   * Returns a string that contains a phonetic representation of the input string.
   *
   * @group str_func
   * @since 0.1.0
   */
  def soundex(e: Column): Column = builtin("soundex")(e)

  /**
   * Splits a given string with a given separator and returns the result in an array of strings.
   * To specify a string separator, use the lit() function.
   *
   * Example 1:
   * {{{
   *   val df = session.createDataFrame(
   *                  Seq(("many-many-words", "-"), ("hello--hello", "--"))).toDF("V", "D")
   *   df.select(split(col("V"), col("D"))).show()
   * }}}
   *   -------------------------
   *   |"SPLIT(""V"", ""D"")"  |
   *   -------------------------
   *   |[                      |
   *   |  "many",              |
   *   |  "many",              |
   *   |  "words"              |
   *   |]                      |
   *   |[                      |
   *   |  "hello",             |
   *   |  "hello"              |
   *   |]                      |
   *   -------------------------
   *
   * Example 2:
   * {{{
   *   val df = session.createDataFrame(Seq("many-many-words", "hello-hi-hello")).toDF("V")
   *   df.select(split(col("V"), lit("-"))).show()
   * }}}
   *   -------------------------
   *   |"SPLIT(""V"", ""D"")"  |
   *   -------------------------
   *   |[                      |
   *   |  "many",              |
   *   |  "many",              |
   *   |  "words"              |
   *   |]                      |
   *   |[                      |
   *   |  "hello",             |
   *   |  "hello"              |
   *   |]                      |
   *   -------------------------
   *
   * @group str_func
   * @since 0.1.0
   */
  def split(str: Column, pattern: Column): Column = builtin("split")(str, pattern)

  /**
   * Returns the portion of the string or binary value str,
   * starting from the character/byte specified by pos, with limited length.
   *
   * @group str_func
   * @since 0.1.0
   */
  def substring(str: Column, pos: Column, len: Column): Column =
    builtin("substring")(str, pos, len)

  /**
   * Translates src from the characters in matchingString to the characters in replaceString.
   *
   * @group str_func
   * @since 0.1.0
   */
  def translate(src: Column, matchingString: Column, replaceString: Column): Column =
    builtin("translate")(src, matchingString, replaceString)

  /**
   * Removes leading and trailing characters from a string.
   *
   * @group str_func
   * @since 0.1.0
   */
  def trim(e: Column, trimString: Column): Column = builtin("trim")(e, trimString)

  /**
   * Returns the input string with all characters converted to uppercase.
   *
   * @group str_func
   * @since 0.1.0
   */
  def upper(e: Column): Column = builtin("upper")(e)

  /**
   * Returns true if col contains str.
   *
   * @group str_func
   * @since 0.1.0
   */
  def contains(col: Column, str: Column): Column =
    builtin("contains")(col, str)

  /**
   * Returns true if col starts with str.
   *
   * @group str_func
   * @since 0.1.0
   */
  def startswith(col: Column, str: Column): Column =
    builtin("startswith")(col, str)

  /**
   * Converts a Unicode code point (including 7-bit ASCII) into the character
   * that matches the input Unicode.
   *
   * @group str_func
   * @since 0.1.0
   */
  def char(col: Column): Column =
    builtin("char")(col)

  /**
   * Adds or subtracts a specified number of months to a date or timestamp,
   * preserving the end-of-month information.
   *
   * @group date_func
   * @since 0.1.0
   */
  def add_months(startDate: Column, numMonths: Column): Column =
    builtin("add_months")(startDate, numMonths)

  /**
   * Returns the current date of the system.
   *
   * @group cont_func
   * @since 0.1.0
   */
  def current_date(): Column = builtin("current_date")()

  /**
   * Returns the current timestamp for the system.
   *
   * @group cont_func
   * @since 0.1.0
   */
  def current_timestamp(): Column = builtin("current_timestamp")()

  /**
   * Returns the name of the region for the account where the current user is logged in.
   *
   * @group cont_func
   * @since 0.1.0
   */
  def current_region(): Column = builtin("current_region")()

  /**
   * Returns the current time for the system.
   *
   * @group cont_func
   * @since 0.1.0
   */
  def current_time(): Column = builtin("current_time")()

  /**
   * Returns the current Snowflake version.
   *
   * @group cont_func
   * @since 0.1.0
   */
  def current_version(): Column = builtin("current_version")()

  /**
   * Returns the account used by the user's current session.
   *
   * @group cont_func
   * @since 0.1.0
   */
  def current_account(): Column = builtin("current_account")()

  /**
   * Returns the name of the role in use for the current session.
   *
   * @group cont_func
   * @since 0.1.0
   */
  def current_role(): Column = builtin("current_role")()

  /**
   * Returns a JSON string that lists all roles granted to the current user.
   *
   * @group cont_func
   * @since 0.1.0
   */
  def current_available_roles(): Column = builtin("current_available_roles")()

  /**
   * Returns a unique system identifier for the Snowflake session corresponding
   * to the present connection.
   *
   * @group cont_func
   * @since 0.1.0
   */
  def current_session(): Column = builtin("current_session")()

  /**
   * Returns the SQL text of the statement that is currently executing.
   *
   * @group cont_func
   * @since 0.1.0
   */
  def current_statement(): Column = builtin("current_statement")()

  /**
   * Returns the name of the user currently logged into the system.
   *
   * @group cont_func
   * @since 0.1.0
   */
  def current_user(): Column = builtin("current_user")()

  /**
   * Returns the name of the database in use for the current session.
   *
   * @group cont_func
   * @since 0.1.0
   */
  def current_database(): Column = builtin("current_database")()

  /**
   * Returns the name of the schema in use by the current session.
   *
   * @group cont_func
   * @since 0.1.0
   */
  def current_schema(): Column = builtin("current_schema")()

  /**
   * Returns active search path schemas.
   *
   * @group cont_func
   * @since 0.1.0
   */
  def current_schemas(): Column = builtin("current_schemas")()

  /**
   * Returns the name of the warehouse in use for the current session.
   *
   * @group cont_func
   * @since 0.1.0
   */
  def current_warehouse(): Column = builtin("current_warehouse")()

  /**
   * Returns the current timestamp for the system, but in the UTC time zone.
   *
   * @group cont_func
   * @since 0.1.0
   */
  def sysdate(): Column = builtin("sysdate")()

  // scalastyle:off
  /**
   * Converts the given sourceTimestampNTZ from sourceTimeZone to targetTimeZone.
   *
   * Supported time zones are listed
   * [[https://docs.snowflake.com/en/sql-reference/functions/convert_timezone.html#usage-notes here]]
   *
   * Example
   * {{{
   *   timestampNTZ.select(convert_timezone(lit("America/Los_Angeles"), lit("America/New_York"), col("time")))
   * }}}
   *
   * @group date_func
   * @since 0.1.0
   */
  // scalastyle:on
  def convert_timezone(
      sourceTimeZone: Column,
      targetTimeZone: Column,
      sourceTimestampNTZ: Column): Column =
    builtin("convert_timezone")(sourceTimeZone, targetTimeZone, sourceTimestampNTZ)

  // scalastyle:off
  /**
   * Converts the given sourceTimestampNTZ to targetTimeZone.
   *
   * Supported time zones are listed
   * [[https://docs.snowflake.com/en/sql-reference/functions/convert_timezone.html#usage-notes here]]
   *
   * Example
   * {{{
   *   timestamp.select(convert_timezone(lit("America/New_York"), col("time")))
   * }}}
   *
   * @group date_func
   * @since 0.1.0
   */
  // scalastyle:on
  def convert_timezone(targetTimeZone: Column, sourceTimestamp: Column): Column =
    builtin("convert_timezone")(targetTimeZone, sourceTimestamp)

  /**
   * Extracts the year from a date or timestamp.
   *
   * @group date_func
   * @since 0.1.0
   */
  def year(e: Column): Column = builtin("year")(e)

  /**
   * Extracts the quarter from a date or timestamp.
   *
   * @group date_func
   * @since 0.1.0
   */
  def quarter(e: Column): Column = builtin("quarter")(e)

  /**
   * Extracts the month from a date or timestamp.
   *
   * @group date_func
   * @since 0.1.0
   */
  def month(e: Column): Column = builtin("month")(e)

  /**
   * Extracts the day of week from a date or timestamp.
   *
   * @group date_func
   * @since 0.1.0
   */
  def dayofweek(e: Column): Column = builtin("dayofweek")(e)

  /**
   * Extracts the day of month from a date or timestamp.
   *
   * @group date_func
   * @since 0.1.0
   */
  def dayofmonth(e: Column): Column = builtin("dayofmonth")(e)

  /**
   * Extracts the day of year from a date or timestamp.
   *
   * @group date_func
   * @since 0.1.0
   */
  def dayofyear(e: Column): Column = builtin("dayofyear")(e)

  /**
   * Extracts the hour from a date or timestamp.
   *
   * @group date_func
   * @since 0.1.0
   */
  def hour(e: Column): Column = builtin("hour")(e)

  /**
   * Returns the last day of the specified date part for a date or timestamp.
   * Commonly used to return the last day of the month for a date or timestamp.
   *
   * @group date_func
   * @since 0.1.0
   */
  def last_day(e: Column): Column = builtin("last_day")(e)

  /**
   * Extracts the minute from a date or timestamp.
   *
   * @group date_func
   * @since 0.1.0
   */
  def minute(e: Column): Column = builtin("minute")(e)

  /**
   * Returns the date of the first specified DOW (day of week) that occurs after the input date.
   *
   * @group date_func
   * @since 0.1.0
   */
  def next_day(date: Column, dayOfWeek: Column): Column = withExpr {
    NextDay(date.expr, lit(dayOfWeek).expr)
  }

  /**
   * Returns the date of the first specified DOW (day of week) that occurs before the input date.
   *
   * @group date_func
   * @since 0.1.0
   */
  def previous_day(date: Column, dayOfWeek: Column): Column =
    builtin("previous_day")(date, dayOfWeek)

  /**
   * Extracts the second from a date or timestamp.
   *
   * @group date_func
   * @since 0.1.0
   */
  def second(e: Column): Column = builtin("second")(e)

  /**
   * Extracts the week of year from a date or timestamp.
   *
   * @group date_func
   * @since 0.1.0
   */
  def weekofyear(e: Column): Column = builtin("weekofyear")(e)

  /**
   * Converts an input expression into the corresponding timestamp.
   *
   * @group date_func
   * @since 0.1.0
   */
  def to_timestamp(s: Column): Column = builtin("to_timestamp")(s)

  /**
   * Converts an input expression into the corresponding timestamp.
   *
   * @group date_func
   * @since 0.1.0
   */
  def to_timestamp(s: Column, fmt: Column): Column = builtin("to_timestamp")(s, fmt)

  /**
   * Converts an input expression to a date.
   *
   * @group date_func
   * @since 0.1.0
   */
  def to_date(e: Column): Column = builtin("to_date")(e)

  /**
   * Converts an input expression to a date.
   *
   * @group date_func
   * @since 0.1.0
   */
  def to_date(e: Column, fmt: Column): Column = builtin("to_date")(e, fmt)

  /**
   * Creates a date from individual numeric components that represent the year,
   * month, and day of the month.
   *
   * @group date_func
   * @since 0.1.0
   */
  def date_from_parts(year: Column, month: Column, day: Column): Column =
    builtin("date_from_parts")(year, month, day)

  /**
   * Creates a time from individual numeric components.
   *
   * @group date_func
   * @since 0.1.0
   */
  def time_from_parts(hour: Column, minute: Column, second: Column, nanoseconds: Column): Column =
    builtin("time_from_parts")(hour, minute, second, nanoseconds)

  /**
   * Creates a time from individual numeric components.
   *
   * @group date_func
   * @since 0.1.0
   */
  def time_from_parts(hour: Column, minute: Column, second: Column): Column =
    builtin("time_from_parts")(hour, minute, second)

  /**
   * Creates a timestamp from individual numeric components.
   * If no time zone is in effect, the function can be used to create a timestamp
   * from a date expression and a time expression.
   *
   * @group date_func
   * @since 0.1.0
   */
  def timestamp_from_parts(
      year: Column,
      month: Column,
      day: Column,
      hour: Column,
      minute: Column,
      second: Column): Column =
    builtin("timestamp_from_parts")(year, month, day, hour, minute, second)

  /**
   * Creates a timestamp from individual numeric components.
   * If no time zone is in effect, the function can be used to create a timestamp
   * from a date expression and a time expression.
   *
   * @group date_func
   * @since 0.1.0
   */
  def timestamp_from_parts(
      year: Column,
      month: Column,
      day: Column,
      hour: Column,
      minute: Column,
      second: Column,
      nanosecond: Column): Column =
    builtin("timestamp_from_parts")(year, month, day, hour, minute, second, nanosecond)

  /**
   * Creates a timestamp from individual numeric components.
   * If no time zone is in effect, the function can be used to create a timestamp
   * from a date expression and a time expression.
   *
   * @group date_func
   * @since 0.1.0
   */
  def timestamp_from_parts(dateExpr: Column, timeExpr: Column): Column =
    builtin("timestamp_from_parts")(dateExpr, timeExpr)

  /**
   * Creates a timestamp from individual numeric components.
   * If no time zone is in effect, the function can be used to create a timestamp
   * from a date expression and a time expression.
   *
   * @group date_func
   * @since 0.1.0
   */
  def timestamp_ltz_from_parts(
      year: Column,
      month: Column,
      day: Column,
      hour: Column,
      minute: Column,
      second: Column): Column =
    builtin("timestamp_ltz_from_parts")(year, month, day, hour, minute, second)

  /**
   * Creates a timestamp from individual numeric components.
   * If no time zone is in effect, the function can be used to create a timestamp
   * from a date expression and a time expression.
   *
   * @group date_func
   * @since 0.1.0
   */
  def timestamp_ltz_from_parts(
      year: Column,
      month: Column,
      day: Column,
      hour: Column,
      minute: Column,
      second: Column,
      nanosecond: Column): Column =
    builtin("timestamp_ltz_from_parts")(year, month, day, hour, minute, second, nanosecond)

  /**
   * Creates a timestamp from individual numeric components.
   * If no time zone is in effect, the function can be used to create a timestamp
   * from a date expression and a time expression.
   *
   * @group date_func
   * @since 0.1.0
   */
  def timestamp_ntz_from_parts(
      year: Column,
      month: Column,
      day: Column,
      hour: Column,
      minute: Column,
      second: Column): Column =
    builtin("timestamp_ntz_from_parts")(year, month, day, hour, minute, second)

  /**
   * Creates a timestamp from individual numeric components.
   * If no time zone is in effect, the function can be used to create a timestamp
   * from a date expression and a time expression.
   *
   * @group date_func
   * @since 0.1.0
   */
  def timestamp_ntz_from_parts(
      year: Column,
      month: Column,
      day: Column,
      hour: Column,
      minute: Column,
      second: Column,
      nanosecond: Column): Column =
    builtin("timestamp_ntz_from_parts")(year, month, day, hour, minute, second, nanosecond)

  /**
   * Creates a timestamp from individual numeric components.
   * If no time zone is in effect, the function can be used to create a timestamp
   * from a date expression and a time expression.
   *
   * @group date_func
   * @since 0.1.0
   */
  def timestamp_ntz_from_parts(dateExpr: Column, timeExpr: Column): Column =
    builtin("timestamp_ntz_from_parts")(dateExpr, timeExpr)

  /**
   * Creates a timestamp from individual numeric components.
   * If no time zone is in effect, the function can be used to create a timestamp
   * from a date expression and a time expression.
   *
   * @group date_func
   * @since 0.1.0
   */
  def timestamp_tz_from_parts(
      year: Column,
      month: Column,
      day: Column,
      hour: Column,
      minute: Column,
      second: Column): Column =
    builtin("timestamp_tz_from_parts")(year, month, day, hour, minute, second)

  /**
   * Creates a timestamp from individual numeric components.
   * If no time zone is in effect, the function can be used to create a timestamp
   * from a date expression and a time expression.
   *
   * @group date_func
   * @since 0.1.0
   */
  def timestamp_tz_from_parts(
      year: Column,
      month: Column,
      day: Column,
      hour: Column,
      minute: Column,
      second: Column,
      nanosecond: Column): Column =
    builtin("timestamp_tz_from_parts")(year, month, day, hour, minute, second, nanosecond)

  /**
   * Creates a timestamp from individual numeric components.
   * If no time zone is in effect, the function can be used to create a timestamp
   * from a date expression and a time expression.
   *
   * @group date_func
   * @since 0.1.0
   */
  def timestamp_tz_from_parts(
      year: Column,
      month: Column,
      day: Column,
      hour: Column,
      minute: Column,
      second: Column,
      nanosecond: Column,
      timeZone: Column): Column =
    builtin("timestamp_tz_from_parts")(
      year,
      month,
      day,
      hour,
      minute,
      second,
      nanosecond,
      timeZone)

  /**
   * Extracts the three-letter day-of-week name from the specified date or
   * timestamp.
   *
   * @group date_func
   * @since 0.1.0
   */
  def dayname(expr: Column): Column = builtin("dayname")(expr)

  /**
   * Extracts the three-letter month name from the specified date or timestamp.
   *
   * @group date_func
   * @since 0.1.0
   */
  def monthname(expr: Column): Column = builtin("monthname")(expr)

  // scalastyle:off
  /**
   * Adds the specified value for the specified date or time art to date or time expr.
   *
   * Supported date and time parts are listed
   * [[https://docs.snowflake.com/en/sql-reference/functions-date-time.html#label-supported-date-time-parts here]]
   *
   * Example: add one year on dates
   * {{{
   *   date.select(dateadd("year", lit(1), col("date_col")))
   * }}}
   *
   * @group date_func
   * @since 0.1.0
   */
  // scalastyle:on
  def dateadd(part: String, value: Column, expr: Column): Column =
    builtin("dateadd")(part, value, expr)

  // scalastyle:off
  /**
   * Calculates the difference between two date, time, or timestamp columns based on the date or time part requested.
   *
   * Supported date and time parts are listed
   * [[https://docs.snowflake.com/en/sql-reference/functions-date-time.html#label-supported-date-time-parts here]]
   *
   * Example: year difference between two date columns
   * {{{
   *   date.select(datediff("year", col("date_col1"), col("date_col2"))),
   * }}}
   *
   * @group date_func
   * @since 0.1.0
   */
  // scalastyle:on
  def datediff(part: String, col1: Column, col2: Column): Column =
    builtin("datediff")(part, col1, col2)

  /**
   * Rounds the input expression down to the nearest (or equal) integer closer to zero,
   * or to the nearest equal or smaller value with the specified number of
   * places after the decimal point.
   *
   * @group num_func
   * @since 0.1.0
   */
  def trunc(expr: Column, scale: Column): Column = withExpr {
    Trunc(expr.expr, scale.expr)
  }

  /**
   * Truncates a DATE, TIME, or TIMESTAMP to the specified precision.
   *
   * @group date_func
   * @since 0.1.0
   */
  def date_trunc(format: String, timestamp: Column): Column = withExpr {
    DateTrunc(Literal(format), timestamp.expr)
  }

  /**
   * Concatenates one or more strings, or concatenates one or more binary values.
   * If any of the values is null, the result is also null.
   *
   * @group str_func
   * @since 0.1.0
   */
  def concat(exprs: Column*): Column = builtin("concat")(exprs: _*)

  /**
   * Compares whether two arrays have at least one element in common.
   * Returns TRUE if there is at least one element in common; otherwise returns FALSE.
   * The function is NULL-safe, meaning it treats NULLs as known values for comparing equality.
   *
   * @group semi_func
   * @since 0.1.0
   */
  def arrays_overlap(a1: Column, a2: Column): Column = withExpr {
    ArraysOverlap(a1.expr, a2.expr)
  }

  /**
   * Returns TRUE if expr ends with str.
   *
   * @group str_func
   * @since 0.1.0
   */
  def endswith(expr: Column, str: Column): Column =
    builtin("endswith")(expr, str)

  /**
   * Replaces a substring of the specified length, starting at the specified position,
   * with a new string or binary value.
   *
   * @group str_func
   * @since 0.1.0
   */
  def insert(baseExpr: Column, position: Column, length: Column, insertExpr: Column): Column =
    builtin("insert")(baseExpr, position, length, insertExpr)

  /**
   * Returns a left most substring of strExpr.
   *
   * @group str_func
   * @since 0.1.0
   */
  def left(strExpr: Column, lengthExpr: Column): Column =
    builtin("left")(strExpr, lengthExpr)

  /**
   * Returns a right most substring of strExpr.
   *
   * @group str_func
   * @since 0.1.0
   */
  def right(strExpr: Column, lengthExpr: Column): Column =
    builtin("right")(strExpr, lengthExpr)

  // scalastyle:off
  /**
   * Returns the number of times that a pattern occurs in a strExpr.
   *
   * Pattern syntax is specified
   * [[https://docs.snowflake.com/en/sql-reference/functions-regexp.html#label-regexp-general-usage-notes here]]
   *
   * Parameter detail is specified
   * [[https://docs.snowflake.com/en/sql-reference/functions-regexp.html#label-regexp-parameters-argument here]]
   *
   * @group str_func
   * @since 0.1.0
   */
  // scalastyle:on
  def regexp_count(
      strExpr: Column,
      pattern: Column,
      position: Column,
      parameters: Column): Column =
    builtin("regexp_count")(strExpr, pattern, position, parameters)

  // scalastyle:off
  /**
   * Returns the number of times that a pattern occurs in a strExpr.
   *
   * Pattern syntax is specified
   * [[https://docs.snowflake.com/en/sql-reference/functions-regexp.html#label-regexp-general-usage-notes here]]
   *
   * Parameter detail is specified
   * [[https://docs.snowflake.com/en/sql-reference/functions-regexp.html#label-regexp-parameters-argument here]]
   *
   * @group str_func
   * @since 0.1.0
   */
  // scalastyle:on
  def regexp_count(strExpr: Column, pattern: Column): Column =
    builtin("regexp_count")(strExpr, pattern)

  /**
   * Returns the subject with the specified pattern (or all occurrences of the pattern) removed.
   * If no matches are found, returns the original subject.
   *
   * @group str_func
   * @since 1.9.0
   */
  def regexp_replace(strExpr: Column, pattern: Column): Column =
    builtin("regexp_replace")(strExpr, pattern)

  /**
   * Returns the subject with the specified pattern (or all occurrences of the pattern)
   * replaced by a replacement string. If no matches are found,
   * returns the original subject.
   *
   * @group str_func
   * @since 1.9.0
   */
  def regexp_replace(strExpr: Column, pattern: Column, replacement: Column): Column =
    builtin("regexp_replace")(strExpr, pattern, replacement)

  /**
   * Removes all occurrences of a specified strExpr,
   * and optionally replaces them with replacement.
   *
   * @group str_func
   * @since 0.1.0
   */
  def replace(strExpr: Column, pattern: Column, replacement: Column): Column =
    builtin("replace")(strExpr, pattern, replacement)

  /**
   * Removes all occurrences of a specified strExpr,
   * and optionally replaces them with replacement.
   *
   * @group str_func
   * @since 0.1.0
   */
  def replace(strExpr: Column, pattern: Column): Column =
    builtin("replace")(strExpr, pattern)

  /**
   * Searches for targetExpr in sourceExpr and, if successful,
   * returns the position (1-based) of the targetExpr in sourceExpr.
   *
   * @group str_func
   * @since 0.1.0
   */
  def charindex(targetExpr: Column, sourceExpr: Column): Column =
    builtin("charindex")(targetExpr, sourceExpr)

  /**
   * Searches for targetExpr in sourceExpr and, if successful,
   * returns the position (1-based) of the targetExpr in sourceExpr.
   *
   * @group str_func
   * @since 0.1.0
   */
  def charindex(targetExpr: Column, sourceExpr: Column, position: Column): Column =
    builtin("charindex")(targetExpr, sourceExpr, position)

  // scalastyle:off
  /**
   * Returns a copy of expr, but with the specified collationSpec property
   * instead of the original collation specification property.
   *
   * Collation Specification is specified
   * [[https://docs.snowflake.com/en/sql-reference/collation.html#label-collation-specification here]]
   *
   * @group str_func
   * @since 0.1.0
   */
  // scalastyle:on
  def collate(expr: Column, collationSpec: String): Column =
    builtin("collate")(expr, collationSpec)

  /**
   * Returns the collation specification of expr.
   *
   * @group str_func
   * @since 0.1.0
   */
  def collation(expr: Column): Column =
    builtin("collation")(expr)

  /**
   * Returns an ARRAY that contains the matching elements in the two input ARRAYs.
   *
   * @group semi_func
   * @since 0.1.0
   */
  def array_intersection(col1: Column, col2: Column): Column = withExpr {
    ArrayIntersect(col1.expr, col2.expr)
  }

  /**
   * Returns true if the specified VARIANT column contains an ARRAY value.
   *
   * @group semi_func
   * @since 0.1.0
   */
  def is_array(col: Column): Column = {
    builtin("is_array")(col)
  }

  /**
   * Returns true if the specified VARIANT column contains a Boolean value.
   *
   * @group semi_func
   * @since 0.1.0
   */
  def is_boolean(col: Column): Column = {
    builtin("is_boolean")(col)
  }

  /**
   * Returns true if the specified VARIANT column contains a binary value.
   *
   * @group semi_func
   * @since 0.1.0
   */
  def is_binary(col: Column): Column = {
    builtin("is_binary")(col)
  }

  /**
   * Returns true if the specified VARIANT column contains a string value.
   *
   * @group semi_func
   * @since 0.1.0
   */
  def is_char(col: Column): Column = {
    builtin("is_char")(col)
  }

  /**
   * Returns true if the specified VARIANT column contains a string value.
   *
   * @group semi_func
   * @since 0.1.0
   */
  def is_varchar(col: Column): Column = {
    builtin("is_varchar")(col)
  }

  /**
   * Returns true if the specified VARIANT column contains a DATE value.
   *
   * @group semi_func
   * @since 0.1.0
   */
  def is_date(col: Column): Column = {
    builtin("is_date")(col)
  }

  /**
   * Returns true if the specified VARIANT column contains a DATE value.
   *
   * @group semi_func
   * @since 0.1.0
   */
  def is_date_value(col: Column): Column = {
    builtin("is_date_value")(col)
  }

  /**
   * Returns true if the specified VARIANT column contains a fixed-point decimal value or integer.
   *
   * @group semi_func
   * @since 0.1.0
   */
  def is_decimal(col: Column): Column = {
    builtin("is_decimal")(col)
  }

  /**
   * Returns true if the specified VARIANT column contains a floating-point value, fixed-point
   * decimal, or integer.
   *
   * @group semi_func
   * @since 0.1.0
   */
  def is_double(col: Column): Column = {
    builtin("is_double")(col)
  }

  /**
   * Returns true if the specified VARIANT column contains a floating-point value, fixed-point
   * decimal, or integer.
   *
   * @group semi_func
   * @since 0.1.0
   */
  def is_real(col: Column): Column = {
    builtin("is_real")(col)
  }

  /**
   * Returns true if the specified VARIANT column contains an integer value.
   *
   * @group semi_func
   * @since 0.1.0
   */
  def is_integer(col: Column): Column = {
    builtin("is_integer")(col)
  }

  /**
   * Returns true if the specified VARIANT column is a JSON null value.
   *
   * @group semi_func
   * @since 0.1.0
   */
  def is_null_value(col: Column): Column = {
    builtin("is_null_value")(col)
  }

  /**
   * Returns true if the specified VARIANT column contains an OBJECT value.
   *
   * @group semi_func
   * @since 0.1.0
   */
  def is_object(col: Column): Column = {
    builtin("is_object")(col)
  }

  /**
   * Returns true if the specified VARIANT column contains a TIME value.
   *
   * @group semi_func
   * @since 0.1.0
   */
  def is_time(col: Column): Column = {
    builtin("is_time")(col)
  }

  /**
   * Returns true if the specified VARIANT column contains a TIMESTAMP value to be interpreted
   * using the local time zone.
   *
   * @group semi_func
   * @since 0.1.0
   */
  def is_timestamp_ltz(col: Column): Column = {
    builtin("is_timestamp_ltz")(col)
  }

  /**
   * Returns true if the specified VARIANT column contains a TIMESTAMP value with no time zone.
   *
   * @group semi_func
   * @since 0.1.0
   */
  def is_timestamp_ntz(col: Column): Column = {
    builtin("is_timestamp_ntz")(col)
  }

  /**
   * Returns true if the specified VARIANT column contains a TIMESTAMP value with a time zone.
   *
   * @group semi_func
   * @since 0.1.0
   */
  def is_timestamp_tz(col: Column): Column = {
    builtin("is_timestamp_tz")(col)
  }

  /**
   * Checks the validity of a JSON document.
   * If the input string is a valid JSON document or a NULL (i.e. no error would occur when
   * parsing the input string), the function returns NULL.
   * In case of a JSON parsing error, the function returns a string that contains the error
   * message.
   *
   * @group semi_func
   * @since 0.2.0
   */
  def check_json(col: Column): Column = {
    builtin("check_json")(col)
  }

  /**
   * Checks the validity of an XML document.
   * If the input string is a valid XML document or a NULL (i.e. no error would occur when parsing
   * the input string), the function returns NULL.
   * In case of an XML parsing error, the output string contains the error message.
   *
   * @group semi_func
   * @since 0.2.0
   */
  def check_xml(col: Column): Column = {
    builtin("check_xml")(col)
  }

  /**
   * Parses a JSON string and returns the value of an element at a specified path in the resulting
   * JSON document.
   *
   * @param col Column containing the JSON string that should be parsed.
   * @param path Column containing the path to the element that should be extracted.
   * @group semi_func
   * @since 0.2.0
   */
  def json_extract_path_text(col: Column, path: Column): Column = {
    builtin("json_extract_path_text")(col, path)
  }

  /**
   * Parse the value of the specified column as a JSON string and returns the resulting JSON
   * document.
   *
   * @group semi_func
   * @since 0.2.0
   */
  def parse_json(col: Column): Column = {
    builtin("parse_json")(col)
  }

  /**
   * Parse the value of the specified column as a JSON string and returns the resulting XML
   * document.
   *
   * @group semi_func
   * @since 0.2.0
   */
  def parse_xml(col: Column): Column = {
    builtin("parse_xml")(col)
  }

  /**
   * Converts a JSON "null" value in the specified column to a SQL NULL value.
   * All other VARIANT values in the column are returned unchanged.
   *
   * @group semi_func
   * @since 0.2.0
   */
  def strip_null_value(col: Column): Column = {
    builtin("strip_null_value")(col)
  }

  /**
   * Returns the input values, pivoted into an ARRAY.
   * If the input is empty, an empty ARRAY is returned.
   *
   * @group semi_func
   * @since 0.2.0
   */
  def array_agg(col: Column): Column = {
    builtin("array_agg")(col)
  }

  /**
   * Returns an ARRAY containing all elements from the source ARRAYas well as the new element.
   * The new element is located at end of the ARRAY.
   *
   * @param array The column containing the source ARRAY.
   * @param element The column containing the element to be appended. The element may be of almost
   *                any data type. The data type does not need to match the data type(s) of the
   *                existing elements in the ARRAY.
   * @group semi_func
   * @since 0.2.0
   */
  def array_append(array: Column, element: Column): Column = {
    builtin("array_append")(array, element)
  }

  /**
   * Returns the concatenation of two ARRAYs.
   *
   * @param array1 Column containing the source ARRAY.
   * @param array2 Column containing the ARRAY to be appended to {@code array1}.
   * @group semi_func
   * @since 0.2.0
   */
  def array_cat(array1: Column, array2: Column): Column = {
    builtin("array_cat")(array1, array2)
  }

  /**
   * Returns a compacted ARRAY with missing and null values removed,
   * effectively converting sparse arrays into dense arrays.
   *
   * @group semi_func
   * @since 0.2.0
   */
  def array_compact(array: Column): Column = {
    builtin("array_compact")(array)
  }

  /**
   * Returns an ARRAY constructed from zero, one, or more inputs.
   *
   * @param cols Columns containing the values (or expressions that evaluate to values). The
   *             values do not all need to be of the same data type.
   * @group semi_func
   * @since 0.2.0
   */
  def array_construct(cols: Column*): Column = {
    builtin("array_construct")(cols: _*)
  }

  /**
   * Returns an ARRAY constructed from zero, one, or more inputs;
   * the constructed ARRAY omits any NULL input values.
   *
   * @param cols Columns containing the values (or expressions that evaluate to values). The
   *             values do not all need to be of the same data type.
   * @group semi_func
   * @since 0.2.0
   */
  def array_construct_compact(cols: Column*): Column = {
    builtin("array_construct_compact")(cols: _*)
  }

  /**
   * Returns {@code true} if the specified VARIANT is found in the specified ARRAY.
   *
   * @param variant Column containing the VARIANT to find.
   * @param array Column containing the ARRAY to search.
   * @group semi_func
   * @since 0.2.0
   */
  def array_contains(variant: Column, array: Column): Column = {
    builtin("array_contains")(variant, array)
  }

  /**
   * Returns an ARRAY containing all elements from the source ARRAY as well as the new element.
   *
   * @param array Column containing the source ARRAY.
   * @param pos Column containing a (zero-based) position in the source ARRAY.
   *            The new element is inserted at this position. The original element from this
   *            position (if any) and all subsequent elements (if any) are shifted by one position
   *            to the right in the resulting array (i.e. inserting at position 0 has the same
   *            effect as using [[array_prepend]]).
   *            A negative position is interpreted as an index from the back of the array (e.g.
   *            {@code -1} results in insertion before the last element in the array).
   * @param element Column containing the element to be inserted. The new element is located at
   *                position {@code pos}. The relative order of the other elements from the source
   *                array is preserved.
   * @group semi_func
   * @since 0.2.0
   */
  def array_insert(array: Column, pos: Column, element: Column): Column = {
    builtin("array_insert")(array, pos, element)
  }

  /**
   * Returns the index of the first occurrence of an element in an ARRAY.
   *
   * @param variant Column containing the VARIANT value that you want to find. The function
   *                searches for the first occurrence of this value in the array.
   * @param array Column containing the ARRAY to be searched.
   * @group semi_func
   * @since 0.2.0
   */
  def array_position(variant: Column, array: Column): Column = {
    builtin("array_position")(variant, array)
  }

  /**
   * Returns an ARRAY containing the new element as well as all elements from the source ARRAY.
   * The new element is positioned at the beginning of the ARRAY.
   *
   * @param array Column containing the source ARRAY.
   * @param element Column containing the element to be prepended.
   * @group semi_func
   * @since 0.2.0
   */
  def array_prepend(array: Column, element: Column): Column = {
    builtin("array_prepend")(array, element)
  }

  /**
   * Returns the size of the input ARRAY.
   *
   * If the specified column contains a VARIANT value that contains an ARRAY, the size of the ARRAY
   * is returned; otherwise, NULL is returned if the value is not an ARRAY.
   *
   * @group semi_func
   * @since 0.2.0
   */
  def array_size(array: Column): Column = {
    builtin("array_size")(array)
  }

  /**
   * Returns an ARRAY constructed from a specified subset of elements of the input ARRAY.
   *
   * @param array Column containing the source ARRAY.
   * @param from Column containing a position in the source ARRAY. The position of the first
   *                    element is {@code 0}. Elements from positions less than this parameter are
   *                    not included in the resulting ARRAY.
   * @param to Column containing a position in the source ARRAY. Elements from positions equal to
   *                  or greater than this parameter are not included in the resulting array.
   * @group semi_func
   * @since 0.2.0
   */
  def array_slice(array: Column, from: Column, to: Column): Column = {
    builtin("array_slice")(array, from, to)
  }

  /**
   * Returns an input ARRAY converted to a string by casting all values to strings (using
   * TO_VARCHAR) and concatenating them (using the string from the second argument to separate
   * the elements).
   *
   * @param array Column containing the ARRAY of elements to convert to a string.
   * @param separator Column containing the string to put between each element (e.g. a space,
   *                  comma, or other human-readable separator).
   * @group semi_func
   * @since 0.2.0
   */
  def array_to_string(array: Column, separator: Column): Column = {
    builtin("array_to_string")(array, separator)
  }

  /**
   * Returns one OBJECT per group. For each (key, value) input pair, where key must be a VARCHAR
   * and value must be a VARIANT, the resulting OBJECT contains a key:value field.
   *
   * @group semi_func
   * @since 0.2.0
   */
  def objectagg(key: Column, value: Column): Column = {
    builtin("objectagg")(key, value)
  }

  /**
   * Returns an OBJECT constructed from the arguments.
   *
   * @group semi_func
   * @since 0.2.0
   */
  def object_construct(key_values: Column*): Column = {
    builtin("object_construct")(key_values: _*)
  }

  /**
   * Returns an object containing the contents of the input (i.e.source) object with one or more
   * keys removed.
   *
   * @group semi_func
   * @since 0.2.0
   */
  def object_delete(obj: Column, key1: Column, keys: Column*): Column = {
    val args = Seq(obj, key1) ++ keys
    builtin("object_delete")(args: _*)
  }

  /**
   * Returns an object consisting of the input object with a new key-value pair inserted.
   * The input key must not exist in the object.
   *
   * @group semi_func
   * @since 0.2.0
   */
  def object_insert(obj: Column, key: Column, value: Column): Column = {
    builtin("object_insert")(obj, key, value)
  }

  /**
   * Returns an object consisting of the input object with a new key-value pair inserted (or an
   * existing key updated with a new value).
   *
   * @group semi_func
   * @since 0.2.0
   */
  def object_insert(obj: Column, key: Column, value: Column, update_flag: Column): Column = {
    builtin("object_insert")(obj, key, value, update_flag)
  }

  /**
   * Returns a new OBJECT containing some of the key-value pairs from an existing object.
   *
   * To identify the key-value pairs to include in the new object, pass in the keys as arguments,
   * or pass in an array containing the keys.
   *
   * If a specified key is not present in the input object, the key is ignored.
   *
   * @group semi_func
   * @since 0.2.0
   */
  def object_pick(obj: Column, key1: Column, keys: Column*): Column = {
    val args = Seq(obj, key1) ++ keys
    builtin("object_pick")(args: _*)
  }

  /**
   * Casts a VARIANT value to an array.
   *
   * @group semi_func
   * @since 0.2.0
   */
  def as_array(variant: Column): Column = {
    builtin("as_array")(variant)
  }

  /**
   * Casts a VARIANT value to a binary string.
   *
   * @group semi_func
   * @since 0.2.0
   */
  def as_binary(variant: Column): Column = {
    builtin("as_binary")(variant)
  }

  /**
   * Casts a VARIANT value to a string. Does not convert values of other types into string.
   *
   * @group semi_func
   * @since 0.2.0
   */
  def as_char(variant: Column): Column = {
    builtin("as_char")(variant)
  }

  /**
   * Casts a VARIANT value to a string. Does not convert values of other types into string.
   *
   * @group semi_func
   * @since 0.2.0
   */
  def as_varchar(variant: Column): Column = {
    builtin("as_varchar")(variant)
  }

  /**
   * Casts a VARIANT value to a date. Does not convert from timestamps.
   *
   * @group semi_func
   * @since 0.2.0
   */
  def as_date(variant: Column): Column = {
    builtin("as_date")(variant)
  }

  /**
   * Casts a VARIANT value to a fixed-point decimal (does not match floating-point values).
   *
   * @group semi_func
   * @since 0.2.0
   */
  def as_decimal(variant: Column): Column = {
    builtin("as_decimal")(variant)
  }

  /**
   * Casts a VARIANT value to a fixed-point decimal (does not match floating-point values),
   * with precision.
   *
   * @group semi_func
   * @since 0.2.0
   */
  def as_decimal(variant: Column, precision: Int): Column = {
    builtin("as_decimal")(variant, sqlExpr(precision.toString))
  }

  /**
   * Casts a VARIANT value to a fixed-point decimal (does not match floating-point values),
   * with precision and scale.
   *
   * @group semi_func
   * @since 0.2.0
   */
  def as_decimal(variant: Column, precision: Int, scale: Int): Column = {
    builtin("as_decimal")(variant, sqlExpr(precision.toString), sqlExpr(scale.toString))
  }

  /**
   * Casts a VARIANT value to a fixed-point decimal (does not match floating-point values).
   *
   * @group semi_func
   * @since 0.2.0
   */
  def as_number(variant: Column): Column = {
    builtin("as_number")(variant)
  }

  /**
   * Casts a VARIANT value to a fixed-point decimal (does not match floating-point values),
   * with precision.
   *
   * @group semi_func
   * @since 0.2.0
   */
  def as_number(variant: Column, precision: Int): Column = {
    builtin("as_number")(variant, sqlExpr(precision.toString))
  }

  /**
   * Casts a VARIANT value to a fixed-point decimal (does not match floating-point values),
   * with precision and scale.
   *
   * @group semi_func
   * @since 0.2.0
   */
  def as_number(variant: Column, precision: Int, scale: Int): Column = {
    builtin("as_number")(variant, sqlExpr(precision.toString), sqlExpr(scale.toString))
  }

  /**
   * Casts a VARIANT value to a floating-point value.
   *
   * @group semi_func
   * @since 0.2.0
   */
  def as_double(variant: Column): Column = {
    builtin("as_double")(variant)
  }

  /**
   * Casts a VARIANT value to a floating-point value.
   *
   * @group semi_func
   * @since 0.2.0
   */
  def as_real(variant: Column): Column = {
    builtin("as_real")(variant)
  }

  /**
   * Casts a VARIANT value to an integer. Does not match non-integer values.
   *
   * @group semi_func
   * @since 0.2.0
   */
  def as_integer(variant: Column): Column = {
    builtin("as_integer")(variant)
  }

  /**
   * Casts a VARIANT value to an object.
   *
   * @group semi_func
   * @since 0.2.0
   */
  def as_object(variant: Column): Column = {
    builtin("as_object")(variant)
  }

  /**
   * Casts a VARIANT value to a time value. Does not convert from timestamps.
   *
   * @group semi_func
   * @since 0.2.0
   */
  def as_time(variant: Column): Column = {
    builtin("as_time")(variant)
  }

  /**
   * Casts a VARIANT value to a TIMESTAMP value with local timezone.
   *
   * @group semi_func
   * @since 0.2.0
   */
  def as_timestamp_ltz(variant: Column): Column = {
    builtin("as_timestamp_ltz")(variant)
  }

  /**
   * Casts a VARIANT value to a TIMESTAMP value with no timezone.
   *
   * @group semi_func
   * @since 0.2.0
   */
  def as_timestamp_ntz(variant: Column): Column = {
    builtin("as_timestamp_ntz")(variant)
  }

  /**
   * Casts a VARIANT value to a TIMESTAMP value with timezone.
   *
   * @group semi_func
   * @since 0.2.0
   */
  def as_timestamp_tz(variant: Column): Column = {
    builtin("as_timestamp_tz")(variant)
  }

  /**
   * Tokenizes the given string using the given set of delimiters and returns the tokens as an
   * array. If either parameter is a NULL, a NULL is returned. An empty array is returned if
   * tokenization produces no tokens.
   *
   * @group semi_func
   * @since 0.2.0
   */
  def strtok_to_array(array: Column): Column = {
    builtin("strtok_to_array")(array)
  }

  /**
   * Tokenizes the given string using the given set of delimiters and returns the tokens as an
   * array. If either parameter is a NULL, a NULL is returned. An empty array is returned if
   * tokenization produces no tokens.
   *
   * @group semi_func
   * @since 0.2.0
   */
  def strtok_to_array(array: Column, delimiter: Column): Column = {
    builtin("strtok_to_array")(array, delimiter)
  }

  /**
   * Converts the input expression into an array:
   *
   * If the input is an ARRAY, or VARIANT containing an array value, the result is unchanged.
   * For NULL or a JSON null input, returns NULL.
   * For any other value, the result is a single-element array containing this value.
   *
   * @group semi_func
   * @since 0.2.0
   */
  def to_array(col: Column): Column = {
    builtin("to_array")(col)
  }

  /**
   * Converts any VARIANT value to a string containing the JSON representation of the value.
   * If the input is NULL, the result is also NULL.
   *
   * @group semi_func
   * @since 0.2.0
   */
  def to_json(col: Column): Column = {
    builtin("to_json")(col)
  }

  /**
   * Converts the input value to an object:
   *
   * For a variant value containing an object, returns this object (in a value of type OBJECT).
   * For a variant value containing JSON null or for NULL input, returns NULL.
   * For all other input values, reports an error.
   *
   * @group semi_func
   * @since 0.2.0
   */
  def to_object(col: Column): Column = {
    builtin("to_object")(col)
  }

  /**
   * Converts any value to VARIANT value or NULL (if input is NULL).
   *
   * @group semi_func
   * @since 0.2.0
   */
  def to_variant(col: Column): Column = {
    builtin("to_variant")(col)
  }

  /**
   * Converts any VARIANT value to a string containing the XML representation of the value.
   * If the input is NULL, the result is also NULL.
   *
   * @group semi_func
   * @since 0.2.0
   */
  def to_xml(col: Column): Column = {
    builtin("to_xml")(col)
  }

  /**
   * Extracts a value from an object or array; returns NULL if either of the arguments is NULL.
   *
   * @group semi_func
   * @since 0.2.0
   */
  def get(col1: Column, col2: Column): Column = {
    builtin("get")(col1, col2)
  }

  /**
   * Extracts a field value from an object; returns NULL if either of the arguments is NULL.
   * This function is similar to GET but applies case-insensitive matching to field names.
   *
   * @group semi_func
   * @since 0.2.0
   */
  def get_ignore_case(obj: Column, field: Column): Column = {
    builtin("get_ignore_case")(obj, field)
  }

  /**
   * Returns an array containing the list of keys in the input object.
   *
   * @group semi_func
   * @since 0.2.0
   */
  def object_keys(obj: Column): Column = {
    builtin("object_keys")(obj)
  }

  /**
   * Extracts an XML element object (often referred to as simply a tag) from a content of outer
   * XML element object by the name of the tag and its instance number (counting from 0).
   *
   * @group semi_func
   * @since 0.2.0
   */
  def xmlget(xml: Column, tag: Column, instance: Column): Column = {
    builtin("xmlget")(xml, tag, instance)
  }

  /**
   * Extracts the first XML element object (often referred to as simply a tag) from a content of
   * outer XML element object by the name of the tag
   *
   * @group semi_func
   * @since 0.2.0
   */
  def xmlget(xml: Column, tag: Column): Column = {
    builtin("xmlget")(xml, tag)
  }

  /**
   * Extracts a value from semi-structured data using a path name.
   *
   * @group semi_func
   * @since 0.2.0
   */
  def get_path(col: Column, path: Column): Column = {
    builtin("get_path")(col, path)
  }

  /**
   * Works like a cascading if-then-else statement.
   * A series of conditions are evaluated in sequence.
   * When a condition evaluates to TRUE, the evaluation stops and the associated
   * result (after THEN) is returned. If none of the conditions evaluate to TRUE,
   * then the result after the optional OTHERWISE is returned, if present;
   * otherwise NULL is returned.
   * For Example:
   * {{{
   *     import functions._
   *     df.select(
   *       when(col("col").is_null, lit(1))
   *         .when(col("col") === 1, lit(2))
   *         .otherwise(lit(3))
   *     )
   * }}}
   *
   * @group con_func
   * @since 0.2.0
   */
  def when(condition: Column, value: Column): CaseExpr =
    new CaseExpr(Seq((condition.expr, value.expr)))

  /**
   * Returns one of two specified expressions, depending on a condition.
   *
   * This is equivalent to an `if-then-else` expression.
   * If `condition` evaluates to TRUE, the function returns `expr1`.
   * Otherwise, the function returns `expr2`.
   *
   * @group con_func
   * @param condition The condition to evaluate.
   * @param expr1     The expression to return if the condition evaluates to TRUE.
   * @param expr2     The expression to return if the condition is not TRUE
   *                  (i.e. if it is FALSE or NULL).
   * @since 0.9.0
   */
  def iff(condition: Column, expr1: Column, expr2: Column): Column =
    builtin("iff")(condition, expr1, expr2)

  /**
   * Returns a conditional expression that you can pass to the filter or where method to
   * perform the equivalent of a WHERE ... IN query that matches rows containing a sequence of
   * values.
   *
   * The expression evaluates to true if the values in a row matches the values in one of
   * the specified sequences.
   *
   * For example, the following code returns a DataFrame that contains the rows in which
   * the columns `c1` and `c2` contain the values:
   * - `1` and `"a"`, or
   * - `2` and `"b"`
   * This is equivalent to `SELECT * FROM table WHERE (c1, c2) IN ((1, 'a'), (2, 'b'))`.
   * {{{
   *   val df2 = df.filter(functions.in(Seq(df("c1"), df("c2")), Seq(Seq(1, "a"), Seq(2, "b"))))
   * }}}
   * @group con_func
   * @param columns A sequence of the columns to compare for the IN operation.
   * @param values  A sequence containing the sequences of values to compare for the IN operation.
   * @since 0.10.0
   */
  def in(columns: Seq[Column], values: Seq[Seq[Any]]): Column =
    Column(MultipleExpression(columns.map(_.expr))).in(values)

  /**
   * Returns a conditional expression that you can pass to the filter or where method to
   * perform the equivalent of a WHERE ... IN query with the subquery represented by
   * the specified DataFrame.
   *
   * The expression evaluates to true if the value in the column is one of the values in
   * the column of the same name in a specified DataFrame.
   *
   * For example, the following code returns a DataFrame that contains the rows where
   * the values of the columns `c1` and `c2` in `df2` match the values of the columns
   * `a` and `b` in `df1`. This is equivalent to
   * SELECT * FROM table2 WHERE (c1, c2) IN (SELECT a, b FROM table1).
   * {{{
   *    val df1 = session.sql("select a, b from table1").
   *    val df2 = session.table(table2)
   *    val dfFilter = df2.filter(functions.in(Seq(col("c1"), col("c2")), df1))
   * }}}
   *
   * @group con_func
   * @param columns A sequence of the columns to compare for the IN operation.
   * @param df      The DataFrame used as the values for the IN operation
   * @since 0.10.0
   */
  def in(columns: Seq[Column], df: DataFrame): Column = {
    Column(MultipleExpression(columns.map(_.expr))).in(df)
  }

  /**
   * Generates a sequence of monotonically increasing integers, with wrap-around.
   * Wrap-around occurs after the largest representable integer of the integer width
   * 1 byte. the sequence continues at 0 after wrap-around.
   *
   * @since 0.11.0
   * @group gen_func
   */
  def seq1(): Column = seq1(true)

  /**
   * Generates a sequence of monotonically increasing integers, with wrap-around.
   * Wrap-around occurs after the largest representable integer of the integer width
   * 1 byte.
   *
   * @param startsFromZero if true, the sequence continues at 0 after wrap-around,
   *                       otherwise, continues at the smallest representable number
   *                       based on the given integer width.
   * @since 0.11.0
   * @group gen_func
   */
  def seq1(startsFromZero: Boolean): Column =
    builtin("seq1")(if (startsFromZero) 0 else 1)

  /**
   * Generates a sequence of monotonically increasing integers, with wrap-around.
   * Wrap-around occurs after the largest representable integer of the integer width
   * 2 byte. the sequence continues at 0 after wrap-around.
   *
   * @since 0.11.0
   * @group gen_func
   */
  def seq2(): Column = seq2(true)

  /**
   * Generates a sequence of monotonically increasing integers, with wrap-around.
   * Wrap-around occurs after the largest representable integer of the integer width
   * 2 byte.
   *
   * @param startsFromZero if true, the sequence continues at 0 after wrap-around,
   *                       otherwise, continues at the smallest representable number
   *                       based on the given integer width.
   * @since 0.11.0
   * @group gen_func
   */
  def seq2(startsFromZero: Boolean): Column =
    builtin("seq2")(if (startsFromZero) 0 else 1)

  /**
   * Generates a sequence of monotonically increasing integers, with wrap-around.
   * Wrap-around occurs after the largest representable integer of the integer width
   * 4 byte. the sequence continues at 0 after wrap-around.
   *
   * @since 0.11.0
   * @group gen_func
   */
  def seq4(): Column = seq4(true)

  /**
   * Generates a sequence of monotonically increasing integers, with wrap-around.
   * Wrap-around occurs after the largest representable integer of the integer width
   * 4 byte.
   *
   * @param startsFromZero if true, the sequence continues at 0 after wrap-around,
   *                       otherwise, continues at the smallest representable number
   *                       based on the given integer width.
   * @since 0.11.0
   * @group gen_func
   */
  def seq4(startsFromZero: Boolean): Column =
    builtin("seq4")(if (startsFromZero) 0 else 1)

  /**
   * Generates a sequence of monotonically increasing integers, with wrap-around.
   * Wrap-around occurs after the largest representable integer of the integer width
   * 8 byte. the sequence continues at 0 after wrap-around.
   *
   * @since 0.11.0
   * @group gen_func
   */
  def seq8(): Column = seq8(true)

  /**
   * Generates a sequence of monotonically increasing integers, with wrap-around.
   * Wrap-around occurs after the largest representable integer of the integer width
   * 8 byte.
   *
   * @param startsFromZero if true, the sequence continues at 0 after wrap-around,
   *                       otherwise, continues at the smallest representable number
   *                       based on the given integer width.
   * @since 0.11.0
   * @group gen_func
   */
  def seq8(startsFromZero: Boolean): Column =
    builtin("seq8")(if (startsFromZero) 0 else 1)

  // scalastyle:off
  /**
   * Returns a uniformly random number, in the inclusive range (`min`, `max`)
   *
   * For example:
   * {{{
   *   import com.snowflake.snowpark.functions._
   *   session.generator(10, seq4(), uniform(lit(1), lit(5), random())).show()
   * }}}
   *
   * @param min The lower bound
   * @param max The upper bound
   * @param gen The generator expression for the function. for more information, see
   *            [[https://docs.snowflake.com/en/sql-reference/functions-data-generation.html#label-rand-dist-functions]]
   * @since 0.11.0
   * @group gen_func
   */
  // scalastyle:on
  def uniform(min: Column, max: Column, gen: Column): Column =
    builtin("uniform")(min, max, gen)

  /**
   * Returns the concatenated input values, separated by `delimiter` string.
   *
   * For example:
   * {{{
   *   df.groupBy(df.col("col1")).agg(listagg(df.col("col2"), ",")
   *       .withinGroup(df.col("col2").asc))
   *
   *   df.select(listagg(df.col("col2"), ",", false))
   * }}}
   *
   * @param col The expression (typically a Column) that determines the values
   *            to be put into the list. The expression should evaluate to a
   *            string, or to a data type that can be cast to string.
   * @param delimiter A string delimiter.
   * @param isDistinct Whether the input expression is distinct.
   * @since 0.12.0
   * @group agg_func
   */
  def listagg(col: Column, delimiter: String, isDistinct: Boolean): Column =
    Column(ListAgg(col.expr, delimiter, isDistinct))

  /**
   * Returns the concatenated input values, separated by `delimiter` string.
   *
   * For example:
   * {{{
   *   df.groupBy(df.col("col1")).agg(listagg(df.col("col2"), ",")
   *       .withinGroup(df.col("col2").asc))
   *
   *   df.select(listagg(df.col("col2"), ",", false))
   * }}}
   *
   * @param col The expression (typically a Column) that determines the values
   *            to be put into the list. The expression should evaluate to a
   *            string, or to a data type that can be cast to string.
   * @param delimiter A string delimiter.
   * @since 0.12.0
   * @group agg_func
   */
  def listagg(col: Column, delimiter: String): Column =
    listagg(col, delimiter, isDistinct = false)

  /**
   * Returns the concatenated input values, separated by empty string.
   *
   * For example:
   * {{{
   *   df.groupBy(df.col("col1")).agg(listagg(df.col("col2"), ",")
   *       .withinGroup(df.col("col2").asc))
   *
   *   df.select(listagg(df.col("col2"), ",", false))
   * }}}
   *
   * @param col The expression (typically a Column) that determines the values
   *            to be put into the list. The expression should evaluate to a
   *            string, or to a data type that can be cast to string.
   * @since 0.12.0
   * @group agg_func
   */
  def listagg(col: Column): Column = listagg(col, "", isDistinct = false)

  /**
<<<<<<< HEAD
   * Signature - snowflake.snowpark.functions.regexp_extract
   * (value: Union[Column, str], regexp: Union[Column, str], idx: int)
   *   Column
   * Extract a specific group matched by a regex, from the specified string
   * column. If the regex did not match, or the specified group did not match,
   * an empty string is returned.
   * <pr>Example:
   * from snowflake.snowpark.functions import regexp_extract
   * df = session.createDataFrame([["id_20_30", 10], ["id_40_50", 30]],
   *  ["id", "age"])
   * df.select(regexp_extract("id", r"(\d+)", 1).alias("RES")).show()
   *</pr>
   *<pr>
   *     ---------
   *     |"RES"  |
   *     ---------
   *     |20     |
   *     |40     |
   *     ---------
   *</pr>
   * Note: non-greedy tokens such as  are not supported
   * @since 1.12.1
   * @return Column object.
   */
  def regexp_extract(
      colName: Column,
      exp: String,
      position: Int,
      Occurences: Int,
      grpIdx: Int): Column = {
    when(colName.is_null, lit(null))
      .otherwise(
        coalesce(
          builtin("REGEX_SUBSTR")(
            colName,
            lit(exp),
            lit(position),
            lit(Occurences),
            lit("ce"),
            lit(grpIdx)),
          lit("")))
  }

  /**
   *    Returns the sign of its argument:
   *
   *     - -1 if the argument is negative.
   *     - 1 if it is positive.
   *     - 0 if it is 0.
   *
   * Args:
   *     col: The column to evaluate its sign
   *<pr>
   * Example::
   *     >>> df = session.create_dataframe([(-2, 2, 0)], ["a", "b", "c"])
   *     >>> df.select(sign("a").alias("a_sign"), sign("b").alias("b_sign"),
   * sign("c").alias("c_sign")).show()
   *     ----------------------------------
   *     |"A_SIGN"  |"B_SIGN"  |"C_SIGN"  |
   *     ----------------------------------
   *     |-1        |1         |0         |
   *     ----------------------------------
   * </pr>
   * @since 1.12.1
   * @param e Column to calculate the sign.
   * @return Column object.
   */
  def sign(colName: Column): Column = {
    builtin("SIGN")(colName)
  }

  /**
   *    Returns the sign of its argument:
   *
   *     - -1 if the argument is negative.
   *     - 1 if it is positive.
   *     - 0 if it is 0.
   *
   * Args:
   *     col: The column to evaluate its sign
   *<pr>
   * Example::
   *     >>> df = session.create_dataframe([(-2, 2, 0)], ["a", "b", "c"])
   *     >>> df.select(sign("a").alias("a_sign"), sign("b").alias("b_sign"),
   * sign("c").alias("c_sign")).show()
   *     ----------------------------------
   *     |"A_SIGN"  |"B_SIGN"  |"C_SIGN"  |
   *     ----------------------------------
   *     |-1        |1         |0         |
   *     ----------------------------------
   * </pr>
   * @since 1.12.1
   * @param e Column to calculate the sign.
   * @return Column object.
   */
  def signum(colName: Column): Column = {
    builtin("SIGN")(colName)
  }

  /**
   * Returns the sign of the given column. Returns either 1 for positive,
   *  0 for 0 or
   * NaN, -1 for negative and null for null.
   * NOTE: if string values are provided snowflake will attempts to cast.
   *  If it casts correctly, returns the calculation,
   *  if not an error will be thrown
   * @since 1.12.1
   * @param columnName Name of the column to calculate the sign.
   * @return Column object.
   */
  def signum(columnName: String): Column = {
    signum(col(columnName))
  }

  /**
   * Returns the substring from string str before count occurrences
   * of the delimiter delim. If count is positive,
   * everything the left of the final delimiter (counting from left)
   *  is returned. If count is negative, every to the right of the
   * final delimiter (counting from the right) is returned.
   * substring_index performs a case-sensitive match when searching for delim.
   *   @since 1.12.1
   */
  def substring_index(str: Column, delim: String, count: Int): Column = {
    when(
      lit(count) < lit(0),
      callBuiltin(
        "substring",
        lit(str),
        callBuiltin("regexp_instr", sqlExpr(s"reverse(${str}, ${delim}, 1, abs(${count}), 0"))))
      .otherwise(
        callBuiltin(
          "substring",
          lit(str),
          1,
          callBuiltin("regexp_instr", col("str"), lit(delim), 1, lit(count), 1)))
  }

  /**
   *
   * Returns the input values, pivoted into an ARRAY. If the input is empty, an empty
   * ARRAY is returned.
   *<pr>
   * Example::
   *     >>> df = session.create_dataframe([[1], [2], [3], [1]], schema=["a"])
   *     >>> df.select(array_agg("a", True).alias("result")).show()
   *     ------------
   *     |"RESULT"  |
   *     ------------
   *     |[         |
   *     |  1,      |
   *     |  2,      |
   *     |  3       |
   *     |]         |
   *     ------------
   * </pr>
   * @since 1.10.0
   * @param c Column to be collect.
   * @return The array.
   */
  def collect_list(c: Column): Column = array_agg(c)

  /**
   *
   * Returns the input values, pivoted into an ARRAY. If the input is empty, an empty
   * ARRAY is returned.
   *
   * Example::
   *     >>> df = session.create_dataframe([[1], [2], [3], [1]], schema=["a"])
   *     >>> df.select(array_agg("a", True).alias("result")).show()
   *     ------------
   *     |"RESULT"  |
   *     ------------
   *     |[         |
   *     |  1,      |
   *     |  2,      |
   *     |  3       |
   *     |]         |
   *     ------------
   * @since 1.10.0
   * @param s Column name to be collected.
   * @return The array.
   */
  def collect_list(s: String): Column = array_agg(col(s))
=======
   * Returns a Column expression with values sorted in descending order.
   * Example:
   * {{{
   *   val df = session.createDataFrame(Seq(1, 2, 3)).toDF("id")
   *   df.sort(desc("id")).show()
   *
   * --------
   * |"ID"  |
   * --------
   * |3     |
   * |2     |
   * |1     |
   * --------
   * }}}
   *
   * @since 1.14.0
   * @param colName Column name.
   * @return Column object ordered in a descending manner.
   */
  def desc(colName: String): Column = col(colName).desc

  /**
   * Returns a Column expression with values sorted in ascending order.
   * Example:
   * {{{
   *   val df = session.createDataFrame(Seq(3, 2, 1)).toDF("id")
   *   df.sort(asc("id")).show()
   *
   * --------
   * |"ID"  |
   * --------
   * |1     |
   * |2     |
   * |3     |
   * --------
   * }}}
   * @since 1.14.0
   * @param colName Column name.
   * @return Column object ordered in an ascending manner.
   */
  def asc(colName: String): Column = col(colName).asc

  /**
   * Returns the size of the input ARRAY.
   *
   * If the specified column contains a VARIANT value that contains an ARRAY, the size of the ARRAY
   * is returned; otherwise, NULL is returned if the value is not an ARRAY.
   *
   * Example:
   * {{{
   *   val df = session.createDataFrame(Seq(Array(1, 2, 3))).toDF("id")
   *   df.select(size(col("id"))).show()
   *
   * ------------------------
   * |"ARRAY_SIZE(""ID"")"  |
   * ------------------------
   * |3                     |
   * ------------------------
   * }}}
   *
   * @since 1.14.0
   * @param c Column to get the size.
   * @return Size of array column.
   */
  def size(c: Column): Column = array_size(c)

  /**
   * Creates a [[Column]] expression from raw SQL text.
   *
   * Note that the function does not interpret or check the SQL text.
   *
   * Example:
   * {{{
   *   val df = session.createDataFrame(Seq(Array(1, 2, 3))).toDF("id")
   *   df.filter(expr("id > 2")).show()
   *
   *  --------
   *  |"ID"  |
   *  --------
   *  |3     |
   *  --------
   * }}}
   *
   * @since 1.14.0
   * @param s SQL Expression as text.
   * @return Converted SQL Expression.
   */
  def expr(s: String): Column = sqlExpr(s)

  /**
   * Returns an ARRAY constructed from zero, one, or more inputs.
   *
   * Example:
   * {{{
   *   val df = session.createDataFrame(Seq((1, 2, 3), (4, 5, 6))).toDF("id")
   *   df.select(array(col("a"), col("b")).as("id")).show()
   *
   *  --------
   * |"ID"  |
   * --------
   * |[     |
   * |  1,  |
   * |  2   |
   * |]     |
   * |[     |
   * |  4,  |
   * |  5   |
   * |]     |
   * --------
   * }}}
   *
   * @since 1.14.0
   * @param c Columns to build the array.
   * @return The array.
   */
  def array(c: Column*): Column = array_construct(c: _*)

  /**
   * Converts an input expression into the corresponding date in the specified date format.
   * Example:
   * {{{
   *  val df = Seq("2023-10-10", "2022-05-15", null.asInstanceOf[String]).toDF("date")
   *  df.select(date_format(col("date"), "YYYY/MM/DD").as("formatted_date")).show()
   *
   * --------------------
   * |"FORMATTED_DATE"  |
   * --------------------
   * |2023/10/10        |
   * |2022/05/15        |
   * |NULL              |
   * --------------------
   *
   * }}}
   *
   * @since 1.14.0
   * @param c Column to format to date.
   * @param s Date format.
   * @return Column object.
   */
  def date_format(c: Column, s: String): Column =
    builtin("to_varchar")(c.cast(TimestampType), s.replace("mm", "mi"))

  /**
   * Returns the last value of the column in a group.
   * Example
   * {{{
   *  val df = session.createDataFrame(Seq((5, "a", 10),
   *                                       (5, "b", 20),
   *                                       (3, "d", 15),
   *                                       (3, "e", 40))).toDF("grade", "name", "score")
   *     val window = Window.partitionBy(col("grade")).orderBy(col("score").desc)
   *     df.select(last(col("name")).over(window)).show()
   *
   * ---------------------
   * |"LAST_SCORE_NAME"  |
   * ---------------------
   * |a                  |
   * |a                  |
   * |d                  |
   * |d                  |
   * ---------------------
   * }}}
   *
   * @since 1.14.0
   * @param c Column to obtain last value.
   * @return Column object.
   */
  def last(c: Column): Column =
    builtin("LAST_VALUE")(c)
>>>>>>> 14770b71

  /**
   * Invokes a built-in snowflake function with the specified name and arguments.
   * Arguments can be of two types
   *
   * a. [[Column]], or
   *
   * b. Basic types such as Int, Long, Double, Decimal etc. which are converted to
   * Snowpark literals.
   *
   * @group client_func
   * @since 0.1.0
   */
  def callBuiltin(functionName: String, args: Any*): Column =
    internalBuiltinFunction(false, functionName, args: _*)

  private def withExpr(expr: Expression): Column = Column(expr)

  private def registerUdf(udf: UserDefinedFunction): UserDefinedFunction = {
    val session = Session.getActiveSession
      .getOrElse(throw ErrorMessage.UDF_NO_DEFAULT_SESSION_FOUND())
    session.udf.register(None, udf)
  }

  /**
   * Calls a user-defined function (UDF) by name.
   *
   * @group udf_func
   * @since 0.1.0
   */
  def callUDF(udfName: String, cols: Any*): Column = {
    Utils.validateObjectName(udfName)
    internalBuiltinFunction(false, udfName, cols: _*)
  }

  // scalastyle:off line.size.limit
  /* Code below for udf 0-22 generated by this script
    (0 to 22).foreach { x =>
      val types = (1 to x).foldRight("RT")((i, s) => {s"A$i, $s"})
      val typeTags = (1 to x).map(i => s"A$i: TypeTag").foldLeft("RT: TypeTag")(_ + ", " + _)
      val s = if (x > 1) "s" else ""
      val version = if (x > 10) "0.12.0" else "0.1.0"
      println(s"""
        |/**
        | * Registers a Scala closure of $x argument$s as a Snowflake Java UDF and returns the UDF.
        | * @tparam RT return type of UDF.
        | * @group udf_func
        | * @since $version
        | */
        |def udf[$typeTags](func: Function$x[$types]): UserDefinedFunction = udf("udf") {
        |  registerUdf(_toUdf(func))
        |}""".stripMargin)
    }
   */

  /**
   * Registers a Scala closure of 0 argument as a Snowflake Java UDF and returns the UDF.
   * @tparam RT return type of UDF.
   * @group udf_func
   * @since 0.1.0
   */
  def udf[RT: TypeTag](func: Function0[RT]): UserDefinedFunction = udf("udf") {
    registerUdf(_toUdf(func))
  }

  /**
   * Registers a Scala closure of 1 argument as a Snowflake Java UDF and returns the UDF.
   * @tparam RT return type of UDF.
   * @group udf_func
   * @since 0.1.0
   */
  def udf[RT: TypeTag, A1: TypeTag](func: Function1[A1, RT]): UserDefinedFunction = udf("udf") {
    registerUdf(_toUdf(func))
  }

  /**
   * Registers a Scala closure of 2 arguments as a Snowflake Java UDF and returns the UDF.
   * @tparam RT return type of UDF.
   * @group udf_func
   * @since 0.1.0
   */
  def udf[RT: TypeTag, A1: TypeTag, A2: TypeTag](
      func: Function2[A1, A2, RT]): UserDefinedFunction = udf("udf") {
    registerUdf(_toUdf(func))
  }

  /**
   * Registers a Scala closure of 3 arguments as a Snowflake Java UDF and returns the UDF.
   * @tparam RT return type of UDF.
   * @group udf_func
   * @since 0.1.0
   */
  def udf[RT: TypeTag, A1: TypeTag, A2: TypeTag, A3: TypeTag](
      func: Function3[A1, A2, A3, RT]): UserDefinedFunction = udf("udf") {
    registerUdf(_toUdf(func))
  }

  /**
   * Registers a Scala closure of 4 arguments as a Snowflake Java UDF and returns the UDF.
   * @tparam RT return type of UDF.
   * @group udf_func
   * @since 0.1.0
   */
  def udf[RT: TypeTag, A1: TypeTag, A2: TypeTag, A3: TypeTag, A4: TypeTag](
      func: Function4[A1, A2, A3, A4, RT]): UserDefinedFunction = udf("udf") {
    registerUdf(_toUdf(func))
  }

  /**
   * Registers a Scala closure of 5 arguments as a Snowflake Java UDF and returns the UDF.
   * @tparam RT return type of UDF.
   * @group udf_func
   * @since 0.1.0
   */
  def udf[RT: TypeTag, A1: TypeTag, A2: TypeTag, A3: TypeTag, A4: TypeTag, A5: TypeTag](
      func: Function5[A1, A2, A3, A4, A5, RT]): UserDefinedFunction = udf("udf") {
    registerUdf(_toUdf(func))
  }

  /**
   * Registers a Scala closure of 6 arguments as a Snowflake Java UDF and returns the UDF.
   * @tparam RT return type of UDF.
   * @group udf_func
   * @since 0.1.0
   */
  def udf[
      RT: TypeTag,
      A1: TypeTag,
      A2: TypeTag,
      A3: TypeTag,
      A4: TypeTag,
      A5: TypeTag,
      A6: TypeTag](func: Function6[A1, A2, A3, A4, A5, A6, RT]): UserDefinedFunction =
    udf("udf") {
      registerUdf(_toUdf(func))
    }

  /**
   * Registers a Scala closure of 7 arguments as a Snowflake Java UDF and returns the UDF.
   * @tparam RT return type of UDF.
   * @group udf_func
   * @since 0.1.0
   */
  def udf[
      RT: TypeTag,
      A1: TypeTag,
      A2: TypeTag,
      A3: TypeTag,
      A4: TypeTag,
      A5: TypeTag,
      A6: TypeTag,
      A7: TypeTag](func: Function7[A1, A2, A3, A4, A5, A6, A7, RT]): UserDefinedFunction =
    udf("udf") {
      registerUdf(_toUdf(func))
    }

  /**
   * Registers a Scala closure of 8 arguments as a Snowflake Java UDF and returns the UDF.
   * @tparam RT return type of UDF.
   * @group udf_func
   * @since 0.1.0
   */
  def udf[
      RT: TypeTag,
      A1: TypeTag,
      A2: TypeTag,
      A3: TypeTag,
      A4: TypeTag,
      A5: TypeTag,
      A6: TypeTag,
      A7: TypeTag,
      A8: TypeTag](func: Function8[A1, A2, A3, A4, A5, A6, A7, A8, RT]): UserDefinedFunction =
    udf("udf") {
      registerUdf(_toUdf(func))
    }

  /**
   * Registers a Scala closure of 9 arguments as a Snowflake Java UDF and returns the UDF.
   * @tparam RT return type of UDF.
   * @group udf_func
   * @since 0.1.0
   */
  def udf[
      RT: TypeTag,
      A1: TypeTag,
      A2: TypeTag,
      A3: TypeTag,
      A4: TypeTag,
      A5: TypeTag,
      A6: TypeTag,
      A7: TypeTag,
      A8: TypeTag,
      A9: TypeTag](func: Function9[A1, A2, A3, A4, A5, A6, A7, A8, A9, RT]): UserDefinedFunction =
    udf("udf") {
      registerUdf(_toUdf(func))
    }

  /**
   * Registers a Scala closure of 10 arguments as a Snowflake Java UDF and returns the UDF.
   * @tparam RT return type of UDF.
   * @group udf_func
   * @since 0.1.0
   */
  def udf[
      RT: TypeTag,
      A1: TypeTag,
      A2: TypeTag,
      A3: TypeTag,
      A4: TypeTag,
      A5: TypeTag,
      A6: TypeTag,
      A7: TypeTag,
      A8: TypeTag,
      A9: TypeTag,
      A10: TypeTag](
      func: Function10[A1, A2, A3, A4, A5, A6, A7, A8, A9, A10, RT]): UserDefinedFunction =
    udf("udf") {
      registerUdf(_toUdf(func))
    }

  /**
   * Registers a Scala closure of 11 arguments as a Snowflake Java UDF and returns the UDF.
   * @tparam RT return type of UDF.
   * @group udf_func
   * @since 0.12.0
   */
  def udf[
      RT: TypeTag,
      A1: TypeTag,
      A2: TypeTag,
      A3: TypeTag,
      A4: TypeTag,
      A5: TypeTag,
      A6: TypeTag,
      A7: TypeTag,
      A8: TypeTag,
      A9: TypeTag,
      A10: TypeTag,
      A11: TypeTag](
      func: Function11[A1, A2, A3, A4, A5, A6, A7, A8, A9, A10, A11, RT]): UserDefinedFunction =
    udf("udf") {
      registerUdf(_toUdf(func))
    }

  /**
   * Registers a Scala closure of 12 arguments as a Snowflake Java UDF and returns the UDF.
   * @tparam RT return type of UDF.
   * @group udf_func
   * @since 0.12.0
   */
  def udf[
      RT: TypeTag,
      A1: TypeTag,
      A2: TypeTag,
      A3: TypeTag,
      A4: TypeTag,
      A5: TypeTag,
      A6: TypeTag,
      A7: TypeTag,
      A8: TypeTag,
      A9: TypeTag,
      A10: TypeTag,
      A11: TypeTag,
      A12: TypeTag](func: Function12[A1, A2, A3, A4, A5, A6, A7, A8, A9, A10, A11, A12, RT])
    : UserDefinedFunction = udf("udf") {
    registerUdf(_toUdf(func))
  }

  /**
   * Registers a Scala closure of 13 arguments as a Snowflake Java UDF and returns the UDF.
   * @tparam RT return type of UDF.
   * @group udf_func
   * @since 0.12.0
   */
  def udf[
      RT: TypeTag,
      A1: TypeTag,
      A2: TypeTag,
      A3: TypeTag,
      A4: TypeTag,
      A5: TypeTag,
      A6: TypeTag,
      A7: TypeTag,
      A8: TypeTag,
      A9: TypeTag,
      A10: TypeTag,
      A11: TypeTag,
      A12: TypeTag,
      A13: TypeTag](func: Function13[A1, A2, A3, A4, A5, A6, A7, A8, A9, A10, A11, A12, A13, RT])
    : UserDefinedFunction = udf("udf") {
    registerUdf(_toUdf(func))
  }

  /**
   * Registers a Scala closure of 14 arguments as a Snowflake Java UDF and returns the UDF.
   * @tparam RT return type of UDF.
   * @group udf_func
   * @since 0.12.0
   */
  def udf[
      RT: TypeTag,
      A1: TypeTag,
      A2: TypeTag,
      A3: TypeTag,
      A4: TypeTag,
      A5: TypeTag,
      A6: TypeTag,
      A7: TypeTag,
      A8: TypeTag,
      A9: TypeTag,
      A10: TypeTag,
      A11: TypeTag,
      A12: TypeTag,
      A13: TypeTag,
      A14: TypeTag](
      func: Function14[A1, A2, A3, A4, A5, A6, A7, A8, A9, A10, A11, A12, A13, A14, RT])
    : UserDefinedFunction = udf("udf") {
    registerUdf(_toUdf(func))
  }

  /**
   * Registers a Scala closure of 15 arguments as a Snowflake Java UDF and returns the UDF.
   * @tparam RT return type of UDF.
   * @group udf_func
   * @since 0.12.0
   */
  def udf[
      RT: TypeTag,
      A1: TypeTag,
      A2: TypeTag,
      A3: TypeTag,
      A4: TypeTag,
      A5: TypeTag,
      A6: TypeTag,
      A7: TypeTag,
      A8: TypeTag,
      A9: TypeTag,
      A10: TypeTag,
      A11: TypeTag,
      A12: TypeTag,
      A13: TypeTag,
      A14: TypeTag,
      A15: TypeTag](
      func: Function15[A1, A2, A3, A4, A5, A6, A7, A8, A9, A10, A11, A12, A13, A14, A15, RT])
    : UserDefinedFunction = udf("udf") {
    registerUdf(_toUdf(func))
  }

  /**
   * Registers a Scala closure of 16 arguments as a Snowflake Java UDF and returns the UDF.
   * @tparam RT return type of UDF.
   * @group udf_func
   * @since 0.12.0
   */
  def udf[
      RT: TypeTag,
      A1: TypeTag,
      A2: TypeTag,
      A3: TypeTag,
      A4: TypeTag,
      A5: TypeTag,
      A6: TypeTag,
      A7: TypeTag,
      A8: TypeTag,
      A9: TypeTag,
      A10: TypeTag,
      A11: TypeTag,
      A12: TypeTag,
      A13: TypeTag,
      A14: TypeTag,
      A15: TypeTag,
      A16: TypeTag](
      func: Function16[A1, A2, A3, A4, A5, A6, A7, A8, A9, A10, A11, A12, A13, A14, A15, A16, RT])
    : UserDefinedFunction = udf("udf") {
    registerUdf(_toUdf(func))
  }

  /**
   * Registers a Scala closure of 17 arguments as a Snowflake Java UDF and returns the UDF.
   * @tparam RT return type of UDF.
   * @group udf_func
   * @since 0.12.0
   */
  def udf[
      RT: TypeTag,
      A1: TypeTag,
      A2: TypeTag,
      A3: TypeTag,
      A4: TypeTag,
      A5: TypeTag,
      A6: TypeTag,
      A7: TypeTag,
      A8: TypeTag,
      A9: TypeTag,
      A10: TypeTag,
      A11: TypeTag,
      A12: TypeTag,
      A13: TypeTag,
      A14: TypeTag,
      A15: TypeTag,
      A16: TypeTag,
      A17: TypeTag](
      func: Function17[
        A1,
        A2,
        A3,
        A4,
        A5,
        A6,
        A7,
        A8,
        A9,
        A10,
        A11,
        A12,
        A13,
        A14,
        A15,
        A16,
        A17,
        RT]): UserDefinedFunction = udf("udf") {
    registerUdf(_toUdf(func))
  }

  /**
   * Registers a Scala closure of 18 arguments as a Snowflake Java UDF and returns the UDF.
   * @tparam RT return type of UDF.
   * @group udf_func
   * @since 0.12.0
   */
  def udf[
      RT: TypeTag,
      A1: TypeTag,
      A2: TypeTag,
      A3: TypeTag,
      A4: TypeTag,
      A5: TypeTag,
      A6: TypeTag,
      A7: TypeTag,
      A8: TypeTag,
      A9: TypeTag,
      A10: TypeTag,
      A11: TypeTag,
      A12: TypeTag,
      A13: TypeTag,
      A14: TypeTag,
      A15: TypeTag,
      A16: TypeTag,
      A17: TypeTag,
      A18: TypeTag](
      func: Function18[
        A1,
        A2,
        A3,
        A4,
        A5,
        A6,
        A7,
        A8,
        A9,
        A10,
        A11,
        A12,
        A13,
        A14,
        A15,
        A16,
        A17,
        A18,
        RT]): UserDefinedFunction = udf("udf") {
    registerUdf(_toUdf(func))
  }

  /**
   * Registers a Scala closure of 19 arguments as a Snowflake Java UDF and returns the UDF.
   * @tparam RT return type of UDF.
   * @group udf_func
   * @since 0.12.0
   */
  def udf[
      RT: TypeTag,
      A1: TypeTag,
      A2: TypeTag,
      A3: TypeTag,
      A4: TypeTag,
      A5: TypeTag,
      A6: TypeTag,
      A7: TypeTag,
      A8: TypeTag,
      A9: TypeTag,
      A10: TypeTag,
      A11: TypeTag,
      A12: TypeTag,
      A13: TypeTag,
      A14: TypeTag,
      A15: TypeTag,
      A16: TypeTag,
      A17: TypeTag,
      A18: TypeTag,
      A19: TypeTag](
      func: Function19[
        A1,
        A2,
        A3,
        A4,
        A5,
        A6,
        A7,
        A8,
        A9,
        A10,
        A11,
        A12,
        A13,
        A14,
        A15,
        A16,
        A17,
        A18,
        A19,
        RT]): UserDefinedFunction = udf("udf") {
    registerUdf(_toUdf(func))
  }

  /**
   * Registers a Scala closure of 20 arguments as a Snowflake Java UDF and returns the UDF.
   * @tparam RT return type of UDF.
   * @group udf_func
   * @since 0.12.0
   */
  def udf[
      RT: TypeTag,
      A1: TypeTag,
      A2: TypeTag,
      A3: TypeTag,
      A4: TypeTag,
      A5: TypeTag,
      A6: TypeTag,
      A7: TypeTag,
      A8: TypeTag,
      A9: TypeTag,
      A10: TypeTag,
      A11: TypeTag,
      A12: TypeTag,
      A13: TypeTag,
      A14: TypeTag,
      A15: TypeTag,
      A16: TypeTag,
      A17: TypeTag,
      A18: TypeTag,
      A19: TypeTag,
      A20: TypeTag](
      func: Function20[
        A1,
        A2,
        A3,
        A4,
        A5,
        A6,
        A7,
        A8,
        A9,
        A10,
        A11,
        A12,
        A13,
        A14,
        A15,
        A16,
        A17,
        A18,
        A19,
        A20,
        RT]): UserDefinedFunction = udf("udf") {
    registerUdf(_toUdf(func))
  }

  /**
   * Registers a Scala closure of 21 arguments as a Snowflake Java UDF and returns the UDF.
   * @tparam RT return type of UDF.
   * @group udf_func
   * @since 0.12.0
   */
  def udf[
      RT: TypeTag,
      A1: TypeTag,
      A2: TypeTag,
      A3: TypeTag,
      A4: TypeTag,
      A5: TypeTag,
      A6: TypeTag,
      A7: TypeTag,
      A8: TypeTag,
      A9: TypeTag,
      A10: TypeTag,
      A11: TypeTag,
      A12: TypeTag,
      A13: TypeTag,
      A14: TypeTag,
      A15: TypeTag,
      A16: TypeTag,
      A17: TypeTag,
      A18: TypeTag,
      A19: TypeTag,
      A20: TypeTag,
      A21: TypeTag](
      func: Function21[
        A1,
        A2,
        A3,
        A4,
        A5,
        A6,
        A7,
        A8,
        A9,
        A10,
        A11,
        A12,
        A13,
        A14,
        A15,
        A16,
        A17,
        A18,
        A19,
        A20,
        A21,
        RT]): UserDefinedFunction = udf("udf") {
    registerUdf(_toUdf(func))
  }

  /**
   * Registers a Scala closure of 22 arguments as a Snowflake Java UDF and returns the UDF.
   * @tparam RT return type of UDF.
   * @group udf_func
   * @since 0.12.0
   */
  def udf[
      RT: TypeTag,
      A1: TypeTag,
      A2: TypeTag,
      A3: TypeTag,
      A4: TypeTag,
      A5: TypeTag,
      A6: TypeTag,
      A7: TypeTag,
      A8: TypeTag,
      A9: TypeTag,
      A10: TypeTag,
      A11: TypeTag,
      A12: TypeTag,
      A13: TypeTag,
      A14: TypeTag,
      A15: TypeTag,
      A16: TypeTag,
      A17: TypeTag,
      A18: TypeTag,
      A19: TypeTag,
      A20: TypeTag,
      A21: TypeTag,
      A22: TypeTag](
      func: Function22[
        A1,
        A2,
        A3,
        A4,
        A5,
        A6,
        A7,
        A8,
        A9,
        A10,
        A11,
        A12,
        A13,
        A14,
        A15,
        A16,
        A17,
        A18,
        A19,
        A20,
        A21,
        A22,
        RT]): UserDefinedFunction = udf("udf") {
    registerUdf(_toUdf(func))
  }

  /**
   * Function object to invoke a Snowflake builtin. Use this to invoke
   * any builtins not explicitly listed in this object.
   *
   * Example
   * {{{
   *    val repeat = functions.builtin("repeat")
   *    df.select(repeat(col("col_1"), 3))
   * }}}
   *
   * @group client_func
   * @since 0.1.0
   */
  // scalastyle:off
  case class builtin(functionName: String) {
    // scalastyle:on

    def apply(args: Any*): Column = internalBuiltinFunction(false, functionName, args: _*)
  }

  private def internalBuiltinFunction(isDistinct: Boolean, name: String, args: Any*): Column = {
    val exprs: Seq[Expression] = args.map {
      case col: Column => col.expr
      case expr: Expression => expr
      case arg => Literal(arg)
    }
    Column(FunctionExpression(name, exprs, isDistinct))
  }

  @inline protected def udf(funcName: String)(
      func: => UserDefinedFunction): UserDefinedFunction = {
    OpenTelemetry.udx(
      "functions",
      funcName,
      "",
      s"${UDXRegistrationHandler.className}.${UDXRegistrationHandler.methodName}",
      "")(func)
  }

}<|MERGE_RESOLUTION|>--- conflicted
+++ resolved
@@ -3142,7 +3142,7 @@
   def listagg(col: Column): Column = listagg(col, "", isDistinct = false)
 
   /**
-<<<<<<< HEAD
+
    * Signature - snowflake.snowpark.functions.regexp_extract
    * (value: Union[Column, str], regexp: Union[Column, str], idx: int)
    *   Column
@@ -3327,7 +3327,7 @@
    * @return The array.
    */
   def collect_list(s: String): Column = array_agg(col(s))
-=======
+
    * Returns a Column expression with values sorted in descending order.
    * Example:
    * {{{
@@ -3497,7 +3497,7 @@
    */
   def last(c: Column): Column =
     builtin("LAST_VALUE")(c)
->>>>>>> 14770b71
+
 
   /**
    * Invokes a built-in snowflake function with the specified name and arguments.
