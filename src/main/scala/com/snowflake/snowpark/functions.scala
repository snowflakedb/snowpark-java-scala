package com.snowflake.snowpark

import com.snowflake.snowpark.internal.analyzer._
import com.snowflake.snowpark.internal.ScalaFunctions._
import com.snowflake.snowpark.internal.{ErrorMessage, OpenTelemetry, UDXRegistrationHandler, Utils}
import com.snowflake.snowpark.types.TimestampType

import scala.reflect.runtime.universe.TypeTag
import scala.util.Random

/**
 * Provides utility functions that generate [[Column]] expressions that you can pass to
 * [[DataFrame]] transformation methods. These functions generate references to columns,
 * literals, and SQL expressions (e.g. "c + 1").
 *
 * This object also provides functions that correspond to Snowflake
 * [[https://docs.snowflake.com/en/sql-reference-functions.html system-defined functions]]
 * (built-in functions), including functions for aggregation and window functions.
 *
 * The following examples demonstrate the use of some of these functions:
 *
 * {{{
 *   // Use columns and literals in expressions.
 *   df.select(col("c") + lit(1))
 *
 *   // Call system-defined (built-in) functions.
 *   // This example calls the function that corresponds to the ADD_MONTHS() SQL function.
 *   df.select(add_months(col("d"), lit(3)))
 *
 *   // Call system-defined functions that have no corresponding function in the functions object.
 *   // This example calls the RADIANS() SQL function, passing in values from the column "e".
 *   df.select(callBuiltin("radians", col("e")))
 *
 *   // Call a user-defined function (UDF) by name.
 *   df.select(callUDF("some_func", col("c")))
 *
 *   // Register and call an anonymous UDF.
 *   val myudf = udf((x:Int) => x + x)
 *   df.select(myudf(col("c")))
 *
 *   // Evaluate an SQL expression
 *   df.select(sqlExpr("c + 1"))
 * }}}
 *
 * For functions that accept scala types, e.g. callUdf, callBuiltin, lit(),
 * the mapping from scala types to Snowflake types is as follows:
 * {{{
 *   String => String
 *   Byte => TinyInt
 *   Int => Int
 *   Short => SmallInt
 *   Long => BigInt
 *   Float => Float
 *   Double => Double
 *   Decimal => Number
 *   Boolean => Boolean
 *   Array => Array
 *   Timestamp => Timestamp
 *   Date => Date
 * }}}
 *
 * @groupname client_func Client-side Functions
 * @groupname sort_func Sorting Functions
 * @groupname agg_func Aggregate Functions
 * @groupname win_func Window Functions
 * @groupname con_func Conditional Expression Functions
 * @groupname num_func Numeric Functions
 * @groupname gen_func Data Generation Functions
 * @groupname bit_func Bitwise Expression Functions
 * @groupname str_func String and Binary Functions
 * @groupname utl_func Utility and Hash Functions
 * @groupname date_func Date and Time Functions
 * @groupname cont_func Context Functions
 * @groupname semi_func Semi-structured Data Functions
 * @groupname udf_func Anonymous UDF Registration and Invocation Functions
 * @since 0.1.0
 */
// scalastyle:off
object functions {
  // scalastyle:on

  /**
   * Returns the [[Column]] with the specified name.
   *
   * @group client_func
   * @since 0.1.0
   */
  def col(colName: String): Column = Column(colName)

  /**
   * Returns a [[Column]] with the specified name. Alias for col.
   *
   * @group client_func
   * @since 0.1.0
   */
  def column(colName: String): Column = Column(colName)

  /**
   * Generate a [[Column]] representing the result of the input DataFrame.
   * The parameter `df` should have one column and must produce one row.
   * Is an alias of [[toScalar]].
   *
   * For Example:
   * {{{
   *     import functions._
   *     val df1 = session.sql("select * from values(1,1,1),(2,2,3) as T(c1,c2,c3)")
   *     val df2 = session.sql("select * from values(2) as T(a)")
   *     df1.select(Column("c1"), col(df2)).show()
   *     df1.filter(Column("c1") < col(df2)).show()
   * }}}
   *
   * @group client_func
   * @since 0.2.0
   */
  def col(df: DataFrame): Column = toScalar(df)

  /**
   * Generate a [[Column]] representing the result of the input DataFrame.
   * The parameter `df` should have one column and must produce one row.
   *
   * For Example:
   * {{{
   *     import functions._
   *     val df1 = session.sql("select * from values(1,1,1),(2,2,3) as T(c1,c2,c3)")
   *     val df2 = session.sql("select * from values(2) as T(a)")
   *     df1.select(Column("c1"), toScalar(df2)).show()
   *     df1.filter(Column("c1") < toScalar(df2)).show()
   * }}}
   *
   * @group client_func
   * @since 0.4.0
   */
  def toScalar(df: DataFrame): Column = {
    if (df.output.size != 1) {
      throw ErrorMessage.DF_DATAFRAME_IS_NOT_QUALIFIED_FOR_SCALAR_QUERY(
        df.output.size,
        df.output.map(_.name).mkString(", "))
    }

    Column(ScalarSubquery(df.snowflakePlan))
  }

  /**
   * Creates a [[Column]] expression for a literal value.
   *
   * @group client_func
   * @since 0.1.0
   */
  def lit(literal: Any): Column = typedLit(literal)

  /**
   * Creates a [[Column]] expression for a literal value.
   *
   * @group client_func
   * @since 0.1.0
   */
  def typedLit[T: TypeTag](literal: T): Column = literal match {
    case c: Column => c
    case s: Symbol => Column(s.name)
    case _ => Column(Literal(literal))
  }

  /**
   * Creates a [[Column]] expression from raw SQL text.
   *
   * Note that the function does not interpret or check the SQL text.
   *
   * @group client_func
   * @since 0.1.0
   */
  def sqlExpr(sqlText: String): Column = Column.expr(sqlText)

  /**
   * Uses HyperLogLog to return an approximation of the distinct cardinality of the input
   * (i.e. returns an approximation of `COUNT(DISTINCT col)`).
   *
   * @group agg_func
   * @since 0.1.0
   */
  def approx_count_distinct(e: Column): Column = builtin("approx_count_distinct")(e)

  /**
   * Returns the average of non-NULL records. If all records inside a group are NULL,
   * the function returns NULL.
   *
   * @group agg_func
   * @since 0.1.0
   */
  def avg(e: Column): Column = builtin("avg")(e)

  /**
   * Returns the correlation coefficient for non-null pairs in a group.
   *
   * @group agg_func
   * @since 0.1.0
   */
  def corr(column1: Column, column2: Column): Column = {
    builtin("corr")(column1, column2)
  }

  /**
   * Returns either the number of non-NULL records for the specified columns,
   * or the total number of records.
   *
   * @group agg_func
   * @since 0.1.0
   */
  def count(e: Column): Column = e.expr match {
    // Turn count(*) into count(1)
    case _: Star => builtin("count")(Literal(1))
    case _ => builtin("count")(e)
  }

  /**
   * Returns either the number of non-NULL distinct records for the specified columns,
   * or the total number of the distinct records. An alias of count_distinct.
   *
   * @group agg_func
   * @since 1.13.0
   */
  def countDistinct(colName: String, colNames: String*): Column =
    count_distinct(col(colName), colNames.map(Column.apply): _*)

  /**
   * Returns either the number of non-NULL distinct records for the specified columns,
   * or the total number of the distinct records. An alias of count_distinct.
   *
   * @group agg_func
   * @since 1.13.0
   */
  def countDistinct(expr: Column, exprs: Column*): Column =
    count_distinct(expr, exprs: _*)

  /**
   * Returns either the number of non-NULL distinct records for the specified columns,
   * or the total number of the distinct records.
   *
   * @group agg_func
   * @since 0.1.0
   */
  def count_distinct(expr: Column, exprs: Column*): Column =
    Column(FunctionExpression("count", (expr +: exprs).map(_.expr), isDistinct = true))

  /**
   * Returns the population covariance for non-null pairs in a group.
   *
   * @group agg_func
   * @since 0.1.0
   */
  def covar_pop(column1: Column, column2: Column): Column = {
    builtin("covar_pop")(column1, column2)
  }

  /**
   * Returns the sample covariance for non-null pairs in a group.
   *
   * @group agg_func
   * @since 0.1.0
   */
  def covar_samp(column1: Column, column2: Column): Column = {
    builtin("covar_samp")(column1, column2)
  }

  /**
   * Describes which of a list of expressions are grouped in a row produced by a GROUP BY query.
   *
   * @group agg_func
   * @since 0.1.0
   */
  def grouping(e: Column): Column = builtin("grouping")(e)

  /**
   * Describes which of a list of expressions are grouped in a row produced by a GROUP BY query.
   *
   * @group agg_func
   * @since 0.1.0
   */
  def grouping_id(cols: Column*): Column = builtin("grouping_id")(cols: _*)

  /**
   * Returns the population excess kurtosis of non-NULL records.
   * If all records inside a group are NULL, the function returns NULL.
   *
   * @group agg_func
   * @since 0.1.0
   */
  def kurtosis(e: Column): Column = builtin("kurtosis")(e)

  /**
   * Returns the maximum value for the records in a group. NULL values are ignored unless all
   * the records are NULL, in which case a NULL value is returned.
   *
   * Example:
   * {{{
   *   val df = session.createDataFrame(Seq(1, 3, 10, 1, 3)).toDF("x")
   *   df.select(max("x")).show()
   *
   *   ----------------
   *   |"MAX(""X"")"  |
   *   ----------------
   *   |10            |
   *   ----------------
   * }}}
   *
   * @param colName The name of the column
   * @return The maximum value of the given column
   * @group agg_func
   * @since 1.13.0
   */
  def max(colName: String): Column = max(col(colName))

  /**
   * Returns the maximum value for the records in a group. NULL values are ignored unless all
   * the records are NULL, in which case a NULL value is returned.
   *
   * @group agg_func
   * @since 0.1.0
   */
  def max(e: Column): Column = builtin("max")(e)

  /**
   * Returns a non-deterministic value for the specified column.
   *
   * @group agg_func
   * @since 0.12.0
   */
  def any_value(e: Column): Column = builtin("any_value")(e)

  /**
   * Returns the average of non-NULL records. If all records inside a group are NULL,
   * the function returns NULL. Alias of avg.
   *
   * Example:
   * {{{
   *   val df = session.createDataFrame(Seq(1, 3, 10, 1, 3)).toDF("x")
   *   df.select(mean("x")).show()
   *
   *   ----------------
   *   |"AVG(""X"")"  |
   *   ----------------
   *   |3.600000      |
   *   ----------------
   * }}}
   *
   * @param colName The name of the column
   * @return The average value of the given column
   * @group agg_func
   * @since 1.13.0
   */
  def mean(colName: String): Column = mean(col(colName))

  /**
   * Returns the average of non-NULL records. If all records inside a group are NULL,
   * the function returns NULL. Alias of avg
   *
   * @group agg_func
   * @since 0.1.0
   */
  def mean(e: Column): Column = avg(e)

  /**
   * Returns the median value for the records in a group. NULL values are ignored unless all
   * the records are NULL, in which case a NULL value is returned.
   *
   * @group agg_func
   * @since 0.5.0
   */
  def median(e: Column): Column = {
    builtin("median")(e)
  }

  /**
   * Returns the minimum value for the records in a group. NULL values are ignored unless all
   * the records are NULL, in which case a NULL value is returned.
   *
   * Example:
   * {{{
   *   val df = session.createDataFrame(Seq(1, 3, 10, 1, 3)).toDF("x")
   *   df.select(min("x")).show()
   *
   *   ----------------
   *   |"MIN(""X"")"  |
   *   ----------------
   *   |1             |
   *   ----------------
   * }}}
   *
   * @param colName The name of the column
   * @return The minimum value of the given column
   * @group agg_func
   * @since 1.13.0
   */
  def min(colName: String): Column = min(col(colName))

  /**
   * Returns the minimum value for the records in a group. NULL values are ignored unless all
   * the records are NULL, in which case a NULL value is returned.
   *
   * @group agg_func
   * @since 0.1.0
   */
  def min(e: Column): Column = builtin("min")(e)

  /**
   * Returns the sample skewness of non-NULL records. If all records inside a group are NULL,
   * the function returns NULL.
   *
   * @group agg_func
   * @since 0.1.0
   */
  def skew(e: Column): Column = builtin("skew")(e)

  /**
   * Returns the sample standard deviation (square root of sample variance) of non-NULL values.
   * If all records inside a group are NULL, returns NULL.
   *
   * @group agg_func
   * @since 0.1.0
   */
  def stddev(e: Column): Column = builtin("stddev")(e)

  /**
   * Returns the sample standard deviation (square root of sample variance) of non-NULL values.
   * If all records inside a group are NULL, returns NULL. Alias of stddev
   *
   * @group agg_func
   * @since 0.1.0
   */
  def stddev_samp(e: Column): Column = builtin("stddev_samp")(e)

  /**
   * Returns the population standard deviation (square root of variance) of non-NULL values.
   * If all records inside a group are NULL, returns NULL.
   *
   * @group agg_func
   * @since 0.1.0
   */
  def stddev_pop(e: Column): Column = builtin("stddev_pop")(e)

  /**
   * Returns the sum of non-NULL records in a group. If all records inside a group are NULL,
   * the function returns NULL.
   *
   * @group agg_func
   * @since 0.1.0
   */
  def sum(e: Column): Column = builtin("sum")(e)

  /**
   * Returns the sum of non-NULL records in a group. If all records inside a group are NULL,
   * the function returns NULL.
   *
   * @group agg_func
   * @since 1.12.0
   * @param colName The input column name
   * @return The result column
   */
  def sum(colName: String): Column = sum(col(colName))

  /**
   * Returns the sum of non-NULL distinct records in a group. You can use the DISTINCT keyword to
   * compute the sum of unique non-null values. If all records inside a group are NULL,
   * the function returns NULL.
   *
   * @group agg_func
   * @since 0.1.0
   */
  def sum_distinct(e: Column): Column = internalBuiltinFunction(true, "sum", e)

  /**
   * Returns the sample variance of non-NULL records in a group.
   * If all records inside a group are NULL, a NULL is returned.
   *
   * @group agg_func
   * @since 0.1.0
   */
  def variance(e: Column): Column = builtin("variance")(e)

  /**
   * Returns the sample variance of non-NULL records in a group.
   * If all records inside a group are NULL, a NULL is returned.
   * Alias of var_samp
   *
   * @group agg_func
   * @since 0.1.0
   */
  def var_samp(e: Column): Column = variance(e)

  /**
   * Returns the population variance of non-NULL records in a group.
   * If all records inside a group are NULL, a NULL is returned.
   *
   * @group agg_func
   * @since 0.1.0
   */
  def var_pop(e: Column): Column = builtin("var_pop")(e)

  /**
   * Returns an approximated value for the desired percentile.
   * This function uses the t-Digest algorithm.
   *
   * @group agg_func
   * @since 0.2.0
   */
  def approx_percentile(col: Column, percentile: Double): Column = {
    builtin("approx_percentile")(col, sqlExpr(percentile.toString))
  }

  /**
   * Returns the internal representation of the t-Digest state (as a JSON object) at the end of
   * aggregation.
   * This function uses the t-Digest algorithm.
   *
   * @group agg_func
   * @since 0.2.0
   */
  def approx_percentile_accumulate(col: Column): Column = {
    builtin("approx_percentile_accumulate")(col)
  }

  /**
   * Returns the desired approximated percentile value for the specified t-Digest state.
   * APPROX_PERCENTILE_ESTIMATE(APPROX_PERCENTILE_ACCUMULATE(.)) is equivalent to
   * APPROX_PERCENTILE(.).
   *
   * @group agg_func
   * @since 0.2.0
   */
  def approx_percentile_estimate(state: Column, percentile: Double): Column = {
    builtin("approx_percentile_estimate")(state, sqlExpr(percentile.toString))
  }

  /**
   * Combines (merges) percentile input states into a single output state.
   *
   * This allows scenarios where APPROX_PERCENTILE_ACCUMULATE is run over horizontal partitions
   * of the same table, producing an algorithm state for each table partition. These states can
   * later be combined using APPROX_PERCENTILE_COMBINE, producing the same output state as a
   * single run of APPROX_PERCENTILE_ACCUMULATE over the entire table.
   *
   * @group agg_func
   * @since 0.2.0
   */
  def approx_percentile_combine(state: Column): Column = {
    builtin("approx_percentile_combine")(state)
  }

  /**
   * Finds the cumulative distribution of a value with regard to other values
   * within the same window partition.
   *
   * @group win_func
   * @since 0.1.0
   */
  def cume_dist(): Column = builtin("cume_dist")()

  /**
   * Returns the rank of a value within a group of values, without gaps in the ranks.
   * The rank value starts at 1 and continues up sequentially.
   * If two values are the same, they will have the same rank.
   *
   * @group win_func
   * @since 0.1.0
   */
  def dense_rank(): Column = builtin("dense_rank")()

  /**
   * Accesses data in a previous row in the same result set without having to
   * join the table to itself.
   *
   * @group win_func
   * @since 0.1.0
   */
  def lag(e: Column, offset: Int, defaultValue: Column): Column =
    builtin("lag")(e, Literal(offset), defaultValue)

  /**
   * Accesses data in a previous row in the same result set without having to
   * join the table to itself.
   *
   * @group win_func
   * @since 0.1.0
   */
  def lag(e: Column, offset: Int): Column = lag(e, offset, lit(null))

  /**
   * Accesses data in a previous row in the same result set without having to
   * join the table to itself.
   *
   * @group win_func
   * @since 0.1.0
   */
  def lag(e: Column): Column = lag(e, 1)

  /**
   * Accesses data in a subsequent row in the same result set without having to join the
   * table to itself.
   *
   * @group win_func
   * @since 0.1.0
   */
  def lead(e: Column, offset: Int, defaultValue: Column): Column =
    builtin("lead")(e, Literal(offset), defaultValue)

  /**
   * Accesses data in a subsequent row in the same result set without having to join the
   * table to itself.
   *
   * @group win_func
   * @since 0.1.0
   */
  def lead(e: Column, offset: Int): Column = lead(e, offset, lit(null))

  /**
   * Accesses data in a subsequent row in the same result set without having to join the
   * table to itself.
   *
   * @group win_func
   * @since 0.1.0
   */
  def lead(e: Column): Column = lead(e, 1)

  /**
   * Divides an ordered data set equally into the number of buckets specified by n.
   * Buckets are sequentially numbered 1 through n.
   *
   * @group win_func
   * @since 0.1.0
   */
  def ntile(n: Column): Column = builtin("ntile")(n)

  /**
   * Returns the relative rank of a value within a group of values, specified as a percentage
   * ranging from 0.0 to 1.0.
   *
   * @group win_func
   * @since 0.1.0
   */
  def percent_rank(): Column = builtin("percent_rank")()

  /**
   * Returns the rank of a value within an ordered group of values.
   * The rank value starts at 1 and continues up.
   *
   * @group win_func
   * @since 0.1.0
   */
  def rank(): Column = builtin("rank")()

  /**
   * Returns a unique row number for each row within a window partition.
   * The row number starts at 1 and continues up sequentially.
   *
   * @group win_func
   * @since 0.1.0
   */
  def row_number(): Column = builtin("row_number")()

  /**
   * Returns the first non-NULL expression among its arguments,
   * or NULL if all its arguments are NULL.
   *
   * @group con_func
   * @since 0.1.0
   */
  def coalesce(e: Column*): Column = builtin("coalesce")(e: _*)

  /**
   * Return true if the value in the column is not a number (NaN).
   *
   * @group con_func
   * @since 0.1.0
   */
  def equal_nan(e: Column): Column = withExpr { IsNaN(e.expr) }

  /**
   * Return true if the value in the column is null.
   *
   * @group con_func
   * @since 0.1.0
   */
  def is_null(e: Column): Column = withExpr { IsNull(e.expr) }

  /**
   * Returns the negation of the value in the column (equivalent to a unary minus).
   *
   * @group client_func
   * @since 0.1.0
   */
  def negate(e: Column): Column = -e

  /**
   * Returns the inverse of a boolean expression.
   *
   * @group client_func
   * @since 0.1.0
   */
  def not(e: Column): Column = !e

  /**
   * Each call returns a pseudo-random 64-bit integer.
   *
   * @group gen_func
   * @since 0.1.0
   */
  def random(seed: Long): Column = builtin("random")(Literal(seed))

  /**
   * Each call returns a pseudo-random 64-bit integer.
   *
   * @group gen_func
   * @since 0.1.0
   */
  def random(): Column = random(Random.nextLong())

  /**
   * Returns the bitwise negation of a numeric expression.
   *
   * @group bit_func
   * @since 0.1.0
   */
  def bitnot(e: Column): Column = builtin("bitnot")(e)

  /**
   * Converts an input expression to a decimal
   *
   * @group num_func
   * @since 0.5.0
   */
  def to_decimal(expr: Column, precision: Int, scale: Int): Column = {
    builtin("to_decimal")(expr, sqlExpr(precision.toString), sqlExpr(scale.toString))
  }

  /**
   * Performs division like the division operator (/),
   * but returns 0 when the divisor is 0 (rather than reporting an error).
   *
   * @group num_func
   * @since 0.1.0
   */
  def div0(dividend: Column, divisor: Column): Column =
    builtin("div0")(dividend, divisor)

  /**
   * Returns the square-root of a non-negative numeric expression.
   *
   * @group num_func
   * @since 0.1.0
   */
  def sqrt(e: Column): Column = builtin("sqrt")(e)

  /**
   * Returns the absolute value of a numeric expression.
   *
   * @group num_func
   * @since 0.1.0
   */
  def abs(e: Column): Column = builtin("abs")(e)

  /**
   * Computes the inverse cosine (arc cosine) of its input; the result is a number in the
   * interval [-pi, pi].
   *
   * @group num_func
   * @since 0.1.0
   */
  def acos(e: Column): Column = builtin("acos")(e)

  /**
   * Computes the inverse sine (arc sine) of its argument; the result is a number in the
   * interval [-pi, pi].
   *
   * @group num_func
   * @since 0.1.0
   */
  def asin(e: Column): Column = builtin("asin")(e)

  /**
   * Computes the inverse tangent (arc tangent) of its argument; the result is a number in
   * the interval [-pi, pi].
   *
   * @group num_func
   * @since 0.1.0
   */
  def atan(e: Column): Column = builtin("atan")(e)

  /**
   * Computes the inverse tangent (arc tangent) of the ratio of its two arguments.
   *
   * @group num_func
   * @since 0.1.0
   */
  def atan2(y: Column, x: Column): Column = builtin("atan2")(y, x)

  /**
   * Returns values from the specified column rounded to the nearest equal or larger integer.
   *
   * @group num_func
   * @since 0.1.0
   */
  def ceil(e: Column): Column = builtin("ceil")(e)

  /**
   * Computes the cosine of its argument; the argument should be expressed in radians.
   *
   * @group num_func
   * @since 0.1.0
   */
  def cos(e: Column): Column = builtin("cos")(e)

  /**
   * Computes the hyperbolic cosine of its argument.
   *
   * @group num_func
   * @since 0.1.0
   */
  def cosh(e: Column): Column = builtin("cosh")(e)

  /**
   * Computes Euler's number e raised to a floating-point value.
   *
   * @group num_func
   * @since 0.1.0
   */
  def exp(e: Column): Column = builtin("exp")(e)

  /**
   * Computes the factorial of its input. The input argument must be an integer
   * expression in the range of 0 to 33.
   *
   * @group num_func
   * @since 0.1.0
   */
  def factorial(e: Column): Column = builtin("factorial")(e)

  /**
   * Returns values from the specified column rounded to the nearest equal or smaller integer.
   *
   * @group num_func
   * @since 0.1.0
   */
  def floor(e: Column): Column = builtin("floor")(e)

  /**
   * Returns the largest value from a list of expressions. If any of the argument values is NULL,
   * the result is NULL. GREATEST supports all data types, including VARIANT.
   *
   * @group con_func
   * @since 0.1.0
   */
  def greatest(exprs: Column*): Column = builtin("greatest")(exprs: _*)

  /**
   * Returns the smallest value from a list of expressions. LEAST supports all data types,
   * including VARIANT.
   *
   * @group con_func
   * @since 0.1.0
   */
  def least(exprs: Column*): Column = builtin("least")(exprs: _*)

  /**
   * Returns the logarithm of a numeric expression.
   *
   * @group num_func
   * @since 0.1.0
   */
  def log(base: Column, a: Column): Column = builtin("log")(base, a)

  /**
   * Returns a number (l) raised to the specified power (r).
   *
   * @group num_func
   * @since 0.1.0
   */
  def pow(l: Column, r: Column): Column = builtin("pow")(l, r)

  /**
   * Returns rounded values for the specified column.
   *
   * @group num_func
   * @since 0.1.0
   */
  def round(e: Column, scale: Column): Column = builtin("round")(e, scale)

  /**
   * Returns rounded values for the specified column.
   *
   * @group num_func
   * @since 0.1.0
   */
  def round(e: Column): Column = round(e, lit(0))

  /**
   * Shifts the bits for a numeric expression numBits positions to the left.
   *
   * @group bit_func
   * @since 0.1.0
   */
  def bitshiftleft(e: Column, numBits: Column): Column = withExpr {
    ShiftLeft(e.expr, numBits.expr)
  }

  /**
   * Shifts the bits for a numeric expression numBits positions to the right.
   *
   * @group bit_func
   * @since 0.1.0
   */
  def bitshiftright(e: Column, numBits: Column): Column = withExpr {
    ShiftRight(e.expr, numBits.expr)
  }

  /**
   * Computes the sine of its argument; the argument should be expressed in radians.
   *
   * @group num_func
   * @since 0.1.0
   */
  def sin(e: Column): Column = builtin("sin")(e)

  /**
   * Computes the hyperbolic sine of its argument.
   *
   * @group num_func
   * @since 0.1.0
   */
  def sinh(e: Column): Column = builtin("sinh")(e)

  /**
   * Computes the tangent of its argument; the argument should be expressed in radians.
   *
   * @group num_func
   * @since 0.1.0
   */
  def tan(e: Column): Column = builtin("tan")(e)

  /**
   * Computes the hyperbolic tangent of its argument.
   *
   * @group num_func
   * @since 0.1.0
   */
  def tanh(e: Column): Column = builtin("tanh")(e)

  /**
   * Converts radians to degrees.
   *
   * @group num_func
   * @since 0.1.0
   */
  def degrees(e: Column): Column = builtin("degrees")(e)

  /**
   * Converts degrees to radians.
   *
   * @group num_func
   * @since 0.1.0
   */
  def radians(e: Column): Column = builtin("radians")(e)

  /**
   * Returns a 32-character hex-encoded string containing the 128-bit MD5 message digest.
   *
   * @group str_func
   * @since 0.1.0
   */
  def md5(e: Column): Column = builtin("md5")(e)

  /**
   * Returns a 40-character hex-encoded string containing the 160-bit SHA-1 message digest.
   *
   * @group str_func
   * @since 0.1.0
   */
  def sha1(e: Column): Column = builtin("sha1")(e)

  /**
   * Returns a hex-encoded string containing the N-bit SHA-2 message digest,
   * where N is the specified output digest size.
   *
   * @group str_func
   * @since 0.1.0
   */
  def sha2(e: Column, numBits: Int): Column = {
    require(
      Seq(0, 224, 256, 384, 512).contains(numBits),
      s"numBits $numBits is not in the permitted values (0, 224, 256, 384, 512)")
    builtin("sha2")(e, Literal(numBits))
  }

  /**
   * Returns a signed 64-bit hash value. Note that HASH never returns NULL, even for NULL inputs.
   *
   * @group utl_func
   * @since 0.1.0
   */
  def hash(cols: Column*): Column = builtin("hash")(cols: _*)

  /**
   * Returns the ASCII code for the first character of a string. If the string is empty,
   * a value of 0 is returned.
   *
   * @group str_func
   * @since 0.1.0
   */
  def ascii(e: Column): Column = builtin("ascii")(e)

  /**
   * Concatenates two or more strings, or concatenates two or more binary values.
   * If any of the values is null, the result is also null.
   *
   * @group str_func
   * @since 0.1.0
   */
  def concat_ws(separator: Column, exprs: Column*): Column = {
    val args = Seq(separator) ++ exprs
    builtin("concat_ws")(args: _*)
  }

  /**
   * Returns the input string with the first letter of each word in uppercase
   * and the subsequent letters in lowercase.
   *
   * @group str_func
   * @since 0.1.0
   */
  def initcap(e: Column): Column = builtin("initcap")(e)

  /**
   * Returns the length of an input string or binary value. For strings,
   * the length is the number of characters, and UTF-8 characters are counted as a
   * single character. For binary, the length is the number of bytes.
   *
   * @group str_func
   * @since 0.1.0
   */
  def length(e: Column): Column = builtin("length")(e)

  /**
   * Returns the input string with all characters converted to lowercase.
   *
   * @group str_func
   * @since 0.1.0
   */
  def lower(e: Column): Column = builtin("lower")(e)

  /**
   * Left-pads a string with characters from another string, or left-pads a
   * binary value with bytes from another binary value.
   *
   * @group str_func
   * @since 0.1.0
   */
  def lpad(str: Column, len: Column, pad: Column): Column =
    builtin("lpad")(str, len, pad)

  /**
   * Removes leading characters, including whitespace, from a string.
   *
   * @group str_func
   * @since 0.1.0
   */
  def ltrim(e: Column, trimString: Column): Column = builtin("ltrim")(e, trimString)

  /**
   * Removes leading characters, including whitespace, from a string.
   *
   * @group str_func
   * @since 0.1.0
   */
  def ltrim(e: Column): Column = builtin("ltrim")(e)

  /**
   * Right-pads a string with characters from another string, or right-pads a
   * binary value with bytes from another binary value.
   *
   * @group str_func
   * @since 0.1.0
   */
  def rpad(str: Column, len: Column, pad: Column): Column =
    builtin("rpad")(str, len, pad)

  /**
   * Builds a string by repeating the input for the specified number of times.
   *
   * @group str_func
   * @since 0.1.0
   */
  def repeat(str: Column, n: Column): Column = withExpr {
    StringRepeat(str.expr, n.expr)
  }

  /**
   * Removes trailing characters, including whitespace, from a string.
   *
   * @group str_func
   * @since 0.1.0
   */
  def rtrim(e: Column, trimString: Column): Column = builtin("rtrim")(e, trimString)

  /**
   * Removes trailing characters, including whitespace, from a string.
   *
   * @group str_func
   * @since 0.1.0
   */
  def rtrim(e: Column): Column = builtin("rtrim")(e)

  /**
   * Returns a string that contains a phonetic representation of the input string.
   *
   * @group str_func
   * @since 0.1.0
   */
  def soundex(e: Column): Column = builtin("soundex")(e)

  /**
   * Splits a given string with a given separator and returns the result in an array of strings.
   * To specify a string separator, use the lit() function.
   *
   * Example 1:
   * {{{
   *   val df = session.createDataFrame(
   *                  Seq(("many-many-words", "-"), ("hello--hello", "--"))).toDF("V", "D")
   *   df.select(split(col("V"), col("D"))).show()
   * }}}
   *   -------------------------
   *   |"SPLIT(""V"", ""D"")"  |
   *   -------------------------
   *   |[                      |
   *   |  "many",              |
   *   |  "many",              |
   *   |  "words"              |
   *   |]                      |
   *   |[                      |
   *   |  "hello",             |
   *   |  "hello"              |
   *   |]                      |
   *   -------------------------
   *
   * Example 2:
   * {{{
   *   val df = session.createDataFrame(Seq("many-many-words", "hello-hi-hello")).toDF("V")
   *   df.select(split(col("V"), lit("-"))).show()
   * }}}
   *   -------------------------
   *   |"SPLIT(""V"", ""D"")"  |
   *   -------------------------
   *   |[                      |
   *   |  "many",              |
   *   |  "many",              |
   *   |  "words"              |
   *   |]                      |
   *   |[                      |
   *   |  "hello",             |
   *   |  "hello"              |
   *   |]                      |
   *   -------------------------
   *
   * @group str_func
   * @since 0.1.0
   */
  def split(str: Column, pattern: Column): Column = builtin("split")(str, pattern)

  /**
   * Returns the portion of the string or binary value str,
   * starting from the character/byte specified by pos, with limited length.
   *
   * @group str_func
   * @since 0.1.0
   */
  def substring(str: Column, pos: Column, len: Column): Column =
    builtin("substring")(str, pos, len)

  /**
   * Translates src from the characters in matchingString to the characters in replaceString.
   *
   * @group str_func
   * @since 0.1.0
   */
  def translate(src: Column, matchingString: Column, replaceString: Column): Column =
    builtin("translate")(src, matchingString, replaceString)

  /**
   * Removes leading and trailing characters from a string.
   *
   * @group str_func
   * @since 0.1.0
   */
  def trim(e: Column, trimString: Column): Column = builtin("trim")(e, trimString)

  /**
   * Returns the input string with all characters converted to uppercase.
   *
   * @group str_func
   * @since 0.1.0
   */
  def upper(e: Column): Column = builtin("upper")(e)

  /**
   * Returns true if col contains str.
   *
   * @group str_func
   * @since 0.1.0
   */
  def contains(col: Column, str: Column): Column =
    builtin("contains")(col, str)

  /**
   * Returns true if col starts with str.
   *
   * @group str_func
   * @since 0.1.0
   */
  def startswith(col: Column, str: Column): Column =
    builtin("startswith")(col, str)

  /**
   * Converts a Unicode code point (including 7-bit ASCII) into the character
   * that matches the input Unicode.
   *
   * @group str_func
   * @since 0.1.0
   */
  def char(col: Column): Column =
    builtin("char")(col)

  /**
   * Adds or subtracts a specified number of months to a date or timestamp,
   * preserving the end-of-month information.
   *
   * @group date_func
   * @since 0.1.0
   */
  def add_months(startDate: Column, numMonths: Column): Column =
    builtin("add_months")(startDate, numMonths)

  /**
   * Returns the current date of the system.
   *
   * @group cont_func
   * @since 0.1.0
   */
  def current_date(): Column = builtin("current_date")()

  /**
   * Returns the current timestamp for the system.
   *
   * @group cont_func
   * @since 0.1.0
   */
  def current_timestamp(): Column = builtin("current_timestamp")()

  /**
   * Returns the name of the region for the account where the current user is logged in.
   *
   * @group cont_func
   * @since 0.1.0
   */
  def current_region(): Column = builtin("current_region")()

  /**
   * Returns the current time for the system.
   *
   * @group cont_func
   * @since 0.1.0
   */
  def current_time(): Column = builtin("current_time")()

  /**
   * Returns the current Snowflake version.
   *
   * @group cont_func
   * @since 0.1.0
   */
  def current_version(): Column = builtin("current_version")()

  /**
   * Returns the account used by the user's current session.
   *
   * @group cont_func
   * @since 0.1.0
   */
  def current_account(): Column = builtin("current_account")()

  /**
   * Returns the name of the role in use for the current session.
   *
   * @group cont_func
   * @since 0.1.0
   */
  def current_role(): Column = builtin("current_role")()

  /**
   * Returns a JSON string that lists all roles granted to the current user.
   *
   * @group cont_func
   * @since 0.1.0
   */
  def current_available_roles(): Column = builtin("current_available_roles")()

  /**
   * Returns a unique system identifier for the Snowflake session corresponding
   * to the present connection.
   *
   * @group cont_func
   * @since 0.1.0
   */
  def current_session(): Column = builtin("current_session")()

  /**
   * Returns the SQL text of the statement that is currently executing.
   *
   * @group cont_func
   * @since 0.1.0
   */
  def current_statement(): Column = builtin("current_statement")()

  /**
   * Returns the name of the user currently logged into the system.
   *
   * @group cont_func
   * @since 0.1.0
   */
  def current_user(): Column = builtin("current_user")()

  /**
   * Returns the name of the database in use for the current session.
   *
   * @group cont_func
   * @since 0.1.0
   */
  def current_database(): Column = builtin("current_database")()

  /**
   * Returns the name of the schema in use by the current session.
   *
   * @group cont_func
   * @since 0.1.0
   */
  def current_schema(): Column = builtin("current_schema")()

  /**
   * Returns active search path schemas.
   *
   * @group cont_func
   * @since 0.1.0
   */
  def current_schemas(): Column = builtin("current_schemas")()

  /**
   * Returns the name of the warehouse in use for the current session.
   *
   * @group cont_func
   * @since 0.1.0
   */
  def current_warehouse(): Column = builtin("current_warehouse")()

  /**
   * Returns the current timestamp for the system, but in the UTC time zone.
   *
   * @group cont_func
   * @since 0.1.0
   */
  def sysdate(): Column = builtin("sysdate")()

  // scalastyle:off
  /**
   * Converts the given sourceTimestampNTZ from sourceTimeZone to targetTimeZone.
   *
   * Supported time zones are listed
   * [[https://docs.snowflake.com/en/sql-reference/functions/convert_timezone.html#usage-notes here]]
   *
   * Example
   * {{{
   *   timestampNTZ.select(convert_timezone(lit("America/Los_Angeles"), lit("America/New_York"), col("time")))
   * }}}
   *
   * @group date_func
   * @since 0.1.0
   */
  // scalastyle:on
  def convert_timezone(
      sourceTimeZone: Column,
      targetTimeZone: Column,
      sourceTimestampNTZ: Column): Column =
    builtin("convert_timezone")(sourceTimeZone, targetTimeZone, sourceTimestampNTZ)

  // scalastyle:off
  /**
   * Converts the given sourceTimestampNTZ to targetTimeZone.
   *
   * Supported time zones are listed
   * [[https://docs.snowflake.com/en/sql-reference/functions/convert_timezone.html#usage-notes here]]
   *
   * Example
   * {{{
   *   timestamp.select(convert_timezone(lit("America/New_York"), col("time")))
   * }}}
   *
   * @group date_func
   * @since 0.1.0
   */
  // scalastyle:on
  def convert_timezone(targetTimeZone: Column, sourceTimestamp: Column): Column =
    builtin("convert_timezone")(targetTimeZone, sourceTimestamp)

  /**
   * Extracts the year from a date or timestamp.
   *
   * @group date_func
   * @since 0.1.0
   */
  def year(e: Column): Column = builtin("year")(e)

  /**
   * Extracts the quarter from a date or timestamp.
   *
   * @group date_func
   * @since 0.1.0
   */
  def quarter(e: Column): Column = builtin("quarter")(e)

  /**
   * Extracts the month from a date or timestamp.
   *
   * @group date_func
   * @since 0.1.0
   */
  def month(e: Column): Column = builtin("month")(e)

  /**
   * Extracts the day of week from a date or timestamp.
   *
   * @group date_func
   * @since 0.1.0
   */
  def dayofweek(e: Column): Column = builtin("dayofweek")(e)

  /**
   * Extracts the day of month from a date or timestamp.
   *
   * @group date_func
   * @since 0.1.0
   */
  def dayofmonth(e: Column): Column = builtin("dayofmonth")(e)

  /**
   * Extracts the day of year from a date or timestamp.
   *
   * @group date_func
   * @since 0.1.0
   */
  def dayofyear(e: Column): Column = builtin("dayofyear")(e)

  /**
   * Extracts the hour from a date or timestamp.
   *
   * @group date_func
   * @since 0.1.0
   */
  def hour(e: Column): Column = builtin("hour")(e)

  /**
   * Returns the last day of the specified date part for a date or timestamp.
   * Commonly used to return the last day of the month for a date or timestamp.
   *
   * @group date_func
   * @since 0.1.0
   */
  def last_day(e: Column): Column = builtin("last_day")(e)

  /**
   * Extracts the minute from a date or timestamp.
   *
   * @group date_func
   * @since 0.1.0
   */
  def minute(e: Column): Column = builtin("minute")(e)

  /**
   * Returns the date of the first specified DOW (day of week) that occurs after the input date.
   *
   * @group date_func
   * @since 0.1.0
   */
  def next_day(date: Column, dayOfWeek: Column): Column = withExpr {
    NextDay(date.expr, lit(dayOfWeek).expr)
  }

  /**
   * Returns the date of the first specified DOW (day of week) that occurs before the input date.
   *
   * @group date_func
   * @since 0.1.0
   */
  def previous_day(date: Column, dayOfWeek: Column): Column =
    builtin("previous_day")(date, dayOfWeek)

  /**
   * Extracts the second from a date or timestamp.
   *
   * @group date_func
   * @since 0.1.0
   */
  def second(e: Column): Column = builtin("second")(e)

  /**
   * Extracts the week of year from a date or timestamp.
   *
   * @group date_func
   * @since 0.1.0
   */
  def weekofyear(e: Column): Column = builtin("weekofyear")(e)

  /**
   * Converts an input expression into the corresponding timestamp.
   *
   * @group date_func
   * @since 0.1.0
   */
  def to_timestamp(s: Column): Column = builtin("to_timestamp")(s)

  /**
   * Converts an input expression into the corresponding timestamp.
   *
   * @group date_func
   * @since 0.1.0
   */
  def to_timestamp(s: Column, fmt: Column): Column = builtin("to_timestamp")(s, fmt)

  /**
   * Converts an input expression to a date.
   *
   * @group date_func
   * @since 0.1.0
   */
  def to_date(e: Column): Column = builtin("to_date")(e)

  /**
   * Converts an input expression to a date.
   *
   * @group date_func
   * @since 0.1.0
   */
  def to_date(e: Column, fmt: Column): Column = builtin("to_date")(e, fmt)

  /**
   * Creates a date from individual numeric components that represent the year,
   * month, and day of the month.
   *
   * @group date_func
   * @since 0.1.0
   */
  def date_from_parts(year: Column, month: Column, day: Column): Column =
    builtin("date_from_parts")(year, month, day)

  /**
   * Creates a time from individual numeric components.
   *
   * @group date_func
   * @since 0.1.0
   */
  def time_from_parts(hour: Column, minute: Column, second: Column, nanoseconds: Column): Column =
    builtin("time_from_parts")(hour, minute, second, nanoseconds)

  /**
   * Creates a time from individual numeric components.
   *
   * @group date_func
   * @since 0.1.0
   */
  def time_from_parts(hour: Column, minute: Column, second: Column): Column =
    builtin("time_from_parts")(hour, minute, second)

  /**
   * Creates a timestamp from individual numeric components.
   * If no time zone is in effect, the function can be used to create a timestamp
   * from a date expression and a time expression.
   *
   * @group date_func
   * @since 0.1.0
   */
  def timestamp_from_parts(
      year: Column,
      month: Column,
      day: Column,
      hour: Column,
      minute: Column,
      second: Column): Column =
    builtin("timestamp_from_parts")(year, month, day, hour, minute, second)

  /**
   * Creates a timestamp from individual numeric components.
   * If no time zone is in effect, the function can be used to create a timestamp
   * from a date expression and a time expression.
   *
   * @group date_func
   * @since 0.1.0
   */
  def timestamp_from_parts(
      year: Column,
      month: Column,
      day: Column,
      hour: Column,
      minute: Column,
      second: Column,
      nanosecond: Column): Column =
    builtin("timestamp_from_parts")(year, month, day, hour, minute, second, nanosecond)

  /**
   * Creates a timestamp from individual numeric components.
   * If no time zone is in effect, the function can be used to create a timestamp
   * from a date expression and a time expression.
   *
   * @group date_func
   * @since 0.1.0
   */
  def timestamp_from_parts(dateExpr: Column, timeExpr: Column): Column =
    builtin("timestamp_from_parts")(dateExpr, timeExpr)

  /**
   * Creates a timestamp from individual numeric components.
   * If no time zone is in effect, the function can be used to create a timestamp
   * from a date expression and a time expression.
   *
   * @group date_func
   * @since 0.1.0
   */
  def timestamp_ltz_from_parts(
      year: Column,
      month: Column,
      day: Column,
      hour: Column,
      minute: Column,
      second: Column): Column =
    builtin("timestamp_ltz_from_parts")(year, month, day, hour, minute, second)

  /**
   * Creates a timestamp from individual numeric components.
   * If no time zone is in effect, the function can be used to create a timestamp
   * from a date expression and a time expression.
   *
   * @group date_func
   * @since 0.1.0
   */
  def timestamp_ltz_from_parts(
      year: Column,
      month: Column,
      day: Column,
      hour: Column,
      minute: Column,
      second: Column,
      nanosecond: Column): Column =
    builtin("timestamp_ltz_from_parts")(year, month, day, hour, minute, second, nanosecond)

  /**
   * Creates a timestamp from individual numeric components.
   * If no time zone is in effect, the function can be used to create a timestamp
   * from a date expression and a time expression.
   *
   * @group date_func
   * @since 0.1.0
   */
  def timestamp_ntz_from_parts(
      year: Column,
      month: Column,
      day: Column,
      hour: Column,
      minute: Column,
      second: Column): Column =
    builtin("timestamp_ntz_from_parts")(year, month, day, hour, minute, second)

  /**
   * Creates a timestamp from individual numeric components.
   * If no time zone is in effect, the function can be used to create a timestamp
   * from a date expression and a time expression.
   *
   * @group date_func
   * @since 0.1.0
   */
  def timestamp_ntz_from_parts(
      year: Column,
      month: Column,
      day: Column,
      hour: Column,
      minute: Column,
      second: Column,
      nanosecond: Column): Column =
    builtin("timestamp_ntz_from_parts")(year, month, day, hour, minute, second, nanosecond)

  /**
   * Creates a timestamp from individual numeric components.
   * If no time zone is in effect, the function can be used to create a timestamp
   * from a date expression and a time expression.
   *
   * @group date_func
   * @since 0.1.0
   */
  def timestamp_ntz_from_parts(dateExpr: Column, timeExpr: Column): Column =
    builtin("timestamp_ntz_from_parts")(dateExpr, timeExpr)

  /**
   * Creates a timestamp from individual numeric components.
   * If no time zone is in effect, the function can be used to create a timestamp
   * from a date expression and a time expression.
   *
   * @group date_func
   * @since 0.1.0
   */
  def timestamp_tz_from_parts(
      year: Column,
      month: Column,
      day: Column,
      hour: Column,
      minute: Column,
      second: Column): Column =
    builtin("timestamp_tz_from_parts")(year, month, day, hour, minute, second)

  /**
   * Creates a timestamp from individual numeric components.
   * If no time zone is in effect, the function can be used to create a timestamp
   * from a date expression and a time expression.
   *
   * @group date_func
   * @since 0.1.0
   */
  def timestamp_tz_from_parts(
      year: Column,
      month: Column,
      day: Column,
      hour: Column,
      minute: Column,
      second: Column,
      nanosecond: Column): Column =
    builtin("timestamp_tz_from_parts")(year, month, day, hour, minute, second, nanosecond)

  /**
   * Creates a timestamp from individual numeric components.
   * If no time zone is in effect, the function can be used to create a timestamp
   * from a date expression and a time expression.
   *
   * @group date_func
   * @since 0.1.0
   */
  def timestamp_tz_from_parts(
      year: Column,
      month: Column,
      day: Column,
      hour: Column,
      minute: Column,
      second: Column,
      nanosecond: Column,
      timeZone: Column): Column =
    builtin("timestamp_tz_from_parts")(
      year,
      month,
      day,
      hour,
      minute,
      second,
      nanosecond,
      timeZone)

  /**
   * Extracts the three-letter day-of-week name from the specified date or
   * timestamp.
   *
   * @group date_func
   * @since 0.1.0
   */
  def dayname(expr: Column): Column = builtin("dayname")(expr)

  /**
   * Extracts the three-letter month name from the specified date or timestamp.
   *
   * @group date_func
   * @since 0.1.0
   */
  def monthname(expr: Column): Column = builtin("monthname")(expr)

  // scalastyle:off
  /**
   * Adds the specified value for the specified date or time art to date or time expr.
   *
   * Supported date and time parts are listed
   * [[https://docs.snowflake.com/en/sql-reference/functions-date-time.html#label-supported-date-time-parts here]]
   *
   * Example: add one year on dates
   * {{{
   *   date.select(dateadd("year", lit(1), col("date_col")))
   * }}}
   *
   * @group date_func
   * @since 0.1.0
   */
  // scalastyle:on
  def dateadd(part: String, value: Column, expr: Column): Column =
    builtin("dateadd")(part, value, expr)

  // scalastyle:off
  /**
   * Calculates the difference between two date, time, or timestamp columns based on the date or time part requested.
   *
   * Supported date and time parts are listed
   * [[https://docs.snowflake.com/en/sql-reference/functions-date-time.html#label-supported-date-time-parts here]]
   *
   * Example: year difference between two date columns
   * {{{
   *   date.select(datediff("year", col("date_col1"), col("date_col2"))),
   * }}}
   *
   * @group date_func
   * @since 0.1.0
   */
  // scalastyle:on
  def datediff(part: String, col1: Column, col2: Column): Column =
    builtin("datediff")(part, col1, col2)

  /**
   * Rounds the input expression down to the nearest (or equal) integer closer to zero,
   * or to the nearest equal or smaller value with the specified number of
   * places after the decimal point.
   *
   * @group num_func
   * @since 0.1.0
   */
  def trunc(expr: Column, scale: Column): Column = withExpr {
    Trunc(expr.expr, scale.expr)
  }

  /**
   * Truncates a DATE, TIME, or TIMESTAMP to the specified precision.
   *
   * @group date_func
   * @since 0.1.0
   */
  def date_trunc(format: String, timestamp: Column): Column = withExpr {
    DateTrunc(Literal(format), timestamp.expr)
  }

  /**
   * Concatenates one or more strings, or concatenates one or more binary values.
   * If any of the values is null, the result is also null.
   *
   * @group str_func
   * @since 0.1.0
   */
  def concat(exprs: Column*): Column = builtin("concat")(exprs: _*)

  /**
   * Compares whether two arrays have at least one element in common.
   * Returns TRUE if there is at least one element in common; otherwise returns FALSE.
   * The function is NULL-safe, meaning it treats NULLs as known values for comparing equality.
   *
   * @group semi_func
   * @since 0.1.0
   */
  def arrays_overlap(a1: Column, a2: Column): Column = withExpr {
    ArraysOverlap(a1.expr, a2.expr)
  }

  /**
   * Returns TRUE if expr ends with str.
   *
   * @group str_func
   * @since 0.1.0
   */
  def endswith(expr: Column, str: Column): Column =
    builtin("endswith")(expr, str)

  /**
   * Replaces a substring of the specified length, starting at the specified position,
   * with a new string or binary value.
   *
   * @group str_func
   * @since 0.1.0
   */
  def insert(baseExpr: Column, position: Column, length: Column, insertExpr: Column): Column =
    builtin("insert")(baseExpr, position, length, insertExpr)

  /**
   * Returns a left most substring of strExpr.
   *
   * @group str_func
   * @since 0.1.0
   */
  def left(strExpr: Column, lengthExpr: Column): Column =
    builtin("left")(strExpr, lengthExpr)

  /**
   * Returns a right most substring of strExpr.
   *
   * @group str_func
   * @since 0.1.0
   */
  def right(strExpr: Column, lengthExpr: Column): Column =
    builtin("right")(strExpr, lengthExpr)

  // scalastyle:off
  /**
   * Returns the number of times that a pattern occurs in a strExpr.
   *
   * Pattern syntax is specified
   * [[https://docs.snowflake.com/en/sql-reference/functions-regexp.html#label-regexp-general-usage-notes here]]
   *
   * Parameter detail is specified
   * [[https://docs.snowflake.com/en/sql-reference/functions-regexp.html#label-regexp-parameters-argument here]]
   *
   * @group str_func
   * @since 0.1.0
   */
  // scalastyle:on
  def regexp_count(
      strExpr: Column,
      pattern: Column,
      position: Column,
      parameters: Column): Column =
    builtin("regexp_count")(strExpr, pattern, position, parameters)

  // scalastyle:off
  /**
   * Returns the number of times that a pattern occurs in a strExpr.
   *
   * Pattern syntax is specified
   * [[https://docs.snowflake.com/en/sql-reference/functions-regexp.html#label-regexp-general-usage-notes here]]
   *
   * Parameter detail is specified
   * [[https://docs.snowflake.com/en/sql-reference/functions-regexp.html#label-regexp-parameters-argument here]]
   *
   * @group str_func
   * @since 0.1.0
   */
  // scalastyle:on
  def regexp_count(strExpr: Column, pattern: Column): Column =
    builtin("regexp_count")(strExpr, pattern)

  /**
   * Returns the subject with the specified pattern (or all occurrences of the pattern) removed.
   * If no matches are found, returns the original subject.
   *
   * @group str_func
   * @since 1.9.0
   */
  def regexp_replace(strExpr: Column, pattern: Column): Column =
    builtin("regexp_replace")(strExpr, pattern)

  /**
   * Returns the subject with the specified pattern (or all occurrences of the pattern)
   * replaced by a replacement string. If no matches are found,
   * returns the original subject.
   *
   * @group str_func
   * @since 1.9.0
   */
  def regexp_replace(strExpr: Column, pattern: Column, replacement: Column): Column =
    builtin("regexp_replace")(strExpr, pattern, replacement)

  /**
   * Removes all occurrences of a specified strExpr,
   * and optionally replaces them with replacement.
   *
   * @group str_func
   * @since 0.1.0
   */
  def replace(strExpr: Column, pattern: Column, replacement: Column): Column =
    builtin("replace")(strExpr, pattern, replacement)

  /**
   * Removes all occurrences of a specified strExpr,
   * and optionally replaces them with replacement.
   *
   * @group str_func
   * @since 0.1.0
   */
  def replace(strExpr: Column, pattern: Column): Column =
    builtin("replace")(strExpr, pattern)

  /**
   * Searches for targetExpr in sourceExpr and, if successful,
   * returns the position (1-based) of the targetExpr in sourceExpr.
   *
   * @group str_func
   * @since 0.1.0
   */
  def charindex(targetExpr: Column, sourceExpr: Column): Column =
    builtin("charindex")(targetExpr, sourceExpr)

  /**
   * Searches for targetExpr in sourceExpr and, if successful,
   * returns the position (1-based) of the targetExpr in sourceExpr.
   *
   * @group str_func
   * @since 0.1.0
   */
  def charindex(targetExpr: Column, sourceExpr: Column, position: Column): Column =
    builtin("charindex")(targetExpr, sourceExpr, position)

  // scalastyle:off
  /**
   * Returns a copy of expr, but with the specified collationSpec property
   * instead of the original collation specification property.
   *
   * Collation Specification is specified
   * [[https://docs.snowflake.com/en/sql-reference/collation.html#label-collation-specification here]]
   *
   * @group str_func
   * @since 0.1.0
   */
  // scalastyle:on
  def collate(expr: Column, collationSpec: String): Column =
    builtin("collate")(expr, collationSpec)

  /**
   * Returns the collation specification of expr.
   *
   * @group str_func
   * @since 0.1.0
   */
  def collation(expr: Column): Column =
    builtin("collation")(expr)

  /**
   * Returns an ARRAY that contains the matching elements in the two input ARRAYs.
   *
   * @group semi_func
   * @since 0.1.0
   */
  def array_intersection(col1: Column, col2: Column): Column = withExpr {
    ArrayIntersect(col1.expr, col2.expr)
  }

  /**
   * Returns true if the specified VARIANT column contains an ARRAY value.
   *
   * @group semi_func
   * @since 0.1.0
   */
  def is_array(col: Column): Column = {
    builtin("is_array")(col)
  }

  /**
   * Returns true if the specified VARIANT column contains a Boolean value.
   *
   * @group semi_func
   * @since 0.1.0
   */
  def is_boolean(col: Column): Column = {
    builtin("is_boolean")(col)
  }

  /**
   * Returns true if the specified VARIANT column contains a binary value.
   *
   * @group semi_func
   * @since 0.1.0
   */
  def is_binary(col: Column): Column = {
    builtin("is_binary")(col)
  }

  /**
   * Returns true if the specified VARIANT column contains a string value.
   *
   * @group semi_func
   * @since 0.1.0
   */
  def is_char(col: Column): Column = {
    builtin("is_char")(col)
  }

  /**
   * Returns true if the specified VARIANT column contains a string value.
   *
   * @group semi_func
   * @since 0.1.0
   */
  def is_varchar(col: Column): Column = {
    builtin("is_varchar")(col)
  }

  /**
   * Returns true if the specified VARIANT column contains a DATE value.
   *
   * @group semi_func
   * @since 0.1.0
   */
  def is_date(col: Column): Column = {
    builtin("is_date")(col)
  }

  /**
   * Returns true if the specified VARIANT column contains a DATE value.
   *
   * @group semi_func
   * @since 0.1.0
   */
  def is_date_value(col: Column): Column = {
    builtin("is_date_value")(col)
  }

  /**
   * Returns true if the specified VARIANT column contains a fixed-point decimal value or integer.
   *
   * @group semi_func
   * @since 0.1.0
   */
  def is_decimal(col: Column): Column = {
    builtin("is_decimal")(col)
  }

  /**
   * Returns true if the specified VARIANT column contains a floating-point value, fixed-point
   * decimal, or integer.
   *
   * @group semi_func
   * @since 0.1.0
   */
  def is_double(col: Column): Column = {
    builtin("is_double")(col)
  }

  /**
   * Returns true if the specified VARIANT column contains a floating-point value, fixed-point
   * decimal, or integer.
   *
   * @group semi_func
   * @since 0.1.0
   */
  def is_real(col: Column): Column = {
    builtin("is_real")(col)
  }

  /**
   * Returns true if the specified VARIANT column contains an integer value.
   *
   * @group semi_func
   * @since 0.1.0
   */
  def is_integer(col: Column): Column = {
    builtin("is_integer")(col)
  }

  /**
   * Returns true if the specified VARIANT column is a JSON null value.
   *
   * @group semi_func
   * @since 0.1.0
   */
  def is_null_value(col: Column): Column = {
    builtin("is_null_value")(col)
  }

  /**
   * Returns true if the specified VARIANT column contains an OBJECT value.
   *
   * @group semi_func
   * @since 0.1.0
   */
  def is_object(col: Column): Column = {
    builtin("is_object")(col)
  }

  /**
   * Returns true if the specified VARIANT column contains a TIME value.
   *
   * @group semi_func
   * @since 0.1.0
   */
  def is_time(col: Column): Column = {
    builtin("is_time")(col)
  }

  /**
   * Returns true if the specified VARIANT column contains a TIMESTAMP value to be interpreted
   * using the local time zone.
   *
   * @group semi_func
   * @since 0.1.0
   */
  def is_timestamp_ltz(col: Column): Column = {
    builtin("is_timestamp_ltz")(col)
  }

  /**
   * Returns true if the specified VARIANT column contains a TIMESTAMP value with no time zone.
   *
   * @group semi_func
   * @since 0.1.0
   */
  def is_timestamp_ntz(col: Column): Column = {
    builtin("is_timestamp_ntz")(col)
  }

  /**
   * Returns true if the specified VARIANT column contains a TIMESTAMP value with a time zone.
   *
   * @group semi_func
   * @since 0.1.0
   */
  def is_timestamp_tz(col: Column): Column = {
    builtin("is_timestamp_tz")(col)
  }

  /**
   * Checks the validity of a JSON document.
   * If the input string is a valid JSON document or a NULL (i.e. no error would occur when
   * parsing the input string), the function returns NULL.
   * In case of a JSON parsing error, the function returns a string that contains the error
   * message.
   *
   * @group semi_func
   * @since 0.2.0
   */
  def check_json(col: Column): Column = {
    builtin("check_json")(col)
  }

  /**
   * Checks the validity of an XML document.
   * If the input string is a valid XML document or a NULL (i.e. no error would occur when parsing
   * the input string), the function returns NULL.
   * In case of an XML parsing error, the output string contains the error message.
   *
   * @group semi_func
   * @since 0.2.0
   */
  def check_xml(col: Column): Column = {
    builtin("check_xml")(col)
  }

  /**
   * Parses a JSON string and returns the value of an element at a specified path in the resulting
   * JSON document.
   *
   * @param col Column containing the JSON string that should be parsed.
   * @param path Column containing the path to the element that should be extracted.
   * @group semi_func
   * @since 0.2.0
   */
  def json_extract_path_text(col: Column, path: Column): Column = {
    builtin("json_extract_path_text")(col, path)
  }

  /**
   * Parse the value of the specified column as a JSON string and returns the resulting JSON
   * document.
   *
   * @group semi_func
   * @since 0.2.0
   */
  def parse_json(col: Column): Column = {
    builtin("parse_json")(col)
  }

  /**
   * Parse the value of the specified column as a JSON string and returns the resulting XML
   * document.
   *
   * @group semi_func
   * @since 0.2.0
   */
  def parse_xml(col: Column): Column = {
    builtin("parse_xml")(col)
  }

  /**
   * Converts a JSON "null" value in the specified column to a SQL NULL value.
   * All other VARIANT values in the column are returned unchanged.
   *
   * @group semi_func
   * @since 0.2.0
   */
  def strip_null_value(col: Column): Column = {
    builtin("strip_null_value")(col)
  }

  /**
   * Returns the input values, pivoted into an ARRAY.
   * If the input is empty, an empty ARRAY is returned.
   *
   * @group semi_func
   * @since 0.2.0
   */
  def array_agg(col: Column): Column = {
    builtin("array_agg")(col)
  }

  /**
   * Returns an ARRAY containing all elements from the source ARRAYas well as the new element.
   * The new element is located at end of the ARRAY.
   *
   * @param array The column containing the source ARRAY.
   * @param element The column containing the element to be appended. The element may be of almost
   *                any data type. The data type does not need to match the data type(s) of the
   *                existing elements in the ARRAY.
   * @group semi_func
   * @since 0.2.0
   */
  def array_append(array: Column, element: Column): Column = {
    builtin("array_append")(array, element)
  }

  /**
   * Returns the concatenation of two ARRAYs.
   *
   * @param array1 Column containing the source ARRAY.
   * @param array2 Column containing the ARRAY to be appended to {@code array1}.
   * @group semi_func
   * @since 0.2.0
   */
  def array_cat(array1: Column, array2: Column): Column = {
    builtin("array_cat")(array1, array2)
  }

  /**
   * Returns a compacted ARRAY with missing and null values removed,
   * effectively converting sparse arrays into dense arrays.
   *
   * @group semi_func
   * @since 0.2.0
   */
  def array_compact(array: Column): Column = {
    builtin("array_compact")(array)
  }

  /**
   * Returns an ARRAY constructed from zero, one, or more inputs.
   *
   * @param cols Columns containing the values (or expressions that evaluate to values). The
   *             values do not all need to be of the same data type.
   * @group semi_func
   * @since 0.2.0
   */
  def array_construct(cols: Column*): Column = {
    builtin("array_construct")(cols: _*)
  }

  /**
   * Returns an ARRAY constructed from zero, one, or more inputs;
   * the constructed ARRAY omits any NULL input values.
   *
   * @param cols Columns containing the values (or expressions that evaluate to values). The
   *             values do not all need to be of the same data type.
   * @group semi_func
   * @since 0.2.0
   */
  def array_construct_compact(cols: Column*): Column = {
    builtin("array_construct_compact")(cols: _*)
  }

  /**
   * Returns {@code true} if the specified VARIANT is found in the specified ARRAY.
   *
   * @param variant Column containing the VARIANT to find.
   * @param array Column containing the ARRAY to search.
   * @group semi_func
   * @since 0.2.0
   */
  def array_contains(variant: Column, array: Column): Column = {
    builtin("array_contains")(variant, array)
  }

  /**
   * Returns an ARRAY containing all elements from the source ARRAY as well as the new element.
   *
   * @param array Column containing the source ARRAY.
   * @param pos Column containing a (zero-based) position in the source ARRAY.
   *            The new element is inserted at this position. The original element from this
   *            position (if any) and all subsequent elements (if any) are shifted by one position
   *            to the right in the resulting array (i.e. inserting at position 0 has the same
   *            effect as using [[array_prepend]]).
   *            A negative position is interpreted as an index from the back of the array (e.g.
   *            {@code -1} results in insertion before the last element in the array).
   * @param element Column containing the element to be inserted. The new element is located at
   *                position {@code pos}. The relative order of the other elements from the source
   *                array is preserved.
   * @group semi_func
   * @since 0.2.0
   */
  def array_insert(array: Column, pos: Column, element: Column): Column = {
    builtin("array_insert")(array, pos, element)
  }

  /**
   * Returns the index of the first occurrence of an element in an ARRAY.
   *
   * @param variant Column containing the VARIANT value that you want to find. The function
   *                searches for the first occurrence of this value in the array.
   * @param array Column containing the ARRAY to be searched.
   * @group semi_func
   * @since 0.2.0
   */
  def array_position(variant: Column, array: Column): Column = {
    builtin("array_position")(variant, array)
  }

  /**
   * Returns an ARRAY containing the new element as well as all elements from the source ARRAY.
   * The new element is positioned at the beginning of the ARRAY.
   *
   * @param array Column containing the source ARRAY.
   * @param element Column containing the element to be prepended.
   * @group semi_func
   * @since 0.2.0
   */
  def array_prepend(array: Column, element: Column): Column = {
    builtin("array_prepend")(array, element)
  }

  /**
   * Returns the size of the input ARRAY.
   *
   * If the specified column contains a VARIANT value that contains an ARRAY, the size of the ARRAY
   * is returned; otherwise, NULL is returned if the value is not an ARRAY.
   *
   * @group semi_func
   * @since 0.2.0
   */
  def array_size(array: Column): Column = {
    builtin("array_size")(array)
  }

  /**
   * Returns an ARRAY constructed from a specified subset of elements of the input ARRAY.
   *
   * @param array Column containing the source ARRAY.
   * @param from Column containing a position in the source ARRAY. The position of the first
   *                    element is {@code 0}. Elements from positions less than this parameter are
   *                    not included in the resulting ARRAY.
   * @param to Column containing a position in the source ARRAY. Elements from positions equal to
   *                  or greater than this parameter are not included in the resulting array.
   * @group semi_func
   * @since 0.2.0
   */
  def array_slice(array: Column, from: Column, to: Column): Column = {
    builtin("array_slice")(array, from, to)
  }

  /**
   * Returns an input ARRAY converted to a string by casting all values to strings (using
   * TO_VARCHAR) and concatenating them (using the string from the second argument to separate
   * the elements).
   *
   * @param array Column containing the ARRAY of elements to convert to a string.
   * @param separator Column containing the string to put between each element (e.g. a space,
   *                  comma, or other human-readable separator).
   * @group semi_func
   * @since 0.2.0
   */
  def array_to_string(array: Column, separator: Column): Column = {
    builtin("array_to_string")(array, separator)
  }

  /**
   * Returns one OBJECT per group. For each (key, value) input pair, where key must be a VARCHAR
   * and value must be a VARIANT, the resulting OBJECT contains a key:value field.
   *
   * @group semi_func
   * @since 0.2.0
   */
  def objectagg(key: Column, value: Column): Column = {
    builtin("objectagg")(key, value)
  }

  /**
   * Returns an OBJECT constructed from the arguments.
   *
   * @group semi_func
   * @since 0.2.0
   */
  def object_construct(key_values: Column*): Column = {
    builtin("object_construct")(key_values: _*)
  }

  /**
   * Returns an object containing the contents of the input (i.e.source) object with one or more
   * keys removed.
   *
   * @group semi_func
   * @since 0.2.0
   */
  def object_delete(obj: Column, key1: Column, keys: Column*): Column = {
    val args = Seq(obj, key1) ++ keys
    builtin("object_delete")(args: _*)
  }

  /**
   * Returns an object consisting of the input object with a new key-value pair inserted.
   * The input key must not exist in the object.
   *
   * @group semi_func
   * @since 0.2.0
   */
  def object_insert(obj: Column, key: Column, value: Column): Column = {
    builtin("object_insert")(obj, key, value)
  }

  /**
   * Returns an object consisting of the input object with a new key-value pair inserted (or an
   * existing key updated with a new value).
   *
   * @group semi_func
   * @since 0.2.0
   */
  def object_insert(obj: Column, key: Column, value: Column, update_flag: Column): Column = {
    builtin("object_insert")(obj, key, value, update_flag)
  }

  /**
   * Returns a new OBJECT containing some of the key-value pairs from an existing object.
   *
   * To identify the key-value pairs to include in the new object, pass in the keys as arguments,
   * or pass in an array containing the keys.
   *
   * If a specified key is not present in the input object, the key is ignored.
   *
   * @group semi_func
   * @since 0.2.0
   */
  def object_pick(obj: Column, key1: Column, keys: Column*): Column = {
    val args = Seq(obj, key1) ++ keys
    builtin("object_pick")(args: _*)
  }

  /**
   * Casts a VARIANT value to an array.
   *
   * @group semi_func
   * @since 0.2.0
   */
  def as_array(variant: Column): Column = {
    builtin("as_array")(variant)
  }

  /**
   * Casts a VARIANT value to a binary string.
   *
   * @group semi_func
   * @since 0.2.0
   */
  def as_binary(variant: Column): Column = {
    builtin("as_binary")(variant)
  }

  /**
   * Casts a VARIANT value to a string. Does not convert values of other types into string.
   *
   * @group semi_func
   * @since 0.2.0
   */
  def as_char(variant: Column): Column = {
    builtin("as_char")(variant)
  }

  /**
   * Casts a VARIANT value to a string. Does not convert values of other types into string.
   *
   * @group semi_func
   * @since 0.2.0
   */
  def as_varchar(variant: Column): Column = {
    builtin("as_varchar")(variant)
  }

  /**
   * Casts a VARIANT value to a date. Does not convert from timestamps.
   *
   * @group semi_func
   * @since 0.2.0
   */
  def as_date(variant: Column): Column = {
    builtin("as_date")(variant)
  }

  /**
   * Casts a VARIANT value to a fixed-point decimal (does not match floating-point values).
   *
   * @group semi_func
   * @since 0.2.0
   */
  def as_decimal(variant: Column): Column = {
    builtin("as_decimal")(variant)
  }

  /**
   * Casts a VARIANT value to a fixed-point decimal (does not match floating-point values),
   * with precision.
   *
   * @group semi_func
   * @since 0.2.0
   */
  def as_decimal(variant: Column, precision: Int): Column = {
    builtin("as_decimal")(variant, sqlExpr(precision.toString))
  }

  /**
   * Casts a VARIANT value to a fixed-point decimal (does not match floating-point values),
   * with precision and scale.
   *
   * @group semi_func
   * @since 0.2.0
   */
  def as_decimal(variant: Column, precision: Int, scale: Int): Column = {
    builtin("as_decimal")(variant, sqlExpr(precision.toString), sqlExpr(scale.toString))
  }

  /**
   * Casts a VARIANT value to a fixed-point decimal (does not match floating-point values).
   *
   * @group semi_func
   * @since 0.2.0
   */
  def as_number(variant: Column): Column = {
    builtin("as_number")(variant)
  }

  /**
   * Casts a VARIANT value to a fixed-point decimal (does not match floating-point values),
   * with precision.
   *
   * @group semi_func
   * @since 0.2.0
   */
  def as_number(variant: Column, precision: Int): Column = {
    builtin("as_number")(variant, sqlExpr(precision.toString))
  }

  /**
   * Casts a VARIANT value to a fixed-point decimal (does not match floating-point values),
   * with precision and scale.
   *
   * @group semi_func
   * @since 0.2.0
   */
  def as_number(variant: Column, precision: Int, scale: Int): Column = {
    builtin("as_number")(variant, sqlExpr(precision.toString), sqlExpr(scale.toString))
  }

  /**
   * Casts a VARIANT value to a floating-point value.
   *
   * @group semi_func
   * @since 0.2.0
   */
  def as_double(variant: Column): Column = {
    builtin("as_double")(variant)
  }

  /**
   * Casts a VARIANT value to a floating-point value.
   *
   * @group semi_func
   * @since 0.2.0
   */
  def as_real(variant: Column): Column = {
    builtin("as_real")(variant)
  }

  /**
   * Casts a VARIANT value to an integer. Does not match non-integer values.
   *
   * @group semi_func
   * @since 0.2.0
   */
  def as_integer(variant: Column): Column = {
    builtin("as_integer")(variant)
  }

  /**
   * Casts a VARIANT value to an object.
   *
   * @group semi_func
   * @since 0.2.0
   */
  def as_object(variant: Column): Column = {
    builtin("as_object")(variant)
  }

  /**
   * Casts a VARIANT value to a time value. Does not convert from timestamps.
   *
   * @group semi_func
   * @since 0.2.0
   */
  def as_time(variant: Column): Column = {
    builtin("as_time")(variant)
  }

  /**
   * Casts a VARIANT value to a TIMESTAMP value with local timezone.
   *
   * @group semi_func
   * @since 0.2.0
   */
  def as_timestamp_ltz(variant: Column): Column = {
    builtin("as_timestamp_ltz")(variant)
  }

  /**
   * Casts a VARIANT value to a TIMESTAMP value with no timezone.
   *
   * @group semi_func
   * @since 0.2.0
   */
  def as_timestamp_ntz(variant: Column): Column = {
    builtin("as_timestamp_ntz")(variant)
  }

  /**
   * Casts a VARIANT value to a TIMESTAMP value with timezone.
   *
   * @group semi_func
   * @since 0.2.0
   */
  def as_timestamp_tz(variant: Column): Column = {
    builtin("as_timestamp_tz")(variant)
  }

  /**
   * Tokenizes the given string using the given set of delimiters and returns the tokens as an
   * array. If either parameter is a NULL, a NULL is returned. An empty array is returned if
   * tokenization produces no tokens.
   *
   * @group semi_func
   * @since 0.2.0
   */
  def strtok_to_array(array: Column): Column = {
    builtin("strtok_to_array")(array)
  }

  /**
   * Tokenizes the given string using the given set of delimiters and returns the tokens as an
   * array. If either parameter is a NULL, a NULL is returned. An empty array is returned if
   * tokenization produces no tokens.
   *
   * @group semi_func
   * @since 0.2.0
   */
  def strtok_to_array(array: Column, delimiter: Column): Column = {
    builtin("strtok_to_array")(array, delimiter)
  }

  /**
   * Converts the input expression into an array:
   *
   * If the input is an ARRAY, or VARIANT containing an array value, the result is unchanged.
   * For NULL or a JSON null input, returns NULL.
   * For any other value, the result is a single-element array containing this value.
   *
   * @group semi_func
   * @since 0.2.0
   */
  def to_array(col: Column): Column = {
    builtin("to_array")(col)
  }

  /**
   * Converts any VARIANT value to a string containing the JSON representation of the value.
   * If the input is NULL, the result is also NULL.
   *
   * @group semi_func
   * @since 0.2.0
   */
  def to_json(col: Column): Column = {
    builtin("to_json")(col)
  }

  /**
   * Converts the input value to an object:
   *
   * For a variant value containing an object, returns this object (in a value of type OBJECT).
   * For a variant value containing JSON null or for NULL input, returns NULL.
   * For all other input values, reports an error.
   *
   * @group semi_func
   * @since 0.2.0
   */
  def to_object(col: Column): Column = {
    builtin("to_object")(col)
  }

  /**
   * Converts any value to VARIANT value or NULL (if input is NULL).
   *
   * @group semi_func
   * @since 0.2.0
   */
  def to_variant(col: Column): Column = {
    builtin("to_variant")(col)
  }

  /**
   * Converts any VARIANT value to a string containing the XML representation of the value.
   * If the input is NULL, the result is also NULL.
   *
   * @group semi_func
   * @since 0.2.0
   */
  def to_xml(col: Column): Column = {
    builtin("to_xml")(col)
  }

  /**
   * Extracts a value from an object or array; returns NULL if either of the arguments is NULL.
   *
   * @group semi_func
   * @since 0.2.0
   */
  def get(col1: Column, col2: Column): Column = {
    builtin("get")(col1, col2)
  }

  /**
   * Extracts a field value from an object; returns NULL if either of the arguments is NULL.
   * This function is similar to GET but applies case-insensitive matching to field names.
   *
   * @group semi_func
   * @since 0.2.0
   */
  def get_ignore_case(obj: Column, field: Column): Column = {
    builtin("get_ignore_case")(obj, field)
  }

  /**
   * Returns an array containing the list of keys in the input object.
   *
   * @group semi_func
   * @since 0.2.0
   */
  def object_keys(obj: Column): Column = {
    builtin("object_keys")(obj)
  }

  /**
   * Extracts an XML element object (often referred to as simply a tag) from a content of outer
   * XML element object by the name of the tag and its instance number (counting from 0).
   *
   * @group semi_func
   * @since 0.2.0
   */
  def xmlget(xml: Column, tag: Column, instance: Column): Column = {
    builtin("xmlget")(xml, tag, instance)
  }

  /**
   * Extracts the first XML element object (often referred to as simply a tag) from a content of
   * outer XML element object by the name of the tag
   *
   * @group semi_func
   * @since 0.2.0
   */
  def xmlget(xml: Column, tag: Column): Column = {
    builtin("xmlget")(xml, tag)
  }

  /**
   * Extracts a value from semi-structured data using a path name.
   *
   * @group semi_func
   * @since 0.2.0
   */
  def get_path(col: Column, path: Column): Column = {
    builtin("get_path")(col, path)
  }

  /**
   * Works like a cascading if-then-else statement.
   * A series of conditions are evaluated in sequence.
   * When a condition evaluates to TRUE, the evaluation stops and the associated
   * result (after THEN) is returned. If none of the conditions evaluate to TRUE,
   * then the result after the optional OTHERWISE is returned, if present;
   * otherwise NULL is returned.
   * For Example:
   * {{{
   *     import functions._
   *     df.select(
   *       when(col("col").is_null, lit(1))
   *         .when(col("col") === 1, lit(2))
   *         .otherwise(lit(3))
   *     )
   * }}}
   *
   * @group con_func
   * @since 0.2.0
   */
  def when(condition: Column, value: Column): CaseExpr =
    new CaseExpr(Seq((condition.expr, value.expr)))

  /**
   * Returns one of two specified expressions, depending on a condition.
   *
   * This is equivalent to an `if-then-else` expression.
   * If `condition` evaluates to TRUE, the function returns `expr1`.
   * Otherwise, the function returns `expr2`.
   *
   * @group con_func
   * @param condition The condition to evaluate.
   * @param expr1     The expression to return if the condition evaluates to TRUE.
   * @param expr2     The expression to return if the condition is not TRUE
   *                  (i.e. if it is FALSE or NULL).
   * @since 0.9.0
   */
  def iff(condition: Column, expr1: Column, expr2: Column): Column =
    builtin("iff")(condition, expr1, expr2)

  /**
   * Returns a conditional expression that you can pass to the filter or where method to
   * perform the equivalent of a WHERE ... IN query that matches rows containing a sequence of
   * values.
   *
   * The expression evaluates to true if the values in a row matches the values in one of
   * the specified sequences.
   *
   * For example, the following code returns a DataFrame that contains the rows in which
   * the columns `c1` and `c2` contain the values:
   * - `1` and `"a"`, or
   * - `2` and `"b"`
   * This is equivalent to `SELECT * FROM table WHERE (c1, c2) IN ((1, 'a'), (2, 'b'))`.
   * {{{
   *   val df2 = df.filter(functions.in(Seq(df("c1"), df("c2")), Seq(Seq(1, "a"), Seq(2, "b"))))
   * }}}
   * @group con_func
   * @param columns A sequence of the columns to compare for the IN operation.
   * @param values  A sequence containing the sequences of values to compare for the IN operation.
   * @since 0.10.0
   */
  def in(columns: Seq[Column], values: Seq[Seq[Any]]): Column =
    Column(MultipleExpression(columns.map(_.expr))).in(values)

  /**
   * Returns a conditional expression that you can pass to the filter or where method to
   * perform the equivalent of a WHERE ... IN query with the subquery represented by
   * the specified DataFrame.
   *
   * The expression evaluates to true if the value in the column is one of the values in
   * the column of the same name in a specified DataFrame.
   *
   * For example, the following code returns a DataFrame that contains the rows where
   * the values of the columns `c1` and `c2` in `df2` match the values of the columns
   * `a` and `b` in `df1`. This is equivalent to
   * SELECT * FROM table2 WHERE (c1, c2) IN (SELECT a, b FROM table1).
   * {{{
   *    val df1 = session.sql("select a, b from table1").
   *    val df2 = session.table(table2)
   *    val dfFilter = df2.filter(functions.in(Seq(col("c1"), col("c2")), df1))
   * }}}
   *
   * @group con_func
   * @param columns A sequence of the columns to compare for the IN operation.
   * @param df      The DataFrame used as the values for the IN operation
   * @since 0.10.0
   */
  def in(columns: Seq[Column], df: DataFrame): Column = {
    Column(MultipleExpression(columns.map(_.expr))).in(df)
  }

  /**
   * Generates a sequence of monotonically increasing integers, with wrap-around.
   * Wrap-around occurs after the largest representable integer of the integer width
   * 1 byte. the sequence continues at 0 after wrap-around.
   *
   * @since 0.11.0
   * @group gen_func
   */
  def seq1(): Column = seq1(true)

  /**
   * Generates a sequence of monotonically increasing integers, with wrap-around.
   * Wrap-around occurs after the largest representable integer of the integer width
   * 1 byte.
   *
   * @param startsFromZero if true, the sequence continues at 0 after wrap-around,
   *                       otherwise, continues at the smallest representable number
   *                       based on the given integer width.
   * @since 0.11.0
   * @group gen_func
   */
  def seq1(startsFromZero: Boolean): Column =
    builtin("seq1")(if (startsFromZero) 0 else 1)

  /**
   * Generates a sequence of monotonically increasing integers, with wrap-around.
   * Wrap-around occurs after the largest representable integer of the integer width
   * 2 byte. the sequence continues at 0 after wrap-around.
   *
   * @since 0.11.0
   * @group gen_func
   */
  def seq2(): Column = seq2(true)

  /**
   * Generates a sequence of monotonically increasing integers, with wrap-around.
   * Wrap-around occurs after the largest representable integer of the integer width
   * 2 byte.
   *
   * @param startsFromZero if true, the sequence continues at 0 after wrap-around,
   *                       otherwise, continues at the smallest representable number
   *                       based on the given integer width.
   * @since 0.11.0
   * @group gen_func
   */
  def seq2(startsFromZero: Boolean): Column =
    builtin("seq2")(if (startsFromZero) 0 else 1)

  /**
   * Generates a sequence of monotonically increasing integers, with wrap-around.
   * Wrap-around occurs after the largest representable integer of the integer width
   * 4 byte. the sequence continues at 0 after wrap-around.
   *
   * @since 0.11.0
   * @group gen_func
   */
  def seq4(): Column = seq4(true)

  /**
   * Generates a sequence of monotonically increasing integers, with wrap-around.
   * Wrap-around occurs after the largest representable integer of the integer width
   * 4 byte.
   *
   * @param startsFromZero if true, the sequence continues at 0 after wrap-around,
   *                       otherwise, continues at the smallest representable number
   *                       based on the given integer width.
   * @since 0.11.0
   * @group gen_func
   */
  def seq4(startsFromZero: Boolean): Column =
    builtin("seq4")(if (startsFromZero) 0 else 1)

  /**
   * Generates a sequence of monotonically increasing integers, with wrap-around.
   * Wrap-around occurs after the largest representable integer of the integer width
   * 8 byte. the sequence continues at 0 after wrap-around.
   *
   * @since 0.11.0
   * @group gen_func
   */
  def seq8(): Column = seq8(true)

  /**
   * Generates a sequence of monotonically increasing integers, with wrap-around.
   * Wrap-around occurs after the largest representable integer of the integer width
   * 8 byte.
   *
   * @param startsFromZero if true, the sequence continues at 0 after wrap-around,
   *                       otherwise, continues at the smallest representable number
   *                       based on the given integer width.
   * @since 0.11.0
   * @group gen_func
   */
  def seq8(startsFromZero: Boolean): Column =
    builtin("seq8")(if (startsFromZero) 0 else 1)

  // scalastyle:off
  /**
   * Returns a uniformly random number, in the inclusive range (`min`, `max`)
   *
   * For example:
   * {{{
   *   import com.snowflake.snowpark.functions._
   *   session.generator(10, seq4(), uniform(lit(1), lit(5), random())).show()
   * }}}
   *
   * @param min The lower bound
   * @param max The upper bound
   * @param gen The generator expression for the function. for more information, see
   *            [[https://docs.snowflake.com/en/sql-reference/functions-data-generation.html#label-rand-dist-functions]]
   * @since 0.11.0
   * @group gen_func
   */
  // scalastyle:on
  def uniform(min: Column, max: Column, gen: Column): Column =
    builtin("uniform")(min, max, gen)

  /**
   * Returns the concatenated input values, separated by `delimiter` string.
   *
   * For example:
   * {{{
   *   df.groupBy(df.col("col1")).agg(listagg(df.col("col2"), ",")
   *       .withinGroup(df.col("col2").asc))
   *
   *   df.select(listagg(df.col("col2"), ",", false))
   * }}}
   *
   * @param col The expression (typically a Column) that determines the values
   *            to be put into the list. The expression should evaluate to a
   *            string, or to a data type that can be cast to string.
   * @param delimiter A string delimiter.
   * @param isDistinct Whether the input expression is distinct.
   * @since 0.12.0
   * @group agg_func
   */
  def listagg(col: Column, delimiter: String, isDistinct: Boolean): Column =
    Column(ListAgg(col.expr, delimiter, isDistinct))

  /**
   * Returns the concatenated input values, separated by `delimiter` string.
   *
   * For example:
   * {{{
   *   df.groupBy(df.col("col1")).agg(listagg(df.col("col2"), ",")
   *       .withinGroup(df.col("col2").asc))
   *
   *   df.select(listagg(df.col("col2"), ",", false))
   * }}}
   *
   * @param col The expression (typically a Column) that determines the values
   *            to be put into the list. The expression should evaluate to a
   *            string, or to a data type that can be cast to string.
   * @param delimiter A string delimiter.
   * @since 0.12.0
   * @group agg_func
   */
  def listagg(col: Column, delimiter: String): Column =
    listagg(col, delimiter, isDistinct = false)

  /**
   * Returns the concatenated input values, separated by empty string.
   *
   * For example:
   * {{{
   *   df.groupBy(df.col("col1")).agg(listagg(df.col("col2"), ",")
   *       .withinGroup(df.col("col2").asc))
   *
   *   df.select(listagg(df.col("col2"), ",", false))
   * }}}
   *
   * @param col The expression (typically a Column) that determines the values
   *            to be put into the list. The expression should evaluate to a
   *            string, or to a data type that can be cast to string.
   * @since 0.12.0
   * @group agg_func
   */
  def listagg(col: Column): Column = listagg(col, "", isDistinct = false)

  /**
   * Returns a Column expression with values sorted in descending order.
   * Example:
   * {{{
   *   val df = session.createDataFrame(Seq(1, 2, 3)).toDF("id")
   *   df.sort(desc("id")).show()
   *
   * --------
   * |"ID"  |
   * --------
   * |3     |
   * |2     |
   * |1     |
   * --------
   * }}}
 *
   * @since 1.14.0
   * @param colName Column name.
   * @return Column object ordered in a descending manner.
   */
  def desc(colName: String): Column = col(colName).desc

  /**
   * Returns a Column expression with values sorted in ascending order.
   * Example:
   * {{{
   *   val df = session.createDataFrame(Seq(3, 2, 1)).toDF("id")
   *   df.sort(asc("id")).show()
   *
   * --------
   * |"ID"  |
   * --------
   * |1     |
   * |2     |
   * |3     |
   * --------
   * }}}
   * @since 1.14.0
   * @param colName Column name.
   * @return Column object ordered in an ascending manner.
   */
  def asc(colName: String): Column = col(colName).asc

  /**
   * Returns the size of the input ARRAY.
   *
   * If the specified column contains a VARIANT value that contains an ARRAY, the size of the ARRAY
   * is returned; otherwise, NULL is returned if the value is not an ARRAY.
   *
   * Example:
   * {{{
   *   val df = session.createDataFrame(Seq(Array(1, 2, 3))).toDF("id")
   *   df.select(size(col("id"))).show()
   *
   * ------------------------
   * |"ARRAY_SIZE(""ID"")"  |
   * ------------------------
   * |3                     |
   * ------------------------
   * }}}
   *
   * @since 1.14.0
   * @param c Column to get the size.
   * @return Size of array column.
   */
  def size(c: Column): Column = array_size(c)

  /**
<<<<<<< HEAD
   * Creates a [[Column]] expression from raw SQL text.
   *
   * Note that the function does not interpret or check the SQL text.
   *
   * Example:
   * {{{
   *   val df = session.createDataFrame(Seq(Array(1, 2, 3))).toDF("id")
   *   df.filter(expr("id > 2")).show()
   *
   *  --------
   *  |"ID"  |
   *  --------
   *  |3     |
   *  --------
   * }}}
   *
   * @since 1.14.0
   * @param s SQL Expression as text.
   * @return Converted SQL Expression.
   */
  def expr(s: String): Column = sqlExpr(s)

  /**
   * Wrapper for Snowflake built-in array function. Create array from columns.
   *
   * Example:
   * {{{
   *   val df = session.createDataFrame(Seq((1, 2, 3), (4, 5, 6))).toDF("id")
   *   df.select(array(col("a"), col("b")).as("id")).show()
   *
   *  --------
   * |"ID"  |
   * --------
   * |[     |
   * |  1,  |
   * |  2   |
   * |]     |
   * |[     |
   * |  4,  |
   * |  5   |
   * |]     |
   * --------
   * }}}
   *
   * @since 1.14.0
   * @param c Columns to build the array.
   * @return The array.
   */
  def array(c: Column*): Column = array_construct(c: _*)

  /**
   * Wrapper for Snowflake built-in date_format function.
   * Converts a date into the specified format.
   * Example:
   * {{{
   *  val df = Seq("2023-10-10", "2022-05-15", null.asInstanceOf[String]).toDF("date")
   *  df.select(date_format(col("date"), "YYYY/MM/DD").as("formatted_date")).show()
   *
   * --------------------
   * |"FORMATTED_DATE"  |
   * --------------------
   * |2023/10/10        |
   * |2022/05/15        |
   * |NULL              |
   * --------------------
   *
   * }}}
 *
   * @since 1.14.0
   * @param c Column to format to date.
   * @param s Date format.
   * @return Column object.
   */
  def date_format(c: Column, s: String): Column =
    builtin("to_varchar")(c.cast(TimestampType), s.replace("mm", "mi"))

  /**
   * Wrapper for Snowflake built-in last function.
   * Gets the last value of a column according to its grouping.
   * Functional difference with windows, In Snowpark is needed the order by.
   * SQL doesn't guarantee the order.
   * Example
   * {{{
   *  val df = session.createDataFrame(Seq((5, "a", 10),
   *                                       (5, "b", 20),
   *                                       (3, "d", 15),
   *                                       (3, "e", 40))).toDF("grade", "name", "score")
   *     val window = Window.partitionBy(col("grade")).orderBy(col("score").desc)
   *     df.select(last(col("name")).over(window)).show()
   *
   * ---------------------
   * |"LAST_SCORE_NAME"  |
   * ---------------------
   * |a                  |
   * |a                  |
   * |d                  |
   * |d                  |
   * ---------------------
   * }}}
 *
   * @since 1.14.0
   * @param c Column to obtain last value.
   * @return Column object.
   */
  def last(c: Column): Column =
    builtin("LAST_VALUE")(c)

  /**
=======
>>>>>>> d26eb08a
   * Invokes a built-in snowflake function with the specified name and arguments.
   * Arguments can be of two types
   *
   * a. [[Column]], or
   *
   * b. Basic types such as Int, Long, Double, Decimal etc. which are converted to
   * Snowpark literals.
   *
   * @group client_func
   * @since 0.1.0
   */
  def callBuiltin(functionName: String, args: Any*): Column =
    internalBuiltinFunction(false, functionName, args: _*)

  private def withExpr(expr: Expression): Column = Column(expr)

  private def registerUdf(udf: UserDefinedFunction): UserDefinedFunction = {
    val session = Session.getActiveSession
      .getOrElse(throw ErrorMessage.UDF_NO_DEFAULT_SESSION_FOUND())
    session.udf.register(None, udf)
  }

  /**
   * Calls a user-defined function (UDF) by name.
   *
   * @group udf_func
   * @since 0.1.0
   */
  def callUDF(udfName: String, cols: Any*): Column = {
    Utils.validateObjectName(udfName)
    internalBuiltinFunction(false, udfName, cols: _*)
  }

  // scalastyle:off line.size.limit
  /* Code below for udf 0-22 generated by this script
    (0 to 22).foreach { x =>
      val types = (1 to x).foldRight("RT")((i, s) => {s"A$i, $s"})
      val typeTags = (1 to x).map(i => s"A$i: TypeTag").foldLeft("RT: TypeTag")(_ + ", " + _)
      val s = if (x > 1) "s" else ""
      val version = if (x > 10) "0.12.0" else "0.1.0"
      println(s"""
        |/**
        | * Registers a Scala closure of $x argument$s as a Snowflake Java UDF and returns the UDF.
        | * @tparam RT return type of UDF.
        | * @group udf_func
        | * @since $version
        | */
        |def udf[$typeTags](func: Function$x[$types]): UserDefinedFunction = udf("udf") {
        |  registerUdf(_toUdf(func))
        |}""".stripMargin)
    }
   */

  /**
   * Registers a Scala closure of 0 argument as a Snowflake Java UDF and returns the UDF.
   * @tparam RT return type of UDF.
   * @group udf_func
   * @since 0.1.0
   */
  def udf[RT: TypeTag](func: Function0[RT]): UserDefinedFunction = udf("udf") {
    registerUdf(_toUdf(func))
  }

  /**
   * Registers a Scala closure of 1 argument as a Snowflake Java UDF and returns the UDF.
   * @tparam RT return type of UDF.
   * @group udf_func
   * @since 0.1.0
   */
  def udf[RT: TypeTag, A1: TypeTag](func: Function1[A1, RT]): UserDefinedFunction = udf("udf") {
    registerUdf(_toUdf(func))
  }

  /**
   * Registers a Scala closure of 2 arguments as a Snowflake Java UDF and returns the UDF.
   * @tparam RT return type of UDF.
   * @group udf_func
   * @since 0.1.0
   */
  def udf[RT: TypeTag, A1: TypeTag, A2: TypeTag](
      func: Function2[A1, A2, RT]): UserDefinedFunction = udf("udf") {
    registerUdf(_toUdf(func))
  }

  /**
   * Registers a Scala closure of 3 arguments as a Snowflake Java UDF and returns the UDF.
   * @tparam RT return type of UDF.
   * @group udf_func
   * @since 0.1.0
   */
  def udf[RT: TypeTag, A1: TypeTag, A2: TypeTag, A3: TypeTag](
      func: Function3[A1, A2, A3, RT]): UserDefinedFunction = udf("udf") {
    registerUdf(_toUdf(func))
  }

  /**
   * Registers a Scala closure of 4 arguments as a Snowflake Java UDF and returns the UDF.
   * @tparam RT return type of UDF.
   * @group udf_func
   * @since 0.1.0
   */
  def udf[RT: TypeTag, A1: TypeTag, A2: TypeTag, A3: TypeTag, A4: TypeTag](
      func: Function4[A1, A2, A3, A4, RT]): UserDefinedFunction = udf("udf") {
    registerUdf(_toUdf(func))
  }

  /**
   * Registers a Scala closure of 5 arguments as a Snowflake Java UDF and returns the UDF.
   * @tparam RT return type of UDF.
   * @group udf_func
   * @since 0.1.0
   */
  def udf[RT: TypeTag, A1: TypeTag, A2: TypeTag, A3: TypeTag, A4: TypeTag, A5: TypeTag](
      func: Function5[A1, A2, A3, A4, A5, RT]): UserDefinedFunction = udf("udf") {
    registerUdf(_toUdf(func))
  }

  /**
   * Registers a Scala closure of 6 arguments as a Snowflake Java UDF and returns the UDF.
   * @tparam RT return type of UDF.
   * @group udf_func
   * @since 0.1.0
   */
  def udf[
      RT: TypeTag,
      A1: TypeTag,
      A2: TypeTag,
      A3: TypeTag,
      A4: TypeTag,
      A5: TypeTag,
      A6: TypeTag](func: Function6[A1, A2, A3, A4, A5, A6, RT]): UserDefinedFunction =
    udf("udf") {
      registerUdf(_toUdf(func))
    }

  /**
   * Registers a Scala closure of 7 arguments as a Snowflake Java UDF and returns the UDF.
   * @tparam RT return type of UDF.
   * @group udf_func
   * @since 0.1.0
   */
  def udf[
      RT: TypeTag,
      A1: TypeTag,
      A2: TypeTag,
      A3: TypeTag,
      A4: TypeTag,
      A5: TypeTag,
      A6: TypeTag,
      A7: TypeTag](func: Function7[A1, A2, A3, A4, A5, A6, A7, RT]): UserDefinedFunction =
    udf("udf") {
      registerUdf(_toUdf(func))
    }

  /**
   * Registers a Scala closure of 8 arguments as a Snowflake Java UDF and returns the UDF.
   * @tparam RT return type of UDF.
   * @group udf_func
   * @since 0.1.0
   */
  def udf[
      RT: TypeTag,
      A1: TypeTag,
      A2: TypeTag,
      A3: TypeTag,
      A4: TypeTag,
      A5: TypeTag,
      A6: TypeTag,
      A7: TypeTag,
      A8: TypeTag](func: Function8[A1, A2, A3, A4, A5, A6, A7, A8, RT]): UserDefinedFunction =
    udf("udf") {
      registerUdf(_toUdf(func))
    }

  /**
   * Registers a Scala closure of 9 arguments as a Snowflake Java UDF and returns the UDF.
   * @tparam RT return type of UDF.
   * @group udf_func
   * @since 0.1.0
   */
  def udf[
      RT: TypeTag,
      A1: TypeTag,
      A2: TypeTag,
      A3: TypeTag,
      A4: TypeTag,
      A5: TypeTag,
      A6: TypeTag,
      A7: TypeTag,
      A8: TypeTag,
      A9: TypeTag](func: Function9[A1, A2, A3, A4, A5, A6, A7, A8, A9, RT]): UserDefinedFunction =
    udf("udf") {
      registerUdf(_toUdf(func))
    }

  /**
   * Registers a Scala closure of 10 arguments as a Snowflake Java UDF and returns the UDF.
   * @tparam RT return type of UDF.
   * @group udf_func
   * @since 0.1.0
   */
  def udf[
      RT: TypeTag,
      A1: TypeTag,
      A2: TypeTag,
      A3: TypeTag,
      A4: TypeTag,
      A5: TypeTag,
      A6: TypeTag,
      A7: TypeTag,
      A8: TypeTag,
      A9: TypeTag,
      A10: TypeTag](
      func: Function10[A1, A2, A3, A4, A5, A6, A7, A8, A9, A10, RT]): UserDefinedFunction =
    udf("udf") {
      registerUdf(_toUdf(func))
    }

  /**
   * Registers a Scala closure of 11 arguments as a Snowflake Java UDF and returns the UDF.
   * @tparam RT return type of UDF.
   * @group udf_func
   * @since 0.12.0
   */
  def udf[
      RT: TypeTag,
      A1: TypeTag,
      A2: TypeTag,
      A3: TypeTag,
      A4: TypeTag,
      A5: TypeTag,
      A6: TypeTag,
      A7: TypeTag,
      A8: TypeTag,
      A9: TypeTag,
      A10: TypeTag,
      A11: TypeTag](
      func: Function11[A1, A2, A3, A4, A5, A6, A7, A8, A9, A10, A11, RT]): UserDefinedFunction =
    udf("udf") {
      registerUdf(_toUdf(func))
    }

  /**
   * Registers a Scala closure of 12 arguments as a Snowflake Java UDF and returns the UDF.
   * @tparam RT return type of UDF.
   * @group udf_func
   * @since 0.12.0
   */
  def udf[
      RT: TypeTag,
      A1: TypeTag,
      A2: TypeTag,
      A3: TypeTag,
      A4: TypeTag,
      A5: TypeTag,
      A6: TypeTag,
      A7: TypeTag,
      A8: TypeTag,
      A9: TypeTag,
      A10: TypeTag,
      A11: TypeTag,
      A12: TypeTag](func: Function12[A1, A2, A3, A4, A5, A6, A7, A8, A9, A10, A11, A12, RT])
    : UserDefinedFunction = udf("udf") {
    registerUdf(_toUdf(func))
  }

  /**
   * Registers a Scala closure of 13 arguments as a Snowflake Java UDF and returns the UDF.
   * @tparam RT return type of UDF.
   * @group udf_func
   * @since 0.12.0
   */
  def udf[
      RT: TypeTag,
      A1: TypeTag,
      A2: TypeTag,
      A3: TypeTag,
      A4: TypeTag,
      A5: TypeTag,
      A6: TypeTag,
      A7: TypeTag,
      A8: TypeTag,
      A9: TypeTag,
      A10: TypeTag,
      A11: TypeTag,
      A12: TypeTag,
      A13: TypeTag](func: Function13[A1, A2, A3, A4, A5, A6, A7, A8, A9, A10, A11, A12, A13, RT])
    : UserDefinedFunction = udf("udf") {
    registerUdf(_toUdf(func))
  }

  /**
   * Registers a Scala closure of 14 arguments as a Snowflake Java UDF and returns the UDF.
   * @tparam RT return type of UDF.
   * @group udf_func
   * @since 0.12.0
   */
  def udf[
      RT: TypeTag,
      A1: TypeTag,
      A2: TypeTag,
      A3: TypeTag,
      A4: TypeTag,
      A5: TypeTag,
      A6: TypeTag,
      A7: TypeTag,
      A8: TypeTag,
      A9: TypeTag,
      A10: TypeTag,
      A11: TypeTag,
      A12: TypeTag,
      A13: TypeTag,
      A14: TypeTag](
      func: Function14[A1, A2, A3, A4, A5, A6, A7, A8, A9, A10, A11, A12, A13, A14, RT])
    : UserDefinedFunction = udf("udf") {
    registerUdf(_toUdf(func))
  }

  /**
   * Registers a Scala closure of 15 arguments as a Snowflake Java UDF and returns the UDF.
   * @tparam RT return type of UDF.
   * @group udf_func
   * @since 0.12.0
   */
  def udf[
      RT: TypeTag,
      A1: TypeTag,
      A2: TypeTag,
      A3: TypeTag,
      A4: TypeTag,
      A5: TypeTag,
      A6: TypeTag,
      A7: TypeTag,
      A8: TypeTag,
      A9: TypeTag,
      A10: TypeTag,
      A11: TypeTag,
      A12: TypeTag,
      A13: TypeTag,
      A14: TypeTag,
      A15: TypeTag](
      func: Function15[A1, A2, A3, A4, A5, A6, A7, A8, A9, A10, A11, A12, A13, A14, A15, RT])
    : UserDefinedFunction = udf("udf") {
    registerUdf(_toUdf(func))
  }

  /**
   * Registers a Scala closure of 16 arguments as a Snowflake Java UDF and returns the UDF.
   * @tparam RT return type of UDF.
   * @group udf_func
   * @since 0.12.0
   */
  def udf[
      RT: TypeTag,
      A1: TypeTag,
      A2: TypeTag,
      A3: TypeTag,
      A4: TypeTag,
      A5: TypeTag,
      A6: TypeTag,
      A7: TypeTag,
      A8: TypeTag,
      A9: TypeTag,
      A10: TypeTag,
      A11: TypeTag,
      A12: TypeTag,
      A13: TypeTag,
      A14: TypeTag,
      A15: TypeTag,
      A16: TypeTag](
      func: Function16[A1, A2, A3, A4, A5, A6, A7, A8, A9, A10, A11, A12, A13, A14, A15, A16, RT])
    : UserDefinedFunction = udf("udf") {
    registerUdf(_toUdf(func))
  }

  /**
   * Registers a Scala closure of 17 arguments as a Snowflake Java UDF and returns the UDF.
   * @tparam RT return type of UDF.
   * @group udf_func
   * @since 0.12.0
   */
  def udf[
      RT: TypeTag,
      A1: TypeTag,
      A2: TypeTag,
      A3: TypeTag,
      A4: TypeTag,
      A5: TypeTag,
      A6: TypeTag,
      A7: TypeTag,
      A8: TypeTag,
      A9: TypeTag,
      A10: TypeTag,
      A11: TypeTag,
      A12: TypeTag,
      A13: TypeTag,
      A14: TypeTag,
      A15: TypeTag,
      A16: TypeTag,
      A17: TypeTag](
      func: Function17[
        A1,
        A2,
        A3,
        A4,
        A5,
        A6,
        A7,
        A8,
        A9,
        A10,
        A11,
        A12,
        A13,
        A14,
        A15,
        A16,
        A17,
        RT]): UserDefinedFunction = udf("udf") {
    registerUdf(_toUdf(func))
  }

  /**
   * Registers a Scala closure of 18 arguments as a Snowflake Java UDF and returns the UDF.
   * @tparam RT return type of UDF.
   * @group udf_func
   * @since 0.12.0
   */
  def udf[
      RT: TypeTag,
      A1: TypeTag,
      A2: TypeTag,
      A3: TypeTag,
      A4: TypeTag,
      A5: TypeTag,
      A6: TypeTag,
      A7: TypeTag,
      A8: TypeTag,
      A9: TypeTag,
      A10: TypeTag,
      A11: TypeTag,
      A12: TypeTag,
      A13: TypeTag,
      A14: TypeTag,
      A15: TypeTag,
      A16: TypeTag,
      A17: TypeTag,
      A18: TypeTag](
      func: Function18[
        A1,
        A2,
        A3,
        A4,
        A5,
        A6,
        A7,
        A8,
        A9,
        A10,
        A11,
        A12,
        A13,
        A14,
        A15,
        A16,
        A17,
        A18,
        RT]): UserDefinedFunction = udf("udf") {
    registerUdf(_toUdf(func))
  }

  /**
   * Registers a Scala closure of 19 arguments as a Snowflake Java UDF and returns the UDF.
   * @tparam RT return type of UDF.
   * @group udf_func
   * @since 0.12.0
   */
  def udf[
      RT: TypeTag,
      A1: TypeTag,
      A2: TypeTag,
      A3: TypeTag,
      A4: TypeTag,
      A5: TypeTag,
      A6: TypeTag,
      A7: TypeTag,
      A8: TypeTag,
      A9: TypeTag,
      A10: TypeTag,
      A11: TypeTag,
      A12: TypeTag,
      A13: TypeTag,
      A14: TypeTag,
      A15: TypeTag,
      A16: TypeTag,
      A17: TypeTag,
      A18: TypeTag,
      A19: TypeTag](
      func: Function19[
        A1,
        A2,
        A3,
        A4,
        A5,
        A6,
        A7,
        A8,
        A9,
        A10,
        A11,
        A12,
        A13,
        A14,
        A15,
        A16,
        A17,
        A18,
        A19,
        RT]): UserDefinedFunction = udf("udf") {
    registerUdf(_toUdf(func))
  }

  /**
   * Registers a Scala closure of 20 arguments as a Snowflake Java UDF and returns the UDF.
   * @tparam RT return type of UDF.
   * @group udf_func
   * @since 0.12.0
   */
  def udf[
      RT: TypeTag,
      A1: TypeTag,
      A2: TypeTag,
      A3: TypeTag,
      A4: TypeTag,
      A5: TypeTag,
      A6: TypeTag,
      A7: TypeTag,
      A8: TypeTag,
      A9: TypeTag,
      A10: TypeTag,
      A11: TypeTag,
      A12: TypeTag,
      A13: TypeTag,
      A14: TypeTag,
      A15: TypeTag,
      A16: TypeTag,
      A17: TypeTag,
      A18: TypeTag,
      A19: TypeTag,
      A20: TypeTag](
      func: Function20[
        A1,
        A2,
        A3,
        A4,
        A5,
        A6,
        A7,
        A8,
        A9,
        A10,
        A11,
        A12,
        A13,
        A14,
        A15,
        A16,
        A17,
        A18,
        A19,
        A20,
        RT]): UserDefinedFunction = udf("udf") {
    registerUdf(_toUdf(func))
  }

  /**
   * Registers a Scala closure of 21 arguments as a Snowflake Java UDF and returns the UDF.
   * @tparam RT return type of UDF.
   * @group udf_func
   * @since 0.12.0
   */
  def udf[
      RT: TypeTag,
      A1: TypeTag,
      A2: TypeTag,
      A3: TypeTag,
      A4: TypeTag,
      A5: TypeTag,
      A6: TypeTag,
      A7: TypeTag,
      A8: TypeTag,
      A9: TypeTag,
      A10: TypeTag,
      A11: TypeTag,
      A12: TypeTag,
      A13: TypeTag,
      A14: TypeTag,
      A15: TypeTag,
      A16: TypeTag,
      A17: TypeTag,
      A18: TypeTag,
      A19: TypeTag,
      A20: TypeTag,
      A21: TypeTag](
      func: Function21[
        A1,
        A2,
        A3,
        A4,
        A5,
        A6,
        A7,
        A8,
        A9,
        A10,
        A11,
        A12,
        A13,
        A14,
        A15,
        A16,
        A17,
        A18,
        A19,
        A20,
        A21,
        RT]): UserDefinedFunction = udf("udf") {
    registerUdf(_toUdf(func))
  }

  /**
   * Registers a Scala closure of 22 arguments as a Snowflake Java UDF and returns the UDF.
   * @tparam RT return type of UDF.
   * @group udf_func
   * @since 0.12.0
   */
  def udf[
      RT: TypeTag,
      A1: TypeTag,
      A2: TypeTag,
      A3: TypeTag,
      A4: TypeTag,
      A5: TypeTag,
      A6: TypeTag,
      A7: TypeTag,
      A8: TypeTag,
      A9: TypeTag,
      A10: TypeTag,
      A11: TypeTag,
      A12: TypeTag,
      A13: TypeTag,
      A14: TypeTag,
      A15: TypeTag,
      A16: TypeTag,
      A17: TypeTag,
      A18: TypeTag,
      A19: TypeTag,
      A20: TypeTag,
      A21: TypeTag,
      A22: TypeTag](
      func: Function22[
        A1,
        A2,
        A3,
        A4,
        A5,
        A6,
        A7,
        A8,
        A9,
        A10,
        A11,
        A12,
        A13,
        A14,
        A15,
        A16,
        A17,
        A18,
        A19,
        A20,
        A21,
        A22,
        RT]): UserDefinedFunction = udf("udf") {
    registerUdf(_toUdf(func))
  }

  /**
   * Function object to invoke a Snowflake builtin. Use this to invoke
   * any builtins not explicitly listed in this object.
   *
   * Example
   * {{{
   *    val repeat = functions.builtin("repeat")
   *    df.select(repeat(col("col_1"), 3))
   * }}}
   *
   * @group client_func
   * @since 0.1.0
   */
  // scalastyle:off
  case class builtin(functionName: String) {
    // scalastyle:on

    def apply(args: Any*): Column = internalBuiltinFunction(false, functionName, args: _*)
  }

  private def internalBuiltinFunction(isDistinct: Boolean, name: String, args: Any*): Column = {
    val exprs: Seq[Expression] = args.map {
      case col: Column => col.expr
      case expr: Expression => expr
      case arg => Literal(arg)
    }
    Column(FunctionExpression(name, exprs, isDistinct))
  }

  @inline protected def udf(funcName: String)(
      func: => UserDefinedFunction): UserDefinedFunction = {
    OpenTelemetry.udx(
      "functions",
      funcName,
      "",
      s"${UDXRegistrationHandler.className}.${UDXRegistrationHandler.methodName}",
      "")(func)
  }

}<|MERGE_RESOLUTION|>--- conflicted
+++ resolved
@@ -3204,7 +3204,6 @@
   def size(c: Column): Column = array_size(c)
 
   /**
-<<<<<<< HEAD
    * Creates a [[Column]] expression from raw SQL text.
    *
    * Note that the function does not interpret or check the SQL text.
@@ -3272,7 +3271,7 @@
    * --------------------
    *
    * }}}
- *
+   *
    * @since 1.14.0
    * @param c Column to format to date.
    * @param s Date format.
@@ -3313,8 +3312,6 @@
     builtin("LAST_VALUE")(c)
 
   /**
-=======
->>>>>>> d26eb08a
    * Invokes a built-in snowflake function with the specified name and arguments.
    * Arguments can be of two types
    *
