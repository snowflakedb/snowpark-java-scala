package com.snowflake.snowpark

import com.snowflake.snowpark.internal.analyzer._
import com.snowflake.snowpark.internal.ScalaFunctions._
import com.snowflake.snowpark.internal.{
  ErrorMessage,
  OpenTelemetry,
  UDXRegistrationHandler,
  Utils
}
import com.snowflake.snowpark.types.TimestampType

import scala.reflect.runtime.universe.TypeTag
import scala.util.Random
import java.util.StringJoiner

/**
 * Provides utility functions that generate [[Column]] expressions that you can pass to
 * [[DataFrame]] transformation methods. These functions generate references to columns,
 * literals, and SQL expressions (e.g. "c + 1").
 *
 * This object also provides functions that correspond to Snowflake
 * [[https://docs.snowflake.com/en/sql-reference-functions.html system-defined functions]]
 * (built-in functions), including functions for aggregation and window functions.
 *
 * The following examples demonstrate the use of some of these functions:
 *
 * {{{
 *   // Use columns and literals in expressions.
 *   df.select(col("c") + lit(1))
 *
 *   // Call system-defined (built-in) functions.
 *   // This example calls the function that corresponds to the ADD_MONTHS() SQL function.
 *   df.select(add_months(col("d"), lit(3)))
 *
 *   // Call system-defined functions that have no corresponding function in the functions object.
 *   // This example calls the RADIANS() SQL function, passing in values from the column "e".
 *   df.select(callBuiltin("radians", col("e")))
 *
 *   // Call a user-defined function (UDF) by name.
 *   df.select(callUDF("some_func", col("c")))
 *
 *   // Register and call an anonymous UDF.
 *   val myudf = udf((x:Int) => x + x)
 *   df.select(myudf(col("c")))
 *
 *   // Evaluate an SQL expression
 *   df.select(sqlExpr("c + 1"))
 * }}}
 *
 * For functions that accept scala types, e.g. callUdf, callBuiltin, lit(),
 * the mapping from scala types to Snowflake types is as follows:
 * {{{
 *   String => String
 *   Byte => TinyInt
 *   Int => Int
 *   Short => SmallInt
 *   Long => BigInt
 *   Float => Float
 *   Double => Double
 *   Decimal => Number
 *   Boolean => Boolean
 *   Array => Array
 *   Timestamp => Timestamp
 *   Date => Date
 * }}}
 *
 * @groupname client_func Client-side Functions
 * @groupname sort_func Sorting Functions
 * @groupname agg_func Aggregate Functions
 * @groupname win_func Window Functions
 * @groupname con_func Conditional Expression Functions
 * @groupname num_func Numeric Functions
 * @groupname gen_func Data Generation Functions
 * @groupname bit_func Bitwise Expression Functions
 * @groupname str_func String and Binary Functions
 * @groupname utl_func Utility and Hash Functions
 * @groupname date_func Date and Time Functions
 * @groupname cont_func Context Functions
 * @groupname semi_func Semi-structured Data Functions
 * @groupname udf_func Anonymous UDF Registration and Invocation Functions
 * @since 0.1.0
 */
// scalastyle:off
object functions {
  // scalastyle:on

  /**
   * Returns the [[Column]] with the specified name.
   *
   * @group client_func
   * @since 0.1.0
   */
  def col(colName: String): Column = Column(colName)

  /**
   * Returns a [[Column]] with the specified name. Alias for col.
   *
   * @group client_func
   * @since 0.1.0
   */
  def column(colName: String): Column = Column(colName)

  /**
   * Generate a [[Column]] representing the result of the input DataFrame.
   * The parameter `df` should have one column and must produce one row.
   * Is an alias of [[toScalar]].
   *
   * For Example:
   * {{{
   *     import functions._
   *     val df1 = session.sql("select * from values(1,1,1),(2,2,3) as T(c1,c2,c3)")
   *     val df2 = session.sql("select * from values(2) as T(a)")
   *     df1.select(Column("c1"), col(df2)).show()
   *     df1.filter(Column("c1") < col(df2)).show()
   * }}}
   *
   * @group client_func
   * @since 0.2.0
   */
  def col(df: DataFrame): Column = toScalar(df)

  /**
   * Generate a [[Column]] representing the result of the input DataFrame.
   * The parameter `df` should have one column and must produce one row.
   *
   * For Example:
   * {{{
   *     import functions._
   *     val df1 = session.sql("select * from values(1,1,1),(2,2,3) as T(c1,c2,c3)")
   *     val df2 = session.sql("select * from values(2) as T(a)")
   *     df1.select(Column("c1"), toScalar(df2)).show()
   *     df1.filter(Column("c1") < toScalar(df2)).show()
   * }}}
   *
   * @group client_func
   * @since 0.4.0
   */
  def toScalar(df: DataFrame): Column = {
    if (df.output.size != 1) {
      throw ErrorMessage.DF_DATAFRAME_IS_NOT_QUALIFIED_FOR_SCALAR_QUERY(
        df.output.size,
        df.output.map(_.name).mkString(", "))
    }

    Column(ScalarSubquery(df.snowflakePlan))
  }

  /**
   * Creates a [[Column]] expression for a literal value.
   *
   * @group client_func
   * @since 0.1.0
   */
  def lit(literal: Any): Column = typedLit(literal)

  /**
   * Creates a [[Column]] expression for a literal value.
   *
   * @group client_func
   * @since 0.1.0
   */
  def typedLit[T: TypeTag](literal: T): Column = literal match {
    case c: Column => c
    case s: Symbol => Column(s.name)
    case _ => Column(Literal(literal))
  }

  /**
   * Creates a [[Column]] expression from raw SQL text.
   *
   * Note that the function does not interpret or check the SQL text.
   *
   * @group client_func
   * @since 0.1.0
   */
  def sqlExpr(sqlText: String): Column = Column.expr(sqlText)

  /**
   * Uses HyperLogLog to return an approximation of the distinct cardinality of the input
   * (i.e. returns an approximation of `COUNT(DISTINCT col)`).
   *
   * @group agg_func
   * @since 0.1.0
   */
  def approx_count_distinct(e: Column): Column = builtin("approx_count_distinct")(e)

  /**
   * Returns the average of non-NULL records. If all records inside a group are NULL,
   * the function returns NULL.
   *
   * @group agg_func
   * @since 0.1.0
   */
  def avg(e: Column): Column = builtin("avg")(e)

  /**
   * Returns the correlation coefficient for non-null pairs in a group.
   *
   * @group agg_func
   * @since 0.1.0
   */
  def corr(column1: Column, column2: Column): Column = {
    builtin("corr")(column1, column2)
  }

  /**
   * Returns either the number of non-NULL records for the specified columns,
   * or the total number of records.
   *
   * @group agg_func
   * @since 0.1.0
   */
  def count(e: Column): Column = e.expr match {
    // Turn count(*) into count(1)
    case _: Star => builtin("count")(Literal(1))
    case _ => builtin("count")(e)
  }

  /**
   * Returns either the number of non-NULL distinct records for the specified columns,
   * or the total number of the distinct records. An alias of count_distinct.
   *
   * @group agg_func
   * @since 1.13.0
   */
  def countDistinct(colName: String, colNames: String*): Column =
    count_distinct(col(colName), colNames.map(Column.apply): _*)

  /**
   * Returns either the number of non-NULL distinct records for the specified columns,
   * or the total number of the distinct records. An alias of count_distinct.
   *
   * @group agg_func
   * @since 1.13.0
   */
  def countDistinct(expr: Column, exprs: Column*): Column =
    count_distinct(expr, exprs: _*)

  /**
   * Returns either the number of non-NULL distinct records for the specified columns,
   * or the total number of the distinct records.
   *
   * @group agg_func
   * @since 0.1.0
   */
  def count_distinct(expr: Column, exprs: Column*): Column =
    Column(FunctionExpression("count", (expr +: exprs).map(_.expr), isDistinct = true))

  /**
   * Returns the population covariance for non-null pairs in a group.
   *
   * @group agg_func
   * @since 0.1.0
   */
  def covar_pop(column1: Column, column2: Column): Column = {
    builtin("covar_pop")(column1, column2)
  }

  /**
   * Returns the sample covariance for non-null pairs in a group.
   *
   * @group agg_func
   * @since 0.1.0
   */
  def covar_samp(column1: Column, column2: Column): Column = {
    builtin("covar_samp")(column1, column2)
  }

  /**
   * Describes which of a list of expressions are grouped in a row produced by a GROUP BY query.
   *
   * @group agg_func
   * @since 0.1.0
   */
  def grouping(e: Column): Column = builtin("grouping")(e)

  /**
   * Describes which of a list of expressions are grouped in a row produced by a GROUP BY query.
   *
   * @group agg_func
   * @since 0.1.0
   */
  def grouping_id(cols: Column*): Column = builtin("grouping_id")(cols: _*)

  /**
   * Returns the population excess kurtosis of non-NULL records.
   * If all records inside a group are NULL, the function returns NULL.
   *
   * @group agg_func
   * @since 0.1.0
   */
  def kurtosis(e: Column): Column = builtin("kurtosis")(e)

  /**
   * Returns the maximum value for the records in a group. NULL values are ignored unless all
   * the records are NULL, in which case a NULL value is returned.
   *
   * Example:
   * {{{
   *   val df = session.createDataFrame(Seq(1, 3, 10, 1, 3)).toDF("x")
   *   df.select(max("x")).show()
   *
   *   ----------------
   *   |"MAX(""X"")"  |
   *   ----------------
   *   |10            |
   *   ----------------
   * }}}
   *
   * @param colName The name of the column
   * @return The maximum value of the given column
   * @group agg_func
   * @since 1.13.0
   */
  def max(colName: String): Column = max(col(colName))

  /**
   * Returns the maximum value for the records in a group. NULL values are ignored unless all
   * the records are NULL, in which case a NULL value is returned.
   *
   * @group agg_func
   * @since 0.1.0
   */
  def max(e: Column): Column = builtin("max")(e)

  /**
   * Returns a non-deterministic value for the specified column.
   *
   * @group agg_func
   * @since 0.12.0
   */
  def any_value(e: Column): Column = builtin("any_value")(e)

  /**
   * Returns the average of non-NULL records. If all records inside a group are NULL,
   * the function returns NULL. Alias of avg.
   *
   * Example:
   * {{{
   *   val df = session.createDataFrame(Seq(1, 3, 10, 1, 3)).toDF("x")
   *   df.select(mean("x")).show()
   *
   *   ----------------
   *   |"AVG(""X"")"  |
   *   ----------------
   *   |3.600000      |
   *   ----------------
   * }}}
   *
   * @param colName The name of the column
   * @return The average value of the given column
   * @group agg_func
   * @since 1.13.0
   */
  def mean(colName: String): Column = mean(col(colName))

  /**
   * Returns the average of non-NULL records. If all records inside a group are NULL,
   * the function returns NULL. Alias of avg
   *
   * @group agg_func
   * @since 0.1.0
   */
  def mean(e: Column): Column = avg(e)

  /**
   * Returns the median value for the records in a group. NULL values are ignored unless all
   * the records are NULL, in which case a NULL value is returned.
   *
   * @group agg_func
   * @since 0.5.0
   */
  def median(e: Column): Column = {
    builtin("median")(e)
  }

  /**
   * Returns the minimum value for the records in a group. NULL values are ignored unless all
   * the records are NULL, in which case a NULL value is returned.
   *
   * Example:
   * {{{
   *   val df = session.createDataFrame(Seq(1, 3, 10, 1, 3)).toDF("x")
   *   df.select(min("x")).show()
   *
   *   ----------------
   *   |"MIN(""X"")"  |
   *   ----------------
   *   |1             |
   *   ----------------
   * }}}
   *
   * @param colName The name of the column
   * @return The minimum value of the given column
   * @group agg_func
   * @since 1.13.0
   */
  def min(colName: String): Column = min(col(colName))

  /**
   * Returns the minimum value for the records in a group. NULL values are ignored unless all
   * the records are NULL, in which case a NULL value is returned.
   *
   * @group agg_func
   * @since 0.1.0
   */
  def min(e: Column): Column = builtin("min")(e)

  /**
   * Returns the sample skewness of non-NULL records. If all records inside a group are NULL,
   * the function returns NULL.
   *
   * @group agg_func
   * @since 0.1.0
   */
  def skew(e: Column): Column = builtin("skew")(e)

  /**
   * Returns the sample standard deviation (square root of sample variance) of non-NULL values.
   * If all records inside a group are NULL, returns NULL.
   *
   * @group agg_func
   * @since 0.1.0
   */
  def stddev(e: Column): Column = builtin("stddev")(e)

  /**
   * Returns the sample standard deviation (square root of sample variance) of non-NULL values.
   * If all records inside a group are NULL, returns NULL. Alias of stddev
   *
   * @group agg_func
   * @since 0.1.0
   */
  def stddev_samp(e: Column): Column = builtin("stddev_samp")(e)

  /**
   * Returns the population standard deviation (square root of variance) of non-NULL values.
   * If all records inside a group are NULL, returns NULL.
   *
   * @group agg_func
   * @since 0.1.0
   */
  def stddev_pop(e: Column): Column = builtin("stddev_pop")(e)

  /**
   * Returns the sum of non-NULL records in a group. If all records inside a group are NULL,
   * the function returns NULL.
   *
   * @group agg_func
   * @since 0.1.0
   */
  def sum(e: Column): Column = builtin("sum")(e)

  /**
   * Returns the sum of non-NULL records in a group. If all records inside a group are NULL,
   * the function returns NULL.
   *
   * @group agg_func
   * @since 1.12.0
   * @param colName The input column name
   * @return The result column
   */
  def sum(colName: String): Column = sum(col(colName))

  /**
   * Returns the sum of non-NULL distinct records in a group. You can use the DISTINCT keyword to
   * compute the sum of unique non-null values. If all records inside a group are NULL,
   * the function returns NULL.
   *
   * @group agg_func
   * @since 0.1.0
   */
  def sum_distinct(e: Column): Column = internalBuiltinFunction(true, "sum", e)

  /**
   * Returns the sample variance of non-NULL records in a group.
   * If all records inside a group are NULL, a NULL is returned.
   *
   * @group agg_func
   * @since 0.1.0
   */
  def variance(e: Column): Column = builtin("variance")(e)

  /**
   * Returns the sample variance of non-NULL records in a group.
   * If all records inside a group are NULL, a NULL is returned.
   * Alias of var_samp
   *
   * @group agg_func
   * @since 0.1.0
   */
  def var_samp(e: Column): Column = variance(e)

  /**
   * Returns the population variance of non-NULL records in a group.
   * If all records inside a group are NULL, a NULL is returned.
   *
   * @group agg_func
   * @since 0.1.0
   */
  def var_pop(e: Column): Column = builtin("var_pop")(e)

  /**
   * Returns an approximated value for the desired percentile.
   * This function uses the t-Digest algorithm.
   *
   * @group agg_func
   * @since 0.2.0
   */
  def approx_percentile(col: Column, percentile: Double): Column = {
    builtin("approx_percentile")(col, sqlExpr(percentile.toString))
  }

  /**
   * Returns the internal representation of the t-Digest state (as a JSON object) at the end of
   * aggregation.
   * This function uses the t-Digest algorithm.
   *
   * @group agg_func
   * @since 0.2.0
   */
  def approx_percentile_accumulate(col: Column): Column = {
    builtin("approx_percentile_accumulate")(col)
  }

  /**
   * Returns the desired approximated percentile value for the specified t-Digest state.
   * APPROX_PERCENTILE_ESTIMATE(APPROX_PERCENTILE_ACCUMULATE(.)) is equivalent to
   * APPROX_PERCENTILE(.).
   *
   * @group agg_func
   * @since 0.2.0
   */
  def approx_percentile_estimate(state: Column, percentile: Double): Column = {
    builtin("approx_percentile_estimate")(state, sqlExpr(percentile.toString))
  }

  /**
   * Combines (merges) percentile input states into a single output state.
   *
   * This allows scenarios where APPROX_PERCENTILE_ACCUMULATE is run over horizontal partitions
   * of the same table, producing an algorithm state for each table partition. These states can
   * later be combined using APPROX_PERCENTILE_COMBINE, producing the same output state as a
   * single run of APPROX_PERCENTILE_ACCUMULATE over the entire table.
   *
   * @group agg_func
   * @since 0.2.0
   */
  def approx_percentile_combine(state: Column): Column = {
    builtin("approx_percentile_combine")(state)
  }

  /**
   * Finds the cumulative distribution of a value with regard to other values
   * within the same window partition.
   *
   * @group win_func
   * @since 0.1.0
   */
  def cume_dist(): Column = builtin("cume_dist")()

  /**
   * Returns the rank of a value within a group of values, without gaps in the ranks.
   * The rank value starts at 1 and continues up sequentially.
   * If two values are the same, they will have the same rank.
   *
   * @group win_func
   * @since 0.1.0
   */
  def dense_rank(): Column = builtin("dense_rank")()

  /**
   * Accesses data in a previous row in the same result set without having to
   * join the table to itself.
   *
   * @group win_func
   * @since 0.1.0
   */
  def lag(e: Column, offset: Int, defaultValue: Column): Column =
    builtin("lag")(e, Literal(offset), defaultValue)

  /**
   * Accesses data in a previous row in the same result set without having to
   * join the table to itself.
   *
   * @group win_func
   * @since 0.1.0
   */
  def lag(e: Column, offset: Int): Column = lag(e, offset, lit(null))

  /**
   * Accesses data in a previous row in the same result set without having to
   * join the table to itself.
   *
   * @group win_func
   * @since 0.1.0
   */
  def lag(e: Column): Column = lag(e, 1)

  /**
   * Accesses data in a subsequent row in the same result set without having to join the
   * table to itself.
   *
   * @group win_func
   * @since 0.1.0
   */
  def lead(e: Column, offset: Int, defaultValue: Column): Column =
    builtin("lead")(e, Literal(offset), defaultValue)

  /**
   * Accesses data in a subsequent row in the same result set without having to join the
   * table to itself.
   *
   * @group win_func
   * @since 0.1.0
   */
  def lead(e: Column, offset: Int): Column = lead(e, offset, lit(null))

  /**
   * Accesses data in a subsequent row in the same result set without having to join the
   * table to itself.
   *
   * @group win_func
   * @since 0.1.0
   */
  def lead(e: Column): Column = lead(e, 1)

  /**
   * Divides an ordered data set equally into the number of buckets specified by n.
   * Buckets are sequentially numbered 1 through n.
   *
   * @group win_func
   * @since 0.1.0
   */
  def ntile(n: Column): Column = builtin("ntile")(n)

  /**
   * Returns the relative rank of a value within a group of values, specified as a percentage
   * ranging from 0.0 to 1.0.
   *
   * @group win_func
   * @since 0.1.0
   */
  def percent_rank(): Column = builtin("percent_rank")()

  /**
   * Returns the rank of a value within an ordered group of values.
   * The rank value starts at 1 and continues up.
   *
   * @group win_func
   * @since 0.1.0
   */
  def rank(): Column = builtin("rank")()

  /**
   * Returns a unique row number for each row within a window partition.
   * The row number starts at 1 and continues up sequentially.
   *
   * @group win_func
   * @since 0.1.0
   */
  def row_number(): Column = builtin("row_number")()

  /**
   * Returns the first non-NULL expression among its arguments,
   * or NULL if all its arguments are NULL.
   *
   * @group con_func
   * @since 0.1.0
   */
  def coalesce(e: Column*): Column = builtin("coalesce")(e: _*)

  /**
   * Return true if the value in the column is not a number (NaN).
   *
   * @group con_func
   * @since 0.1.0
   */
  def equal_nan(e: Column): Column = withExpr { IsNaN(e.expr) }

  /**
   * Return true if the value in the column is null.
   *
   * @group con_func
   * @since 0.1.0
   */
  def is_null(e: Column): Column = withExpr { IsNull(e.expr) }

  /**
   * Returns the negation of the value in the column (equivalent to a unary minus).
   *
   * @group client_func
   * @since 0.1.0
   */
  def negate(e: Column): Column = -e

  /**
   * Returns the inverse of a boolean expression.
   *
   * @group client_func
   * @since 0.1.0
   */
  def not(e: Column): Column = !e

  /**
   * Each call returns a pseudo-random 64-bit integer.
   *
   * @group gen_func
   * @since 0.1.0
   */
  def random(seed: Long): Column = builtin("random")(Literal(seed))

  /**
   * Each call returns a pseudo-random 64-bit integer.
   *
   * @group gen_func
   * @since 0.1.0
   */
  def random(): Column = random(Random.nextLong())

  /**
   * Returns the bitwise negation of a numeric expression.
   *
   * @group bit_func
   * @since 0.1.0
   */
  def bitnot(e: Column): Column = builtin("bitnot")(e)

  /**
   * Converts an input expression to a decimal
   *
   * @group num_func
   * @since 0.5.0
   */
  def to_decimal(expr: Column, precision: Int, scale: Int): Column = {
    builtin("to_decimal")(expr, sqlExpr(precision.toString), sqlExpr(scale.toString))
  }

  /**
   * Performs division like the division operator (/),
   * but returns 0 when the divisor is 0 (rather than reporting an error).
   *
   * @group num_func
   * @since 0.1.0
   */
  def div0(dividend: Column, divisor: Column): Column =
    builtin("div0")(dividend, divisor)

  /**
   * Returns the square-root of a non-negative numeric expression.
   *
   * @group num_func
   * @since 0.1.0
   */
  def sqrt(e: Column): Column = builtin("sqrt")(e)

  /**
   * Returns the absolute value of a numeric expression.
   *
   * @group num_func
   * @since 0.1.0
   */
  def abs(e: Column): Column = builtin("abs")(e)

  /**
   * Computes the inverse cosine (arc cosine) of its input; the result is a number in the
   * interval [-pi, pi].
   *
   * @group num_func
   * @since 0.1.0
   */
  def acos(e: Column): Column = builtin("acos")(e)

  /**
   * Computes the inverse sine (arc sine) of its argument; the result is a number in the
   * interval [-pi, pi].
   *
   * @group num_func
   * @since 0.1.0
   */
  def asin(e: Column): Column = builtin("asin")(e)

  /**
   * Computes the inverse tangent (arc tangent) of its argument; the result is a number in
   * the interval [-pi, pi].
   *
   * @group num_func
   * @since 0.1.0
   */
  def atan(e: Column): Column = builtin("atan")(e)

  /**
   * Computes the inverse tangent (arc tangent) of the ratio of its two arguments.
   *
   * @group num_func
   * @since 0.1.0
   */
  def atan2(y: Column, x: Column): Column = builtin("atan2")(y, x)

  /**
   * Returns values from the specified column rounded to the nearest equal or larger integer.
   *
   * @group num_func
   * @since 0.1.0
   */
  def ceil(e: Column): Column = builtin("ceil")(e)

  /**
   * Computes the cosine of its argument; the argument should be expressed in radians.
   *
   * @group num_func
   * @since 0.1.0
   */
  def cos(e: Column): Column = builtin("cos")(e)

  /**
   * Computes the hyperbolic cosine of its argument.
   *
   * @group num_func
   * @since 0.1.0
   */
  def cosh(e: Column): Column = builtin("cosh")(e)

  /**
   * Computes Euler's number e raised to a floating-point value.
   *
   * @group num_func
   * @since 0.1.0
   */
  def exp(e: Column): Column = builtin("exp")(e)

  /**
   * Computes the factorial of its input. The input argument must be an integer
   * expression in the range of 0 to 33.
   *
   * @group num_func
   * @since 0.1.0
   */
  def factorial(e: Column): Column = builtin("factorial")(e)

  /**
   * Returns values from the specified column rounded to the nearest equal or smaller integer.
   *
   * @group num_func
   * @since 0.1.0
   */
  def floor(e: Column): Column = builtin("floor")(e)

  /**
   * Returns the largest value from a list of expressions. If any of the argument values is NULL,
   * the result is NULL. GREATEST supports all data types, including VARIANT.
   *
   * @group con_func
   * @since 0.1.0
   */
  def greatest(exprs: Column*): Column = builtin("greatest")(exprs: _*)

  /**
   * Returns the smallest value from a list of expressions. LEAST supports all data types,
   * including VARIANT.
   *
   * @group con_func
   * @since 0.1.0
   */
  def least(exprs: Column*): Column = builtin("least")(exprs: _*)

  /**
   * Returns the logarithm of a numeric expression.
   *
   * @group num_func
   * @since 0.1.0
   */
  def log(base: Column, a: Column): Column = builtin("log")(base, a)

  /**
   * Returns a number (l) raised to the specified power (r).
   *
   * @group num_func
   * @since 0.1.0
   */
  def pow(l: Column, r: Column): Column = builtin("pow")(l, r)

  /**
   * Returns rounded values for the specified column.
   *
   * @group num_func
   * @since 0.1.0
   */
  def round(e: Column, scale: Column): Column = builtin("round")(e, scale)

  /**
   * Returns rounded values for the specified column.
   *
   * @group num_func
   * @since 0.1.0
   */
  def round(e: Column): Column = round(e, lit(0))

  /**
   * Shifts the bits for a numeric expression numBits positions to the left.
   *
   * @group bit_func
   * @since 0.1.0
   */
  def bitshiftleft(e: Column, numBits: Column): Column = withExpr {
    ShiftLeft(e.expr, numBits.expr)
  }

  /**
   * Shifts the bits for a numeric expression numBits positions to the right.
   *
   * @group bit_func
   * @since 0.1.0
   */
  def bitshiftright(e: Column, numBits: Column): Column = withExpr {
    ShiftRight(e.expr, numBits.expr)
  }

  /**
   * Computes the sine of its argument; the argument should be expressed in radians.
   *
   * @group num_func
   * @since 0.1.0
   */
  def sin(e: Column): Column = builtin("sin")(e)

  /**
   * Computes the hyperbolic sine of its argument.
   *
   * @group num_func
   * @since 0.1.0
   */
  def sinh(e: Column): Column = builtin("sinh")(e)

  /**
   * Computes the tangent of its argument; the argument should be expressed in radians.
   *
   * @group num_func
   * @since 0.1.0
   */
  def tan(e: Column): Column = builtin("tan")(e)

  /**
   * Computes the hyperbolic tangent of its argument.
   *
   * @group num_func
   * @since 0.1.0
   */
  def tanh(e: Column): Column = builtin("tanh")(e)

  /**
   * Converts radians to degrees.
   *
   * @group num_func
   * @since 0.1.0
   */
  def degrees(e: Column): Column = builtin("degrees")(e)

  /**
   * Converts degrees to radians.
   *
   * @group num_func
   * @since 0.1.0
   */
  def radians(e: Column): Column = builtin("radians")(e)

  /**
   * Returns a 32-character hex-encoded string containing the 128-bit MD5 message digest.
   *
   * @group str_func
   * @since 0.1.0
   */
  def md5(e: Column): Column = builtin("md5")(e)

  /**
   * Returns a 40-character hex-encoded string containing the 160-bit SHA-1 message digest.
   *
   * @group str_func
   * @since 0.1.0
   */
  def sha1(e: Column): Column = builtin("sha1")(e)

  /**
   * Returns a hex-encoded string containing the N-bit SHA-2 message digest,
   * where N is the specified output digest size.
   *
   * @group str_func
   * @since 0.1.0
   */
  def sha2(e: Column, numBits: Int): Column = {
    require(
      Seq(0, 224, 256, 384, 512).contains(numBits),
      s"numBits $numBits is not in the permitted values (0, 224, 256, 384, 512)")
    builtin("sha2")(e, Literal(numBits))
  }

  /**
   * Returns a signed 64-bit hash value. Note that HASH never returns NULL, even for NULL inputs.
   *
   * @group utl_func
   * @since 0.1.0
   */
  def hash(cols: Column*): Column = builtin("hash")(cols: _*)

  /**
   * Returns the ASCII code for the first character of a string. If the string is empty,
   * a value of 0 is returned.
   *
   * @group str_func
   * @since 0.1.0
   */
  def ascii(e: Column): Column = builtin("ascii")(e)

  /**
   * Concatenates two or more strings, or concatenates two or more binary values.
   * If any of the values is null, the result is also null.
   *
   * @group str_func
   * @since 0.1.0
   */
  def concat_ws(separator: Column, exprs: Column*): Column = {
    val args = Seq(separator) ++ exprs
    builtin("concat_ws")(args: _*)
  }

  /**
   * Returns the input string with the first letter of each word in uppercase
   * and the subsequent letters in lowercase.
   *
   * @group str_func
   * @since 0.1.0
   */
  def initcap(e: Column): Column = builtin("initcap")(e)

  /**
   * Returns the length of an input string or binary value. For strings,
   * the length is the number of characters, and UTF-8 characters are counted as a
   * single character. For binary, the length is the number of bytes.
   *
   * @group str_func
   * @since 0.1.0
   */
  def length(e: Column): Column = builtin("length")(e)

  /**
   * Returns the input string with all characters converted to lowercase.
   *
   * @group str_func
   * @since 0.1.0
   */
  def lower(e: Column): Column = builtin("lower")(e)

  /**
   * Left-pads a string with characters from another string, or left-pads a
   * binary value with bytes from another binary value.
   *
   * @group str_func
   * @since 0.1.0
   */
  def lpad(str: Column, len: Column, pad: Column): Column =
    builtin("lpad")(str, len, pad)

  /**
   * Removes leading characters, including whitespace, from a string.
   *
   * @group str_func
   * @since 0.1.0
   */
  def ltrim(e: Column, trimString: Column): Column = builtin("ltrim")(e, trimString)

  /**
   * Removes leading characters, including whitespace, from a string.
   *
   * @group str_func
   * @since 0.1.0
   */
  def ltrim(e: Column): Column = builtin("ltrim")(e)

  /**
   * Right-pads a string with characters from another string, or right-pads a
   * binary value with bytes from another binary value.
   *
   * @group str_func
   * @since 0.1.0
   */
  def rpad(str: Column, len: Column, pad: Column): Column =
    builtin("rpad")(str, len, pad)

  /**
   * Builds a string by repeating the input for the specified number of times.
   *
   * @group str_func
   * @since 0.1.0
   */
  def repeat(str: Column, n: Column): Column = withExpr {
    StringRepeat(str.expr, n.expr)
  }

  /**
   * Removes trailing characters, including whitespace, from a string.
   *
   * @group str_func
   * @since 0.1.0
   */
  def rtrim(e: Column, trimString: Column): Column = builtin("rtrim")(e, trimString)

  /**
   * Removes trailing characters, including whitespace, from a string.
   *
   * @group str_func
   * @since 0.1.0
   */
  def rtrim(e: Column): Column = builtin("rtrim")(e)

  /**
   * Returns a string that contains a phonetic representation of the input string.
   *
   * @group str_func
   * @since 0.1.0
   */
  def soundex(e: Column): Column = builtin("soundex")(e)

  /**
   * Splits a given string with a given separator and returns the result in an array of strings.
   * To specify a string separator, use the lit() function.
   *
   * Example 1:
   * {{{
   *   val df = session.createDataFrame(
   *                  Seq(("many-many-words", "-"), ("hello--hello", "--"))).toDF("V", "D")
   *   df.select(split(col("V"), col("D"))).show()
   * }}}
   *   -------------------------
   *   |"SPLIT(""V"", ""D"")"  |
   *   -------------------------
   *   |[                      |
   *   |  "many",              |
   *   |  "many",              |
   *   |  "words"              |
   *   |]                      |
   *   |[                      |
   *   |  "hello",             |
   *   |  "hello"              |
   *   |]                      |
   *   -------------------------
   *
   * Example 2:
   * {{{
   *   val df = session.createDataFrame(Seq("many-many-words", "hello-hi-hello")).toDF("V")
   *   df.select(split(col("V"), lit("-"))).show()
   * }}}
   *   -------------------------
   *   |"SPLIT(""V"", ""D"")"  |
   *   -------------------------
   *   |[                      |
   *   |  "many",              |
   *   |  "many",              |
   *   |  "words"              |
   *   |]                      |
   *   |[                      |
   *   |  "hello",             |
   *   |  "hello"              |
   *   |]                      |
   *   -------------------------
   *
   * @group str_func
   * @since 0.1.0
   */
  def split(str: Column, pattern: Column): Column = builtin("split")(str, pattern)

  /**
   * Returns the portion of the string or binary value str,
   * starting from the character/byte specified by pos, with limited length.
   *
   * @group str_func
   * @since 0.1.0
   */
  def substring(str: Column, pos: Column, len: Column): Column =
    builtin("substring")(str, pos, len)

  /**
   * Translates src from the characters in matchingString to the characters in replaceString.
   *
   * @group str_func
   * @since 0.1.0
   */
  def translate(src: Column, matchingString: Column, replaceString: Column): Column =
    builtin("translate")(src, matchingString, replaceString)

  /**
   * Removes leading and trailing characters from a string.
   *
   * @group str_func
   * @since 0.1.0
   */
  def trim(e: Column, trimString: Column): Column = builtin("trim")(e, trimString)

  /**
   * Returns the input string with all characters converted to uppercase.
   *
   * @group str_func
   * @since 0.1.0
   */
  def upper(e: Column): Column = builtin("upper")(e)

  /**
   * Returns true if col contains str.
   *
   * @group str_func
   * @since 0.1.0
   */
  def contains(col: Column, str: Column): Column =
    builtin("contains")(col, str)

  /**
   * Returns true if col starts with str.
   *
   * @group str_func
   * @since 0.1.0
   */
  def startswith(col: Column, str: Column): Column =
    builtin("startswith")(col, str)

  /**
   * Converts a Unicode code point (including 7-bit ASCII) into the character
   * that matches the input Unicode.
   *
   * @group str_func
   * @since 0.1.0
   */
  def char(col: Column): Column =
    builtin("char")(col)

  /**
   * Adds or subtracts a specified number of months to a date or timestamp,
   * preserving the end-of-month information.
   *
   * @group date_func
   * @since 0.1.0
   */
  def add_months(startDate: Column, numMonths: Column): Column =
    builtin("add_months")(startDate, numMonths)

  /**
   * Returns the current date of the system.
   *
   * @group cont_func
   * @since 0.1.0
   */
  def current_date(): Column = builtin("current_date")()

  /**
   * Returns the current timestamp for the system.
   *
   * @group cont_func
   * @since 0.1.0
   */
  def current_timestamp(): Column = builtin("current_timestamp")()

  /**
   * Returns the name of the region for the account where the current user is logged in.
   *
   * @group cont_func
   * @since 0.1.0
   */
  def current_region(): Column = builtin("current_region")()

  /**
   * Returns the current time for the system.
   *
   * @group cont_func
   * @since 0.1.0
   */
  def current_time(): Column = builtin("current_time")()

  /**
   * Returns the current Snowflake version.
   *
   * @group cont_func
   * @since 0.1.0
   */
  def current_version(): Column = builtin("current_version")()

  /**
   * Returns the account used by the user's current session.
   *
   * @group cont_func
   * @since 0.1.0
   */
  def current_account(): Column = builtin("current_account")()

  /**
   * Returns the name of the role in use for the current session.
   *
   * @group cont_func
   * @since 0.1.0
   */
  def current_role(): Column = builtin("current_role")()

  /**
   * Returns a JSON string that lists all roles granted to the current user.
   *
   * @group cont_func
   * @since 0.1.0
   */
  def current_available_roles(): Column = builtin("current_available_roles")()

  /**
   * Returns a unique system identifier for the Snowflake session corresponding
   * to the present connection.
   *
   * @group cont_func
   * @since 0.1.0
   */
  def current_session(): Column = builtin("current_session")()

  /**
   * Returns the SQL text of the statement that is currently executing.
   *
   * @group cont_func
   * @since 0.1.0
   */
  def current_statement(): Column = builtin("current_statement")()

  /**
   * Returns the name of the user currently logged into the system.
   *
   * @group cont_func
   * @since 0.1.0
   */
  def current_user(): Column = builtin("current_user")()

  /**
   * Returns the name of the database in use for the current session.
   *
   * @group cont_func
   * @since 0.1.0
   */
  def current_database(): Column = builtin("current_database")()

  /**
   * Returns the name of the schema in use by the current session.
   *
   * @group cont_func
   * @since 0.1.0
   */
  def current_schema(): Column = builtin("current_schema")()

  /**
   * Returns active search path schemas.
   *
   * @group cont_func
   * @since 0.1.0
   */
  def current_schemas(): Column = builtin("current_schemas")()

  /**
   * Returns the name of the warehouse in use for the current session.
   *
   * @group cont_func
   * @since 0.1.0
   */
  def current_warehouse(): Column = builtin("current_warehouse")()

  /**
   * Returns the current timestamp for the system, but in the UTC time zone.
   *
   * @group cont_func
   * @since 0.1.0
   */
  def sysdate(): Column = builtin("sysdate")()

  // scalastyle:off
  /**
   * Converts the given sourceTimestampNTZ from sourceTimeZone to targetTimeZone.
   *
   * Supported time zones are listed
   * [[https://docs.snowflake.com/en/sql-reference/functions/convert_timezone.html#usage-notes here]]
   *
   * Example
   * {{{
   *   timestampNTZ.select(convert_timezone(lit("America/Los_Angeles"), lit("America/New_York"), col("time")))
   * }}}
   *
   * @group date_func
   * @since 0.1.0
   */
  // scalastyle:on
  def convert_timezone(
      sourceTimeZone: Column,
      targetTimeZone: Column,
      sourceTimestampNTZ: Column): Column =
    builtin("convert_timezone")(sourceTimeZone, targetTimeZone, sourceTimestampNTZ)

  // scalastyle:off
  /**
   * Converts the given sourceTimestampNTZ to targetTimeZone.
   *
   * Supported time zones are listed
   * [[https://docs.snowflake.com/en/sql-reference/functions/convert_timezone.html#usage-notes here]]
   *
   * Example
   * {{{
   *   timestamp.select(convert_timezone(lit("America/New_York"), col("time")))
   * }}}
   *
   * @group date_func
   * @since 0.1.0
   */
  // scalastyle:on
  def convert_timezone(targetTimeZone: Column, sourceTimestamp: Column): Column =
    builtin("convert_timezone")(targetTimeZone, sourceTimestamp)

  /**
   * Extracts the year from a date or timestamp.
   *
   * @group date_func
   * @since 0.1.0
   */
  def year(e: Column): Column = builtin("year")(e)

  /**
   * Extracts the quarter from a date or timestamp.
   *
   * @group date_func
   * @since 0.1.0
   */
  def quarter(e: Column): Column = builtin("quarter")(e)

  /**
   * Extracts the month from a date or timestamp.
   *
   * @group date_func
   * @since 0.1.0
   */
  def month(e: Column): Column = builtin("month")(e)

  /**
   * Extracts the day of week from a date or timestamp.
   *
   * @group date_func
   * @since 0.1.0
   */
  def dayofweek(e: Column): Column = builtin("dayofweek")(e)

  /**
   * Extracts the day of month from a date or timestamp.
   *
   * @group date_func
   * @since 0.1.0
   */
  def dayofmonth(e: Column): Column = builtin("dayofmonth")(e)

  /**
   * Extracts the day of year from a date or timestamp.
   *
   * @group date_func
   * @since 0.1.0
   */
  def dayofyear(e: Column): Column = builtin("dayofyear")(e)

  /**
   * Extracts the hour from a date or timestamp.
   *
   * @group date_func
   * @since 0.1.0
   */
  def hour(e: Column): Column = builtin("hour")(e)

  /**
   * Returns the last day of the specified date part for a date or timestamp.
   * Commonly used to return the last day of the month for a date or timestamp.
   *
   * @group date_func
   * @since 0.1.0
   */
  def last_day(e: Column): Column = builtin("last_day")(e)

  /**
   * Extracts the minute from a date or timestamp.
   *
   * @group date_func
   * @since 0.1.0
   */
  def minute(e: Column): Column = builtin("minute")(e)

  /**
   * Returns the date of the first specified DOW (day of week) that occurs after the input date.
   *
   * @group date_func
   * @since 0.1.0
   */
  def next_day(date: Column, dayOfWeek: Column): Column = withExpr {
    NextDay(date.expr, lit(dayOfWeek).expr)
  }

  /**
   * Returns the date of the first specified DOW (day of week) that occurs before the input date.
   *
   * @group date_func
   * @since 0.1.0
   */
  def previous_day(date: Column, dayOfWeek: Column): Column =
    builtin("previous_day")(date, dayOfWeek)

  /**
   * Extracts the second from a date or timestamp.
   *
   * @group date_func
   * @since 0.1.0
   */
  def second(e: Column): Column = builtin("second")(e)

  /**
   * Extracts the week of year from a date or timestamp.
   *
   * @group date_func
   * @since 0.1.0
   */
  def weekofyear(e: Column): Column = builtin("weekofyear")(e)

  /**
   * Converts an input expression into the corresponding timestamp.
   *
   * @group date_func
   * @since 0.1.0
   */
  def to_timestamp(s: Column): Column = builtin("to_timestamp")(s)

  /**
   * Converts an input expression into the corresponding timestamp.
   *
   * @group date_func
   * @since 0.1.0
   */
  def to_timestamp(s: Column, fmt: Column): Column = builtin("to_timestamp")(s, fmt)

  /**
   * Converts an input expression to a date.
   *
   * @group date_func
   * @since 0.1.0
   */
  def to_date(e: Column): Column = builtin("to_date")(e)

  /**
   * Converts an input expression to a date.
   *
   * @group date_func
   * @since 0.1.0
   */
  def to_date(e: Column, fmt: Column): Column = builtin("to_date")(e, fmt)

  /**
   * Creates a date from individual numeric components that represent the year,
   * month, and day of the month.
   *
   * @group date_func
   * @since 0.1.0
   */
  def date_from_parts(year: Column, month: Column, day: Column): Column =
    builtin("date_from_parts")(year, month, day)

  /**
   * Creates a time from individual numeric components.
   *
   * @group date_func
   * @since 0.1.0
   */
  def time_from_parts(hour: Column, minute: Column, second: Column, nanoseconds: Column): Column =
    builtin("time_from_parts")(hour, minute, second, nanoseconds)

  /**
   * Creates a time from individual numeric components.
   *
   * @group date_func
   * @since 0.1.0
   */
  def time_from_parts(hour: Column, minute: Column, second: Column): Column =
    builtin("time_from_parts")(hour, minute, second)

  /**
   * Creates a timestamp from individual numeric components.
   * If no time zone is in effect, the function can be used to create a timestamp
   * from a date expression and a time expression.
   *
   * @group date_func
   * @since 0.1.0
   */
  def timestamp_from_parts(
      year: Column,
      month: Column,
      day: Column,
      hour: Column,
      minute: Column,
      second: Column): Column =
    builtin("timestamp_from_parts")(year, month, day, hour, minute, second)

  /**
   * Creates a timestamp from individual numeric components.
   * If no time zone is in effect, the function can be used to create a timestamp
   * from a date expression and a time expression.
   *
   * @group date_func
   * @since 0.1.0
   */
  def timestamp_from_parts(
      year: Column,
      month: Column,
      day: Column,
      hour: Column,
      minute: Column,
      second: Column,
      nanosecond: Column): Column =
    builtin("timestamp_from_parts")(year, month, day, hour, minute, second, nanosecond)

  /**
   * Creates a timestamp from individual numeric components.
   * If no time zone is in effect, the function can be used to create a timestamp
   * from a date expression and a time expression.
   *
   * @group date_func
   * @since 0.1.0
   */
  def timestamp_from_parts(dateExpr: Column, timeExpr: Column): Column =
    builtin("timestamp_from_parts")(dateExpr, timeExpr)

  /**
   * Creates a timestamp from individual numeric components.
   * If no time zone is in effect, the function can be used to create a timestamp
   * from a date expression and a time expression.
   *
   * @group date_func
   * @since 0.1.0
   */
  def timestamp_ltz_from_parts(
      year: Column,
      month: Column,
      day: Column,
      hour: Column,
      minute: Column,
      second: Column): Column =
    builtin("timestamp_ltz_from_parts")(year, month, day, hour, minute, second)

  /**
   * Creates a timestamp from individual numeric components.
   * If no time zone is in effect, the function can be used to create a timestamp
   * from a date expression and a time expression.
   *
   * @group date_func
   * @since 0.1.0
   */
  def timestamp_ltz_from_parts(
      year: Column,
      month: Column,
      day: Column,
      hour: Column,
      minute: Column,
      second: Column,
      nanosecond: Column): Column =
    builtin("timestamp_ltz_from_parts")(year, month, day, hour, minute, second, nanosecond)

  /**
   * Creates a timestamp from individual numeric components.
   * If no time zone is in effect, the function can be used to create a timestamp
   * from a date expression and a time expression.
   *
   * @group date_func
   * @since 0.1.0
   */
  def timestamp_ntz_from_parts(
      year: Column,
      month: Column,
      day: Column,
      hour: Column,
      minute: Column,
      second: Column): Column =
    builtin("timestamp_ntz_from_parts")(year, month, day, hour, minute, second)

  /**
   * Creates a timestamp from individual numeric components.
   * If no time zone is in effect, the function can be used to create a timestamp
   * from a date expression and a time expression.
   *
   * @group date_func
   * @since 0.1.0
   */
  def timestamp_ntz_from_parts(
      year: Column,
      month: Column,
      day: Column,
      hour: Column,
      minute: Column,
      second: Column,
      nanosecond: Column): Column =
    builtin("timestamp_ntz_from_parts")(year, month, day, hour, minute, second, nanosecond)

  /**
   * Creates a timestamp from individual numeric components.
   * If no time zone is in effect, the function can be used to create a timestamp
   * from a date expression and a time expression.
   *
   * @group date_func
   * @since 0.1.0
   */
  def timestamp_ntz_from_parts(dateExpr: Column, timeExpr: Column): Column =
    builtin("timestamp_ntz_from_parts")(dateExpr, timeExpr)

  /**
   * Creates a timestamp from individual numeric components.
   * If no time zone is in effect, the function can be used to create a timestamp
   * from a date expression and a time expression.
   *
   * @group date_func
   * @since 0.1.0
   */
  def timestamp_tz_from_parts(
      year: Column,
      month: Column,
      day: Column,
      hour: Column,
      minute: Column,
      second: Column): Column =
    builtin("timestamp_tz_from_parts")(year, month, day, hour, minute, second)

  /**
   * Creates a timestamp from individual numeric components.
   * If no time zone is in effect, the function can be used to create a timestamp
   * from a date expression and a time expression.
   *
   * @group date_func
   * @since 0.1.0
   */
  def timestamp_tz_from_parts(
      year: Column,
      month: Column,
      day: Column,
      hour: Column,
      minute: Column,
      second: Column,
      nanosecond: Column): Column =
    builtin("timestamp_tz_from_parts")(year, month, day, hour, minute, second, nanosecond)

  /**
   * Creates a timestamp from individual numeric components.
   * If no time zone is in effect, the function can be used to create a timestamp
   * from a date expression and a time expression.
   *
   * @group date_func
   * @since 0.1.0
   */
  def timestamp_tz_from_parts(
      year: Column,
      month: Column,
      day: Column,
      hour: Column,
      minute: Column,
      second: Column,
      nanosecond: Column,
      timeZone: Column): Column =
    builtin("timestamp_tz_from_parts")(
      year,
      month,
      day,
      hour,
      minute,
      second,
      nanosecond,
      timeZone)

  /**
   * Extracts the three-letter day-of-week name from the specified date or
   * timestamp.
   *
   * @group date_func
   * @since 0.1.0
   */
  def dayname(expr: Column): Column = builtin("dayname")(expr)

  /**
   * Extracts the three-letter month name from the specified date or timestamp.
   *
   * @group date_func
   * @since 0.1.0
   */
  def monthname(expr: Column): Column = builtin("monthname")(expr)

  // scalastyle:off
  /**
   * Adds the specified value for the specified date or time art to date or time expr.
   *
   * Supported date and time parts are listed
   * [[https://docs.snowflake.com/en/sql-reference/functions-date-time.html#label-supported-date-time-parts here]]
   *
   * Example: add one year on dates
   * {{{
   *   date.select(dateadd("year", lit(1), col("date_col")))
   * }}}
   *
   * @group date_func
   * @since 0.1.0
   */
  // scalastyle:on
  def dateadd(part: String, value: Column, expr: Column): Column =
    builtin("dateadd")(part, value, expr)

  // scalastyle:off
  /**
   * Calculates the difference between two date, time, or timestamp columns based on the date or time part requested.
   *
   * Supported date and time parts are listed
   * [[https://docs.snowflake.com/en/sql-reference/functions-date-time.html#label-supported-date-time-parts here]]
   *
   * Example: year difference between two date columns
   * {{{
   *   date.select(datediff("year", col("date_col1"), col("date_col2"))),
   * }}}
   *
   * @group date_func
   * @since 0.1.0
   */
  // scalastyle:on
  def datediff(part: String, col1: Column, col2: Column): Column =
    builtin("datediff")(part, col1, col2)

  /**
   * Rounds the input expression down to the nearest (or equal) integer closer to zero,
   * or to the nearest equal or smaller value with the specified number of
   * places after the decimal point.
   *
   * @group num_func
   * @since 0.1.0
   */
  def trunc(expr: Column, scale: Column): Column = withExpr {
    Trunc(expr.expr, scale.expr)
  }

  /**
   * Truncates a DATE, TIME, or TIMESTAMP to the specified precision.
   *
   * @group date_func
   * @since 0.1.0
   */
  def date_trunc(format: String, timestamp: Column): Column = withExpr {
    DateTrunc(Literal(format), timestamp.expr)
  }

  /**
   * Concatenates one or more strings, or concatenates one or more binary values.
   * If any of the values is null, the result is also null.
   *
   * @group str_func
   * @since 0.1.0
   */
  def concat(exprs: Column*): Column = builtin("concat")(exprs: _*)

  /**
   * Compares whether two arrays have at least one element in common.
   * Returns TRUE if there is at least one element in common; otherwise returns FALSE.
   * The function is NULL-safe, meaning it treats NULLs as known values for comparing equality.
   *
   * @group semi_func
   * @since 0.1.0
   */
  def arrays_overlap(a1: Column, a2: Column): Column = withExpr {
    ArraysOverlap(a1.expr, a2.expr)
  }

  /**
   * Returns TRUE if expr ends with str.
   *
   * @group str_func
   * @since 0.1.0
   */
  def endswith(expr: Column, str: Column): Column =
    builtin("endswith")(expr, str)

  /**
   * Replaces a substring of the specified length, starting at the specified position,
   * with a new string or binary value.
   *
   * @group str_func
   * @since 0.1.0
   */
  def insert(baseExpr: Column, position: Column, length: Column, insertExpr: Column): Column =
    builtin("insert")(baseExpr, position, length, insertExpr)

  /**
   * Returns a left most substring of strExpr.
   *
   * @group str_func
   * @since 0.1.0
   */
  def left(strExpr: Column, lengthExpr: Column): Column =
    builtin("left")(strExpr, lengthExpr)

  /**
   * Returns a right most substring of strExpr.
   *
   * @group str_func
   * @since 0.1.0
   */
  def right(strExpr: Column, lengthExpr: Column): Column =
    builtin("right")(strExpr, lengthExpr)

  // scalastyle:off
  /**
   * Returns the number of times that a pattern occurs in a strExpr.
   *
   * Pattern syntax is specified
   * [[https://docs.snowflake.com/en/sql-reference/functions-regexp.html#label-regexp-general-usage-notes here]]
   *
   * Parameter detail is specified
   * [[https://docs.snowflake.com/en/sql-reference/functions-regexp.html#label-regexp-parameters-argument here]]
   *
   * @group str_func
   * @since 0.1.0
   */
  // scalastyle:on
  def regexp_count(
      strExpr: Column,
      pattern: Column,
      position: Column,
      parameters: Column): Column =
    builtin("regexp_count")(strExpr, pattern, position, parameters)

  // scalastyle:off
  /**
   * Returns the number of times that a pattern occurs in a strExpr.
   *
   * Pattern syntax is specified
   * [[https://docs.snowflake.com/en/sql-reference/functions-regexp.html#label-regexp-general-usage-notes here]]
   *
   * Parameter detail is specified
   * [[https://docs.snowflake.com/en/sql-reference/functions-regexp.html#label-regexp-parameters-argument here]]
   *
   * @group str_func
   * @since 0.1.0
   */
  // scalastyle:on
  def regexp_count(strExpr: Column, pattern: Column): Column =
    builtin("regexp_count")(strExpr, pattern)

  /**
   * Returns the subject with the specified pattern (or all occurrences of the pattern) removed.
   * If no matches are found, returns the original subject.
   *
   * @group str_func
   * @since 1.9.0
   */
  def regexp_replace(strExpr: Column, pattern: Column): Column =
    builtin("regexp_replace")(strExpr, pattern)

  /**
   * Returns the subject with the specified pattern (or all occurrences of the pattern)
   * replaced by a replacement string. If no matches are found,
   * returns the original subject.
   *
   * @group str_func
   * @since 1.9.0
   */
  def regexp_replace(strExpr: Column, pattern: Column, replacement: Column): Column =
    builtin("regexp_replace")(strExpr, pattern, replacement)

  /**
   * Removes all occurrences of a specified strExpr,
   * and optionally replaces them with replacement.
   *
   * @group str_func
   * @since 0.1.0
   */
  def replace(strExpr: Column, pattern: Column, replacement: Column): Column =
    builtin("replace")(strExpr, pattern, replacement)

  /**
   * Removes all occurrences of a specified strExpr,
   * and optionally replaces them with replacement.
   *
   * @group str_func
   * @since 0.1.0
   */
  def replace(strExpr: Column, pattern: Column): Column =
    builtin("replace")(strExpr, pattern)

  /**
   * Searches for targetExpr in sourceExpr and, if successful,
   * returns the position (1-based) of the targetExpr in sourceExpr.
   *
   * @group str_func
   * @since 0.1.0
   */
  def charindex(targetExpr: Column, sourceExpr: Column): Column =
    builtin("charindex")(targetExpr, sourceExpr)

  /**
   * Searches for targetExpr in sourceExpr and, if successful,
   * returns the position (1-based) of the targetExpr in sourceExpr.
   *
   * @group str_func
   * @since 0.1.0
   */
  def charindex(targetExpr: Column, sourceExpr: Column, position: Column): Column =
    builtin("charindex")(targetExpr, sourceExpr, position)

  // scalastyle:off
  /**
   * Returns a copy of expr, but with the specified collationSpec property
   * instead of the original collation specification property.
   *
   * Collation Specification is specified
   * [[https://docs.snowflake.com/en/sql-reference/collation.html#label-collation-specification here]]
   *
   * @group str_func
   * @since 0.1.0
   */
  // scalastyle:on
  def collate(expr: Column, collationSpec: String): Column =
    builtin("collate")(expr, collationSpec)

  /**
   * Returns the collation specification of expr.
   *
   * @group str_func
   * @since 0.1.0
   */
  def collation(expr: Column): Column =
    builtin("collation")(expr)

  /**
   * Returns an ARRAY that contains the matching elements in the two input ARRAYs.
   *
   * @group semi_func
   * @since 0.1.0
   */
  def array_intersection(col1: Column, col2: Column): Column = withExpr {
    ArrayIntersect(col1.expr, col2.expr)
  }

  /**
   * Returns true if the specified VARIANT column contains an ARRAY value.
   *
   * @group semi_func
   * @since 0.1.0
   */
  def is_array(col: Column): Column = {
    builtin("is_array")(col)
  }

  /**
   * Returns true if the specified VARIANT column contains a Boolean value.
   *
   * @group semi_func
   * @since 0.1.0
   */
  def is_boolean(col: Column): Column = {
    builtin("is_boolean")(col)
  }

  /**
   * Returns true if the specified VARIANT column contains a binary value.
   *
   * @group semi_func
   * @since 0.1.0
   */
  def is_binary(col: Column): Column = {
    builtin("is_binary")(col)
  }

  /**
   * Returns true if the specified VARIANT column contains a string value.
   *
   * @group semi_func
   * @since 0.1.0
   */
  def is_char(col: Column): Column = {
    builtin("is_char")(col)
  }

  /**
   * Returns true if the specified VARIANT column contains a string value.
   *
   * @group semi_func
   * @since 0.1.0
   */
  def is_varchar(col: Column): Column = {
    builtin("is_varchar")(col)
  }

  /**
   * Returns true if the specified VARIANT column contains a DATE value.
   *
   * @group semi_func
   * @since 0.1.0
   */
  def is_date(col: Column): Column = {
    builtin("is_date")(col)
  }

  /**
   * Returns true if the specified VARIANT column contains a DATE value.
   *
   * @group semi_func
   * @since 0.1.0
   */
  def is_date_value(col: Column): Column = {
    builtin("is_date_value")(col)
  }

  /**
   * Returns true if the specified VARIANT column contains a fixed-point decimal value or integer.
   *
   * @group semi_func
   * @since 0.1.0
   */
  def is_decimal(col: Column): Column = {
    builtin("is_decimal")(col)
  }

  /**
   * Returns true if the specified VARIANT column contains a floating-point value, fixed-point
   * decimal, or integer.
   *
   * @group semi_func
   * @since 0.1.0
   */
  def is_double(col: Column): Column = {
    builtin("is_double")(col)
  }

  /**
   * Returns true if the specified VARIANT column contains a floating-point value, fixed-point
   * decimal, or integer.
   *
   * @group semi_func
   * @since 0.1.0
   */
  def is_real(col: Column): Column = {
    builtin("is_real")(col)
  }

  /**
   * Returns true if the specified VARIANT column contains an integer value.
   *
   * @group semi_func
   * @since 0.1.0
   */
  def is_integer(col: Column): Column = {
    builtin("is_integer")(col)
  }

  /**
   * Returns true if the specified VARIANT column is a JSON null value.
   *
   * @group semi_func
   * @since 0.1.0
   */
  def is_null_value(col: Column): Column = {
    builtin("is_null_value")(col)
  }

  /**
   * Returns true if the specified VARIANT column contains an OBJECT value.
   *
   * @group semi_func
   * @since 0.1.0
   */
  def is_object(col: Column): Column = {
    builtin("is_object")(col)
  }

  /**
   * Returns true if the specified VARIANT column contains a TIME value.
   *
   * @group semi_func
   * @since 0.1.0
   */
  def is_time(col: Column): Column = {
    builtin("is_time")(col)
  }

  /**
   * Returns true if the specified VARIANT column contains a TIMESTAMP value to be interpreted
   * using the local time zone.
   *
   * @group semi_func
   * @since 0.1.0
   */
  def is_timestamp_ltz(col: Column): Column = {
    builtin("is_timestamp_ltz")(col)
  }

  /**
   * Returns true if the specified VARIANT column contains a TIMESTAMP value with no time zone.
   *
   * @group semi_func
   * @since 0.1.0
   */
  def is_timestamp_ntz(col: Column): Column = {
    builtin("is_timestamp_ntz")(col)
  }

  /**
   * Returns true if the specified VARIANT column contains a TIMESTAMP value with a time zone.
   *
   * @group semi_func
   * @since 0.1.0
   */
  def is_timestamp_tz(col: Column): Column = {
    builtin("is_timestamp_tz")(col)
  }

  /**
   * Checks the validity of a JSON document.
   * If the input string is a valid JSON document or a NULL (i.e. no error would occur when
   * parsing the input string), the function returns NULL.
   * In case of a JSON parsing error, the function returns a string that contains the error
   * message.
   *
   * @group semi_func
   * @since 0.2.0
   */
  def check_json(col: Column): Column = {
    builtin("check_json")(col)
  }

  /**
   * Checks the validity of an XML document.
   * If the input string is a valid XML document or a NULL (i.e. no error would occur when parsing
   * the input string), the function returns NULL.
   * In case of an XML parsing error, the output string contains the error message.
   *
   * @group semi_func
   * @since 0.2.0
   */
  def check_xml(col: Column): Column = {
    builtin("check_xml")(col)
  }

  /**
   * Parses a JSON string and returns the value of an element at a specified path in the resulting
   * JSON document.
   *
   * @param col Column containing the JSON string that should be parsed.
   * @param path Column containing the path to the element that should be extracted.
   * @group semi_func
   * @since 0.2.0
   */
  def json_extract_path_text(col: Column, path: Column): Column = {
    builtin("json_extract_path_text")(col, path)
  }

  /**
   * Parse the value of the specified column as a JSON string and returns the resulting JSON
   * document.
   *
   * @group semi_func
   * @since 0.2.0
   */
  def parse_json(col: Column): Column = {
    builtin("parse_json")(col)
  }

  /**
   * Parse the value of the specified column as a JSON string and returns the resulting XML
   * document.
   *
   * @group semi_func
   * @since 0.2.0
   */
  def parse_xml(col: Column): Column = {
    builtin("parse_xml")(col)
  }

  /**
   * Converts a JSON "null" value in the specified column to a SQL NULL value.
   * All other VARIANT values in the column are returned unchanged.
   *
   * @group semi_func
   * @since 0.2.0
   */
  def strip_null_value(col: Column): Column = {
    builtin("strip_null_value")(col)
  }

  /**
   * Returns the input values, pivoted into an ARRAY.
   * If the input is empty, an empty ARRAY is returned.
   *
   * @group semi_func
   * @since 0.2.0
   */
  def array_agg(col: Column): Column = {
    builtin("array_agg")(col)
  }

  /**
   * Returns an ARRAY containing all elements from the source ARRAYas well as the new element.
   * The new element is located at end of the ARRAY.
   *
   * @param array The column containing the source ARRAY.
   * @param element The column containing the element to be appended. The element may be of almost
   *                any data type. The data type does not need to match the data type(s) of the
   *                existing elements in the ARRAY.
   * @group semi_func
   * @since 0.2.0
   */
  def array_append(array: Column, element: Column): Column = {
    builtin("array_append")(array, element)
  }

  /**
   * Returns the concatenation of two ARRAYs.
   *
   * @param array1 Column containing the source ARRAY.
   * @param array2 Column containing the ARRAY to be appended to {@code array1}.
   * @group semi_func
   * @since 0.2.0
   */
  def array_cat(array1: Column, array2: Column): Column = {
    builtin("array_cat")(array1, array2)
  }

  /**
   * Returns a compacted ARRAY with missing and null values removed,
   * effectively converting sparse arrays into dense arrays.
   *
   * @group semi_func
   * @since 0.2.0
   */
  def array_compact(array: Column): Column = {
    builtin("array_compact")(array)
  }

  /**
   * Returns an ARRAY constructed from zero, one, or more inputs.
   *
   * @param cols Columns containing the values (or expressions that evaluate to values). The
   *             values do not all need to be of the same data type.
   * @group semi_func
   * @since 0.2.0
   */
  def array_construct(cols: Column*): Column = {
    builtin("array_construct")(cols: _*)
  }

  /**
   * Returns an ARRAY constructed from zero, one, or more inputs;
   * the constructed ARRAY omits any NULL input values.
   *
   * @param cols Columns containing the values (or expressions that evaluate to values). The
   *             values do not all need to be of the same data type.
   * @group semi_func
   * @since 0.2.0
   */
  def array_construct_compact(cols: Column*): Column = {
    builtin("array_construct_compact")(cols: _*)
  }

  /**
   * Returns {@code true} if the specified VARIANT is found in the specified ARRAY.
   *
   * @param variant Column containing the VARIANT to find.
   * @param array Column containing the ARRAY to search.
   * @group semi_func
   * @since 0.2.0
   */
  def array_contains(variant: Column, array: Column): Column = {
    builtin("array_contains")(variant, array)
  }

  /**
   * Returns an ARRAY containing all elements from the source ARRAY as well as the new element.
   *
   * @param array Column containing the source ARRAY.
   * @param pos Column containing a (zero-based) position in the source ARRAY.
   *            The new element is inserted at this position. The original element from this
   *            position (if any) and all subsequent elements (if any) are shifted by one position
   *            to the right in the resulting array (i.e. inserting at position 0 has the same
   *            effect as using [[array_prepend]]).
   *            A negative position is interpreted as an index from the back of the array (e.g.
   *            {@code -1} results in insertion before the last element in the array).
   * @param element Column containing the element to be inserted. The new element is located at
   *                position {@code pos}. The relative order of the other elements from the source
   *                array is preserved.
   * @group semi_func
   * @since 0.2.0
   */
  def array_insert(array: Column, pos: Column, element: Column): Column = {
    builtin("array_insert")(array, pos, element)
  }

  /**
   * Returns the index of the first occurrence of an element in an ARRAY.
   *
   * @param variant Column containing the VARIANT value that you want to find. The function
   *                searches for the first occurrence of this value in the array.
   * @param array Column containing the ARRAY to be searched.
   * @group semi_func
   * @since 0.2.0
   */
  def array_position(variant: Column, array: Column): Column = {
    builtin("array_position")(variant, array)
  }

  /**
   * Returns an ARRAY containing the new element as well as all elements from the source ARRAY.
   * The new element is positioned at the beginning of the ARRAY.
   *
   * @param array Column containing the source ARRAY.
   * @param element Column containing the element to be prepended.
   * @group semi_func
   * @since 0.2.0
   */
  def array_prepend(array: Column, element: Column): Column = {
    builtin("array_prepend")(array, element)
  }

  /**
   * Returns the size of the input ARRAY.
   *
   * If the specified column contains a VARIANT value that contains an ARRAY, the size of the ARRAY
   * is returned; otherwise, NULL is returned if the value is not an ARRAY.
   *
   * @group semi_func
   * @since 0.2.0
   */
  def array_size(array: Column): Column = {
    builtin("array_size")(array)
  }

  /**
   * Returns an ARRAY constructed from a specified subset of elements of the input ARRAY.
   *
   * @param array Column containing the source ARRAY.
   * @param from Column containing a position in the source ARRAY. The position of the first
   *                    element is {@code 0}. Elements from positions less than this parameter are
   *                    not included in the resulting ARRAY.
   * @param to Column containing a position in the source ARRAY. Elements from positions equal to
   *                  or greater than this parameter are not included in the resulting array.
   * @group semi_func
   * @since 0.2.0
   */
  def array_slice(array: Column, from: Column, to: Column): Column = {
    builtin("array_slice")(array, from, to)
  }

  /**
   * Returns an input ARRAY converted to a string by casting all values to strings (using
   * TO_VARCHAR) and concatenating them (using the string from the second argument to separate
   * the elements).
   *
   * @param array Column containing the ARRAY of elements to convert to a string.
   * @param separator Column containing the string to put between each element (e.g. a space,
   *                  comma, or other human-readable separator).
   * @group semi_func
   * @since 0.2.0
   */
  def array_to_string(array: Column, separator: Column): Column = {
    builtin("array_to_string")(array, separator)
  }

  /**
   * Returns one OBJECT per group. For each (key, value) input pair, where key must be a VARCHAR
   * and value must be a VARIANT, the resulting OBJECT contains a key:value field.
   *
   * @group semi_func
   * @since 0.2.0
   */
  def objectagg(key: Column, value: Column): Column = {
    builtin("objectagg")(key, value)
  }

  /**
   * Returns an OBJECT constructed from the arguments.
   *
   * @group semi_func
   * @since 0.2.0
   */
  def object_construct(key_values: Column*): Column = {
    builtin("object_construct")(key_values: _*)
  }

  /**
   * Returns an object containing the contents of the input (i.e.source) object with one or more
   * keys removed.
   *
   * @group semi_func
   * @since 0.2.0
   */
  def object_delete(obj: Column, key1: Column, keys: Column*): Column = {
    val args = Seq(obj, key1) ++ keys
    builtin("object_delete")(args: _*)
  }

  /**
   * Returns an object consisting of the input object with a new key-value pair inserted.
   * The input key must not exist in the object.
   *
   * @group semi_func
   * @since 0.2.0
   */
  def object_insert(obj: Column, key: Column, value: Column): Column = {
    builtin("object_insert")(obj, key, value)
  }

  /**
   * Returns an object consisting of the input object with a new key-value pair inserted (or an
   * existing key updated with a new value).
   *
   * @group semi_func
   * @since 0.2.0
   */
  def object_insert(obj: Column, key: Column, value: Column, update_flag: Column): Column = {
    builtin("object_insert")(obj, key, value, update_flag)
  }

  /**
   * Returns a new OBJECT containing some of the key-value pairs from an existing object.
   *
   * To identify the key-value pairs to include in the new object, pass in the keys as arguments,
   * or pass in an array containing the keys.
   *
   * If a specified key is not present in the input object, the key is ignored.
   *
   * @group semi_func
   * @since 0.2.0
   */
  def object_pick(obj: Column, key1: Column, keys: Column*): Column = {
    val args = Seq(obj, key1) ++ keys
    builtin("object_pick")(args: _*)
  }

  /**
   * Casts a VARIANT value to an array.
   *
   * @group semi_func
   * @since 0.2.0
   */
  def as_array(variant: Column): Column = {
    builtin("as_array")(variant)
  }

  /**
   * Casts a VARIANT value to a binary string.
   *
   * @group semi_func
   * @since 0.2.0
   */
  def as_binary(variant: Column): Column = {
    builtin("as_binary")(variant)
  }

  /**
   * Casts a VARIANT value to a string. Does not convert values of other types into string.
   *
   * @group semi_func
   * @since 0.2.0
   */
  def as_char(variant: Column): Column = {
    builtin("as_char")(variant)
  }

  /**
   * Casts a VARIANT value to a string. Does not convert values of other types into string.
   *
   * @group semi_func
   * @since 0.2.0
   */
  def as_varchar(variant: Column): Column = {
    builtin("as_varchar")(variant)
  }

  /**
   * Casts a VARIANT value to a date. Does not convert from timestamps.
   *
   * @group semi_func
   * @since 0.2.0
   */
  def as_date(variant: Column): Column = {
    builtin("as_date")(variant)
  }

  /**
   * Casts a VARIANT value to a fixed-point decimal (does not match floating-point values).
   *
   * @group semi_func
   * @since 0.2.0
   */
  def as_decimal(variant: Column): Column = {
    builtin("as_decimal")(variant)
  }

  /**
   * Casts a VARIANT value to a fixed-point decimal (does not match floating-point values),
   * with precision.
   *
   * @group semi_func
   * @since 0.2.0
   */
  def as_decimal(variant: Column, precision: Int): Column = {
    builtin("as_decimal")(variant, sqlExpr(precision.toString))
  }

  /**
   * Casts a VARIANT value to a fixed-point decimal (does not match floating-point values),
   * with precision and scale.
   *
   * @group semi_func
   * @since 0.2.0
   */
  def as_decimal(variant: Column, precision: Int, scale: Int): Column = {
    builtin("as_decimal")(variant, sqlExpr(precision.toString), sqlExpr(scale.toString))
  }

  /**
   * Casts a VARIANT value to a fixed-point decimal (does not match floating-point values).
   *
   * @group semi_func
   * @since 0.2.0
   */
  def as_number(variant: Column): Column = {
    builtin("as_number")(variant)
  }

  /**
   * Casts a VARIANT value to a fixed-point decimal (does not match floating-point values),
   * with precision.
   *
   * @group semi_func
   * @since 0.2.0
   */
  def as_number(variant: Column, precision: Int): Column = {
    builtin("as_number")(variant, sqlExpr(precision.toString))
  }

  /**
   * Casts a VARIANT value to a fixed-point decimal (does not match floating-point values),
   * with precision and scale.
   *
   * @group semi_func
   * @since 0.2.0
   */
  def as_number(variant: Column, precision: Int, scale: Int): Column = {
    builtin("as_number")(variant, sqlExpr(precision.toString), sqlExpr(scale.toString))
  }

  /**
   * Casts a VARIANT value to a floating-point value.
   *
   * @group semi_func
   * @since 0.2.0
   */
  def as_double(variant: Column): Column = {
    builtin("as_double")(variant)
  }

  /**
   * Casts a VARIANT value to a floating-point value.
   *
   * @group semi_func
   * @since 0.2.0
   */
  def as_real(variant: Column): Column = {
    builtin("as_real")(variant)
  }

  /**
   * Casts a VARIANT value to an integer. Does not match non-integer values.
   *
   * @group semi_func
   * @since 0.2.0
   */
  def as_integer(variant: Column): Column = {
    builtin("as_integer")(variant)
  }

  /**
   * Casts a VARIANT value to an object.
   *
   * @group semi_func
   * @since 0.2.0
   */
  def as_object(variant: Column): Column = {
    builtin("as_object")(variant)
  }

  /**
   * Casts a VARIANT value to a time value. Does not convert from timestamps.
   *
   * @group semi_func
   * @since 0.2.0
   */
  def as_time(variant: Column): Column = {
    builtin("as_time")(variant)
  }

  /**
   * Casts a VARIANT value to a TIMESTAMP value with local timezone.
   *
   * @group semi_func
   * @since 0.2.0
   */
  def as_timestamp_ltz(variant: Column): Column = {
    builtin("as_timestamp_ltz")(variant)
  }

  /**
   * Casts a VARIANT value to a TIMESTAMP value with no timezone.
   *
   * @group semi_func
   * @since 0.2.0
   */
  def as_timestamp_ntz(variant: Column): Column = {
    builtin("as_timestamp_ntz")(variant)
  }

  /**
   * Casts a VARIANT value to a TIMESTAMP value with timezone.
   *
   * @group semi_func
   * @since 0.2.0
   */
  def as_timestamp_tz(variant: Column): Column = {
    builtin("as_timestamp_tz")(variant)
  }

  /**
   * Tokenizes the given string using the given set of delimiters and returns the tokens as an
   * array. If either parameter is a NULL, a NULL is returned. An empty array is returned if
   * tokenization produces no tokens.
   *
   * @group semi_func
   * @since 0.2.0
   */
  def strtok_to_array(array: Column): Column = {
    builtin("strtok_to_array")(array)
  }

  /**
   * Tokenizes the given string using the given set of delimiters and returns the tokens as an
   * array. If either parameter is a NULL, a NULL is returned. An empty array is returned if
   * tokenization produces no tokens.
   *
   * @group semi_func
   * @since 0.2.0
   */
  def strtok_to_array(array: Column, delimiter: Column): Column = {
    builtin("strtok_to_array")(array, delimiter)
  }

  /**
   * Converts the input expression into an array:
   *
   * If the input is an ARRAY, or VARIANT containing an array value, the result is unchanged.
   * For NULL or a JSON null input, returns NULL.
   * For any other value, the result is a single-element array containing this value.
   *
   * @group semi_func
   * @since 0.2.0
   */
  def to_array(col: Column): Column = {
    builtin("to_array")(col)
  }

  /**
   * Converts any VARIANT value to a string containing the JSON representation of the value.
   * If the input is NULL, the result is also NULL.
   *
   * @group semi_func
   * @since 0.2.0
   */
  def to_json(col: Column): Column = {
    builtin("to_json")(col)
  }

  /**
   * Converts the input value to an object:
   *
   * For a variant value containing an object, returns this object (in a value of type OBJECT).
   * For a variant value containing JSON null or for NULL input, returns NULL.
   * For all other input values, reports an error.
   *
   * @group semi_func
   * @since 0.2.0
   */
  def to_object(col: Column): Column = {
    builtin("to_object")(col)
  }

  /**
   * Converts any value to VARIANT value or NULL (if input is NULL).
   *
   * @group semi_func
   * @since 0.2.0
   */
  def to_variant(col: Column): Column = {
    builtin("to_variant")(col)
  }

  /**
   * Converts any VARIANT value to a string containing the XML representation of the value.
   * If the input is NULL, the result is also NULL.
   *
   * @group semi_func
   * @since 0.2.0
   */
  def to_xml(col: Column): Column = {
    builtin("to_xml")(col)
  }

  /**
   * Extracts a value from an object or array; returns NULL if either of the arguments is NULL.
   *
   * @group semi_func
   * @since 0.2.0
   */
  def get(col1: Column, col2: Column): Column = {
    builtin("get")(col1, col2)
  }

  /**
   * Extracts a field value from an object; returns NULL if either of the arguments is NULL.
   * This function is similar to GET but applies case-insensitive matching to field names.
   *
   * @group semi_func
   * @since 0.2.0
   */
  def get_ignore_case(obj: Column, field: Column): Column = {
    builtin("get_ignore_case")(obj, field)
  }

  /**
   * Returns an array containing the list of keys in the input object.
   *
   * @group semi_func
   * @since 0.2.0
   */
  def object_keys(obj: Column): Column = {
    builtin("object_keys")(obj)
  }

  /**
   * Extracts an XML element object (often referred to as simply a tag) from a content of outer
   * XML element object by the name of the tag and its instance number (counting from 0).
   *
   * @group semi_func
   * @since 0.2.0
   */
  def xmlget(xml: Column, tag: Column, instance: Column): Column = {
    builtin("xmlget")(xml, tag, instance)
  }

  /**
   * Extracts the first XML element object (often referred to as simply a tag) from a content of
   * outer XML element object by the name of the tag
   *
   * @group semi_func
   * @since 0.2.0
   */
  def xmlget(xml: Column, tag: Column): Column = {
    builtin("xmlget")(xml, tag)
  }

  /**
   * Extracts a value from semi-structured data using a path name.
   *
   * @group semi_func
   * @since 0.2.0
   */
  def get_path(col: Column, path: Column): Column = {
    builtin("get_path")(col, path)
  }

  /**
   * Works like a cascading if-then-else statement.
   * A series of conditions are evaluated in sequence.
   * When a condition evaluates to TRUE, the evaluation stops and the associated
   * result (after THEN) is returned. If none of the conditions evaluate to TRUE,
   * then the result after the optional OTHERWISE is returned, if present;
   * otherwise NULL is returned.
   * For Example:
   * {{{
   *     import functions._
   *     df.select(
   *       when(col("col").is_null, lit(1))
   *         .when(col("col") === 1, lit(2))
   *         .otherwise(lit(3))
   *     )
   * }}}
   *
   * @group con_func
   * @since 0.2.0
   */
  def when(condition: Column, value: Column): CaseExpr =
    new CaseExpr(Seq((condition.expr, value.expr)))

  /**
   * Returns one of two specified expressions, depending on a condition.
   *
   * This is equivalent to an `if-then-else` expression.
   * If `condition` evaluates to TRUE, the function returns `expr1`.
   * Otherwise, the function returns `expr2`.
   *
   * @group con_func
   * @param condition The condition to evaluate.
   * @param expr1     The expression to return if the condition evaluates to TRUE.
   * @param expr2     The expression to return if the condition is not TRUE
   *                  (i.e. if it is FALSE or NULL).
   * @since 0.9.0
   */
  def iff(condition: Column, expr1: Column, expr2: Column): Column =
    builtin("iff")(condition, expr1, expr2)

  /**
   * Returns a conditional expression that you can pass to the filter or where method to
   * perform the equivalent of a WHERE ... IN query that matches rows containing a sequence of
   * values.
   *
   * The expression evaluates to true if the values in a row matches the values in one of
   * the specified sequences.
   *
   * For example, the following code returns a DataFrame that contains the rows in which
   * the columns `c1` and `c2` contain the values:
   * - `1` and `"a"`, or
   * - `2` and `"b"`
   * This is equivalent to `SELECT * FROM table WHERE (c1, c2) IN ((1, 'a'), (2, 'b'))`.
   * {{{
   *   val df2 = df.filter(functions.in(Seq(df("c1"), df("c2")), Seq(Seq(1, "a"), Seq(2, "b"))))
   * }}}
   * @group con_func
   * @param columns A sequence of the columns to compare for the IN operation.
   * @param values  A sequence containing the sequences of values to compare for the IN operation.
   * @since 0.10.0
   */
  def in(columns: Seq[Column], values: Seq[Seq[Any]]): Column =
    Column(MultipleExpression(columns.map(_.expr))).in(values)

  /**
   * Returns a conditional expression that you can pass to the filter or where method to
   * perform the equivalent of a WHERE ... IN query with the subquery represented by
   * the specified DataFrame.
   *
   * The expression evaluates to true if the value in the column is one of the values in
   * the column of the same name in a specified DataFrame.
   *
   * For example, the following code returns a DataFrame that contains the rows where
   * the values of the columns `c1` and `c2` in `df2` match the values of the columns
   * `a` and `b` in `df1`. This is equivalent to
   * SELECT * FROM table2 WHERE (c1, c2) IN (SELECT a, b FROM table1).
   * {{{
   *    val df1 = session.sql("select a, b from table1").
   *    val df2 = session.table(table2)
   *    val dfFilter = df2.filter(functions.in(Seq(col("c1"), col("c2")), df1))
   * }}}
   *
   * @group con_func
   * @param columns A sequence of the columns to compare for the IN operation.
   * @param df      The DataFrame used as the values for the IN operation
   * @since 0.10.0
   */
  def in(columns: Seq[Column], df: DataFrame): Column = {
    Column(MultipleExpression(columns.map(_.expr))).in(df)
  }

  /**
   * Generates a sequence of monotonically increasing integers, with wrap-around.
   * Wrap-around occurs after the largest representable integer of the integer width
   * 1 byte. the sequence continues at 0 after wrap-around.
   *
   * @since 0.11.0
   * @group gen_func
   */
  def seq1(): Column = seq1(true)

  /**
   * Generates a sequence of monotonically increasing integers, with wrap-around.
   * Wrap-around occurs after the largest representable integer of the integer width
   * 1 byte.
   *
   * @param startsFromZero if true, the sequence continues at 0 after wrap-around,
   *                       otherwise, continues at the smallest representable number
   *                       based on the given integer width.
   * @since 0.11.0
   * @group gen_func
   */
  def seq1(startsFromZero: Boolean): Column =
    builtin("seq1")(if (startsFromZero) 0 else 1)

  /**
   * Generates a sequence of monotonically increasing integers, with wrap-around.
   * Wrap-around occurs after the largest representable integer of the integer width
   * 2 byte. the sequence continues at 0 after wrap-around.
   *
   * @since 0.11.0
   * @group gen_func
   */
  def seq2(): Column = seq2(true)

  /**
   * Generates a sequence of monotonically increasing integers, with wrap-around.
   * Wrap-around occurs after the largest representable integer of the integer width
   * 2 byte.
   *
   * @param startsFromZero if true, the sequence continues at 0 after wrap-around,
   *                       otherwise, continues at the smallest representable number
   *                       based on the given integer width.
   * @since 0.11.0
   * @group gen_func
   */
  def seq2(startsFromZero: Boolean): Column =
    builtin("seq2")(if (startsFromZero) 0 else 1)

  /**
   * Generates a sequence of monotonically increasing integers, with wrap-around.
   * Wrap-around occurs after the largest representable integer of the integer width
   * 4 byte. the sequence continues at 0 after wrap-around.
   *
   * @since 0.11.0
   * @group gen_func
   */
  def seq4(): Column = seq4(true)

  /**
   * Generates a sequence of monotonically increasing integers, with wrap-around.
   * Wrap-around occurs after the largest representable integer of the integer width
   * 4 byte.
   *
   * @param startsFromZero if true, the sequence continues at 0 after wrap-around,
   *                       otherwise, continues at the smallest representable number
   *                       based on the given integer width.
   * @since 0.11.0
   * @group gen_func
   */
  def seq4(startsFromZero: Boolean): Column =
    builtin("seq4")(if (startsFromZero) 0 else 1)

  /**
   * Generates a sequence of monotonically increasing integers, with wrap-around.
   * Wrap-around occurs after the largest representable integer of the integer width
   * 8 byte. the sequence continues at 0 after wrap-around.
   *
   * @since 0.11.0
   * @group gen_func
   */
  def seq8(): Column = seq8(true)

  /**
   * Generates a sequence of monotonically increasing integers, with wrap-around.
   * Wrap-around occurs after the largest representable integer of the integer width
   * 8 byte.
   *
   * @param startsFromZero if true, the sequence continues at 0 after wrap-around,
   *                       otherwise, continues at the smallest representable number
   *                       based on the given integer width.
   * @since 0.11.0
   * @group gen_func
   */
  def seq8(startsFromZero: Boolean): Column =
    builtin("seq8")(if (startsFromZero) 0 else 1)

  // scalastyle:off
  /**
   * Returns a uniformly random number, in the inclusive range (`min`, `max`)
   *
   * For example:
   * {{{
   *   import com.snowflake.snowpark.functions._
   *   session.generator(10, seq4(), uniform(lit(1), lit(5), random())).show()
   * }}}
   *
   * @param min The lower bound
   * @param max The upper bound
   * @param gen The generator expression for the function. for more information, see
   *            [[https://docs.snowflake.com/en/sql-reference/functions-data-generation.html#label-rand-dist-functions]]
   * @since 0.11.0
   * @group gen_func
   */
  // scalastyle:on
  def uniform(min: Column, max: Column, gen: Column): Column =
    builtin("uniform")(min, max, gen)

  /**
   * Returns the concatenated input values, separated by `delimiter` string.
   *
   * For example:
   * {{{
   *   df.groupBy(df.col("col1")).agg(listagg(df.col("col2"), ",")
   *       .withinGroup(df.col("col2").asc))
   *
   *   df.select(listagg(df.col("col2"), ",", false))
   * }}}
   *
   * @param col The expression (typically a Column) that determines the values
   *            to be put into the list. The expression should evaluate to a
   *            string, or to a data type that can be cast to string.
   * @param delimiter A string delimiter.
   * @param isDistinct Whether the input expression is distinct.
   * @since 0.12.0
   * @group agg_func
   */
  def listagg(col: Column, delimiter: String, isDistinct: Boolean): Column =
    Column(ListAgg(col.expr, delimiter, isDistinct))

  /**
   * Returns the concatenated input values, separated by `delimiter` string.
   *
   * For example:
   * {{{
   *   df.groupBy(df.col("col1")).agg(listagg(df.col("col2"), ",")
   *       .withinGroup(df.col("col2").asc))
   *
   *   df.select(listagg(df.col("col2"), ",", false))
   * }}}
   *
   * @param col The expression (typically a Column) that determines the values
   *            to be put into the list. The expression should evaluate to a
   *            string, or to a data type that can be cast to string.
   * @param delimiter A string delimiter.
   * @since 0.12.0
   * @group agg_func
   */
  def listagg(col: Column, delimiter: String): Column =
    listagg(col, delimiter, isDistinct = false)

  /**
   * Returns the concatenated input values, separated by empty string.
   *
   * For example:
   * {{{
   *   df.groupBy(df.col("col1")).agg(listagg(df.col("col2"), ",")
   *       .withinGroup(df.col("col2").asc))
   *
   *   df.select(listagg(df.col("col2"), ",", false))
   * }}}
   *
   * @param col The expression (typically a Column) that determines the values
   *            to be put into the list. The expression should evaluate to a
   *            string, or to a data type that can be cast to string.
   * @since 0.12.0
   * @group agg_func
   */
  def listagg(col: Column): Column = listagg(col, "", isDistinct = false)

  /**
<<<<<<< HEAD
   * Wrapper for Snowflake built-in reverse function. Gets the reversed string.
   * Reverses the order of characters in a string, or of bytes in a binary value.
   * The returned value is the same length as the input, but with the characters/bytes
   *  in reverse order. If subject is NULL, the result is also NULL.
   * Example: SELECT REVERSE('Hello, world!');
   *+--------------------------+
   *| REVERSE('HELLO, WORLD!') |
   *|--------------------------|
   *| !dlrow ,olleH            |
   *+--------------------------+

   * @since 1.14.0
   * @param c Column to be reverse.
   * @return Column object.
   */
  def reverse(c: Column): Column =
    builtin("reverse")(c)

  /**
   * Wrapper for Snowflake built-in isnull function. Gets a boolean
   * depending if value is NULL or not.
   * Return true if the value in the column is null.
   *Example::
   * >>> from snowflake.snowpark.functions import is_null
   * >>> df = session.create_dataframe([1.2, float("nan"), None, 1.0],
   *  schema=["a"])
   * >>> df.select(is_null("a").as_("a")).collect()
   * [Row(A=False), Row(A=False), Row(A=True), Row(A=False)]
   * @since 1.14.0
   * @param c Column to qnalize if it is null value.
   * @return Column object.
   */
  def isnull(c: Column): Column = is_null(c)

  /**
   * Wrapper for Snowflake built-in conv function. Convert number with from and to base.
   * @since 1.14.0
   * @param c Column to be converted.
   * @param fromBase Column from base format.
   * @param toBase Column to base format.
   * @return Column object.
   */
  def conv(c: Column, fromBase: Int, toBase: Int): Column =
    callBuiltin("conv", c, fromBase, toBase)

  /**
   * Returns the current Unix timestamp (in seconds) as a long.
   * Extracts a specified date or time portion from a date, time, or timestamp.
   * how:
   * EXTRACT , HOUR / MINUTE / SECOND , YEAR* / DAY* / WEEK* / MONTH / QUARTER
   * Construction - DATE_PART( <date_or_time_part> , <date_or_time_expr> )
   * SELECT TO_TIMESTAMP('2013-05-08T23:39:20.123-07:00') AS "TIME_STAMP1",
   *  DATE_PART(EPOCH_SECOND, "TIME_STAMP1") AS "EXTRACTED EPOCH SECOND";
   * +-------------------------+------------------------+
   * | TIME_STAMP1             | EXTRACTED EPOCH SECOND |
   * |-------------------------+------------------------|
   * | 2013-05-08 23:39:20.123 |             1368056360 |
   * +-------------------------+------------------------+
   * @since 1.14.0
   * @note All calls of `unix_timestamp` within the same query return the same value
   */
  def unix_timestamp(c: Column): Column = {
    builtin("date_part")("epoch_second", c)
  }

  /**
=======

   * Signature - snowflake.snowpark.functions.regexp_extract
   * (value: Union[Column, str], regexp: Union[Column, str], idx: int)
   *   Column
   * Extract a specific group matched by a regex, from the specified string
   * column. If the regex did not match, or the specified group did not match,
   * an empty string is returned.
   * <pr>Example:
   * from snowflake.snowpark.functions import regexp_extract
   * df = session.createDataFrame([["id_20_30", 10], ["id_40_50", 30]],
   *  ["id", "age"])
   * df.select(regexp_extract("id", r"(\d+)", 1).alias("RES")).show()
   *</pr>
   *<pr>
   *     ---------
   *     |"RES"  |
   *     ---------
   *     |20     |
   *     |40     |
   *     ---------
   *</pr>
   * Note: non-greedy tokens such as  are not supported
   * @since 1.14.0
   * @return Column object.
   */
  def regexp_extract(
      colName: Column,
      exp: String,
      position: Int,
      Occurences: Int,
      grpIdx: Int): Column = {
    when(colName.is_null, lit(null))
      .otherwise(
        coalesce(
          builtin("REGEXP_SUBSTR")(
            colName,
            lit(exp),
            lit(position),
            lit(Occurences),
            lit("ce"),
            lit(grpIdx)),
          lit("")))
  }

  /**
   *    Returns the sign of its argument as mentioned :
   *
   *     - -1 if the argument is negative.
   *     - 1 if it is positive.
   *     - 0 if it is 0.
   *
   * Args:
   *     col: The column to evaluate its sign
   *<pr>
   * Example::
   *     >>> df = session.create_dataframe([(-2, 2, 0)], ["a", "b", "c"])
   *     >>> df.select(sign("a").alias("a_sign"), sign("b").alias("b_sign"),
   * sign("c").alias("c_sign")).show()
   *     ----------------------------------
   *     |"A_SIGN"  |"B_SIGN"  |"C_SIGN"  |
   *     ----------------------------------
   *     |-1        |1         |0         |
   *     ----------------------------------
   * </pr>
   * @since 1.14.0
   * @param e Column to calculate the sign.
   * @return Column object.
   */
  def sign(colName: Column): Column = {
    builtin("SIGN")(colName)
  }

  /**
   *    Returns the sign of its argument:
   *
   *     - -1 if the argument is negative.
   *     - 1 if it is positive.
   *     - 0 if it is 0.
   *
   * Args:
   *     col: The column to evaluate its sign
   *<pr>
   * Example::
   *     >>> df = session.create_dataframe([(-2, 2, 0)], ["a", "b", "c"])
   *     >>> df.select(sign("a").alias("a_sign"), sign("b").alias("b_sign"),
   * sign("c").alias("c_sign")).show()
   *     ----------------------------------
   *     |"A_SIGN"  |"B_SIGN"  |"C_SIGN"  |
   *     ----------------------------------
   *     |-1        |1         |0         |
   *     ----------------------------------
   * </pr>
   * @since 1.14.0
   * @param e Column to calculate the sign.
   * @return Column object.
   */
  def signum(colName: Column): Column = {
    builtin("SIGN")(colName)
  }

  /**
   * Returns the sign of the given column. Returns either 1 for positive,
   *  0 for 0 or
   * NaN, -1 for negative and null for null.
   * NOTE: if string values are provided snowflake will attempts to cast.
   *  If it casts correctly, returns the calculation,
   *  if not an error will be thrown
   * @since 1.14.0
   * @param columnName Name of the column to calculate the sign.
   * @return Column object.
   */
  def signum(columnName: String): Column = {
    signum(col(columnName))
  }

  /**
   * Returns the substring from string str before count occurrences
   * of the delimiter delim. If count is positive,
   * everything the left of the final delimiter (counting from left)
   *  is returned. If count is negative, every to the right of the
   * final delimiter (counting from the right) is returned.
   * substring_index performs a case-sensitive match when searching for delim.
   *   @since 1.14.0
   */
  def substring_index(str: String, delim: String, count: Int): Column = {
    when(
      lit(count) < lit(0),
      callBuiltin(
        "substring",
        lit(str),
        callBuiltin(
          "regexp_instr",
          sqlExpr(s"reverse('${str}')"),
          lit(delim),
          1,
          abs(lit(count)),
          lit(0))))
      .otherwise(
        callBuiltin(
          "substring",
          lit(str),
          1,
          callBuiltin("regexp_instr", lit(str), lit(delim), 1, lit(count), 1)))
  }

  /**
   *
   * Returns the input values, pivoted into an ARRAY. If the input is empty, an empty
   * ARRAY is returned.
   *<pr>
   * Example::
   *     >>> df = session.create_dataframe([[1], [2], [3], [1]], schema=["a"])
   *     >>> df.select(array_agg("a", True).alias("result")).show()
   *     ------------
   *     |"RESULT"  |
   *     ------------
   *     |[         |
   *     |  1,      |
   *     |  2,      |
   *     |  3       |
   *     |]         |
   *     ------------
   * </pr>
   * @since 1.14.0
   * @param c Column to be collect.
   * @return The array.
   */
  def collect_list(c: Column): Column = array_agg(c)

  /**
   *
   * Returns the input values, pivoted into an ARRAY. If the input is empty, an empty
   * ARRAY is returned.
   *
   * Example::
   *     >>> df = session.create_dataframe([[1], [2], [3], [1]], schema=["a"])
   *     >>> df.select(array_agg("a", True).alias("result")).show()
   *     ------------
   *     |"RESULT"  |
   *     ------------
   *     |[         |
   *     |  1,      |
   *     |  2,      |
   *     |  3       |
   *     |]         |
   *     ------------
   * @since 1.14.0
   * @param s Column name to be collected.
   * @return The array.
   */
  def collect_list(s: String): Column = array_agg(col(s))

  /* Returns a Column expression with values sorted in descending order.
   * Example:
   * {{{
   *   val df = session.createDataFrame(Seq(1, 2, 3)).toDF("id")
   *   df.sort(desc("id")).show()
   *
   * --------
   * |"ID"  |
   * --------
   * |3     |
   * |2     |
   * |1     |
   * --------
   * }}}
   *
   * @since 1.14.0
   * @param colName Column name.
   * @return Column object ordered in a descending manner.
   */
  def desc(colName: String): Column = col(colName).desc

  /**
   * Returns a Column expression with values sorted in ascending order.
   * Example:
   * {{{
   *   val df = session.createDataFrame(Seq(3, 2, 1)).toDF("id")
   *   df.sort(asc("id")).show()
   *
   * --------
   * |"ID"  |
   * --------
   * |1     |
   * |2     |
   * |3     |
   * --------
   * }}}
   * @since 1.14.0
   * @param colName Column name.
   * @return Column object ordered in an ascending manner.
   */
  def asc(colName: String): Column = col(colName).asc

  /**
   * Returns the size of the input ARRAY.
   *
   * If the specified column contains a VARIANT value that contains an ARRAY, the size of the ARRAY
   * is returned; otherwise, NULL is returned if the value is not an ARRAY.
   *
   * Example:
   * {{{
   *   val df = session.createDataFrame(Seq(Array(1, 2, 3))).toDF("id")
   *   df.select(size(col("id"))).show()
   *
   * ------------------------
   * |"ARRAY_SIZE(""ID"")"  |
   * ------------------------
   * |3                     |
   * ------------------------
   * }}}
   *
   * @since 1.14.0
   * @param c Column to get the size.
   * @return Size of array column.
   */
  def size(c: Column): Column = array_size(c)

  /**
   * Creates a [[Column]] expression from raw SQL text.
   *
   * Note that the function does not interpret or check the SQL text.
   *
   * Example:
   * {{{
   *   val df = session.createDataFrame(Seq(Array(1, 2, 3))).toDF("id")
   *   df.filter(expr("id > 2")).show()
   *
   *  --------
   *  |"ID"  |
   *  --------
   *  |3     |
   *  --------
   * }}}
   *
   * @since 1.14.0
   * @param s SQL Expression as text.
   * @return Converted SQL Expression.
   */
  def expr(s: String): Column = sqlExpr(s)

  /**
   * Returns an ARRAY constructed from zero, one, or more inputs.
   *
   * Example:
   * {{{
   *   val df = session.createDataFrame(Seq((1, 2, 3), (4, 5, 6))).toDF("id")
   *   df.select(array(col("a"), col("b")).as("id")).show()
   *
   *  --------
   * |"ID"  |
   * --------
   * |[     |
   * |  1,  |
   * |  2   |
   * |]     |
   * |[     |
   * |  4,  |
   * |  5   |
   * |]     |
   * --------
   * }}}
   *
   * @since 1.14.0
   * @param c Columns to build the array.
   * @return The array.
   */
  def array(c: Column*): Column = array_construct(c: _*)

  /**
   * Converts an input expression into the corresponding date in the specified date format.
   * Example:
   * {{{
   *  val df = Seq("2023-10-10", "2022-05-15", null.asInstanceOf[String]).toDF("date")
   *  df.select(date_format(col("date"), "YYYY/MM/DD").as("formatted_date")).show()
   *
   * --------------------
   * |"FORMATTED_DATE"  |
   * --------------------
   * |2023/10/10        |
   * |2022/05/15        |
   * |NULL              |
   * --------------------
   *
   * }}}
   *
   * @since 1.14.0
   * @param c Column to format to date.
   * @param s Date format.
   * @return Column object.
   */
  def date_format(c: Column, s: String): Column =
    builtin("to_varchar")(c.cast(TimestampType), s.replace("mm", "mi"))

  /**
   * Returns the last value of the column in a group.
   * Example
   * {{{
   *  val df = session.createDataFrame(Seq((5, "a", 10),
   *                                       (5, "b", 20),
   *                                       (3, "d", 15),
   *                                       (3, "e", 40))).toDF("grade", "name", "score")
   *     val window = Window.partitionBy(col("grade")).orderBy(col("score").desc)
   *     df.select(last(col("name")).over(window)).show()
   *
   * ---------------------
   * |"LAST_SCORE_NAME"  |
   * ---------------------
   * |a                  |
   * |a                  |
   * |d                  |
   * |d                  |
   * ---------------------
   * }}}
   *
   * @since 1.14.0
   * @param c Column to obtain last value.
   * @return Column object.
   */
  def last(c: Column): Column =
    builtin("LAST_VALUE")(c)

  /**
   * Computes the logarithm of the given value in base 10.
   * Example
   * {{{
   *  val df = session.createDataFrame(Seq(100)).toDF("a")
   *  df.select(log10(col("a"))).show()
   *
   * -----------
   * |"LOG10"  |
   * -----------
   * |2.0      |
   * -----------
   * }}}
   *
   * @since 1.14.0
   * @param c Column to apply logarithm operation
   * @return log10 of the given column
   */
  def log10(c: Column): Column = builtin("LOG")(10, c)

  /**
   * Computes the logarithm of the given column in base 10.
   * Example
   * {{{
   *  val df = session.createDataFrame(Seq(100)).toDF("a")
   *  df.select(log10("a"))).show()
   * -----------
   * |"LOG10"  |
   * -----------
   * |2.0      |
   * -----------
   *
   * }}}
   *
   * @since 1.14.0
   * @param columnName ColumnName in String to apply logarithm operation
   * @return log10 of the given column
   */
  def log10(columnName: String): Column = builtin("LOG")(10, col(columnName))

  /**
   * Computes the natural logarithm of the given value plus one.
   *Example
   * {{{
   *  val df = session.createDataFrame(Seq(0.1)).toDF("a")
   *  df.select(log1p(col("a")).as("log1p")).show()
   * -----------------------
   * |"LOG1P"              |
   * -----------------------
   * |0.09531017980432493  |
   * -----------------------
   *
   * }}}
   *
   * @since 1.14.0
   * @param c Column to apply logarithm operation
   * @return the natural logarithm of the given value plus one.
   */
  def log1p(c: Column): Column = callBuiltin("ln", lit(1) + c)

  /**
   * Computes the natural logarithm of the given value plus one.
   *Example
   * {{{
   *  val df = session.createDataFrame(Seq(0.1)).toDF("a")
   *  df.select(log1p("a").as("log1p")).show()
   * -----------------------
   * |"LOG1P"              |
   * -----------------------
   * |0.09531017980432493  |
   * -----------------------
   *
   * }}}
   *
   * @since 1.14.0
   * @param columnName ColumnName in String to apply logarithm operation
   * @return the natural logarithm of the given value plus one.
   */
  def log1p(columnName: String): Column = callBuiltin("ln", lit(1) + col(columnName))

  /**
   * Computes the BASE64 encoding of a column and returns it as a string column.
   * This is the reverse of unbase64.
   *Example
   * {{{
   *  val df = session.createDataFrame(Seq("test")).toDF("a")
   *  df.select(base64(col("a")).as("base64")).show()
   * ------------
   * |"BASE64"  |
   * ------------
   * |dGVzdA==  |
   * ------------
   *
   * }}}
   *
   * @since 1.14.0
   * @param columnName ColumnName to apply base64 operation
   * @return base64 encoded value of the given input column.
   */
  def base64(col: Column): Column = callBuiltin("BASE64_ENCODE", col)

  /**
   * Decodes a BASE64 encoded string column and returns it as a column.
   *Example
   * {{{
   *  val df = session.createDataFrame(Seq("dGVzdA==")).toDF("a")
   *  df.select(unbase64(col("a")).as("unbase64")).show()
   * --------------
   * |"UNBASE64"  |
   * --------------
   * |test        |
   * --------------
   *
   * }}}
   *
   * @since 1.14.0
   * @param columnName ColumnName to apply unbase64 operation
   * @return the decoded value of the given encoded value.
   */
  def unbase64(col: Column): Column = callBuiltin("BASE64_DECODE_STRING", col)

  /**
>>>>>>> a1babb3e
   * Invokes a built-in snowflake function with the specified name and arguments.
   * Arguments can be of two types
   *
   * a. [[Column]], or
   *
   * b. Basic types such as Int, Long, Double, Decimal etc. which are converted to
   * Snowpark literals.
   *
   * @group client_func
   * @since 0.1.0
   */
  def callBuiltin(functionName: String, args: Any*): Column =
    internalBuiltinFunction(false, functionName, args: _*)

  private def withExpr(expr: Expression): Column = Column(expr)

  private def registerUdf(udf: UserDefinedFunction): UserDefinedFunction = {
    val session = Session.getActiveSession
      .getOrElse(throw ErrorMessage.UDF_NO_DEFAULT_SESSION_FOUND())
    session.udf.register(None, udf)
  }

  /**
   * Calls a user-defined function (UDF) by name.
   *
   * @group udf_func
   * @since 0.1.0
   */
  def callUDF(udfName: String, cols: Any*): Column = {
    Utils.validateObjectName(udfName)
    internalBuiltinFunction(false, udfName, cols: _*)
  }

  // scalastyle:off line.size.limit
  /* Code below for udf 0-22 generated by this script
    (0 to 22).foreach { x =>
      val types = (1 to x).foldRight("RT")((i, s) => {s"A$i, $s"})
      val typeTags = (1 to x).map(i => s"A$i: TypeTag").foldLeft("RT: TypeTag")(_ + ", " + _)
      val s = if (x > 1) "s" else ""
      val version = if (x > 10) "0.12.0" else "0.1.0"
      println(s"""
        |/**
        | * Registers a Scala closure of $x argument$s as a Snowflake Java UDF and returns the UDF.
        | * @tparam RT return type of UDF.
        | * @group udf_func
        | * @since $version
        | */
        |def udf[$typeTags](func: Function$x[$types]): UserDefinedFunction = udf("udf") {
        |  registerUdf(_toUdf(func))
        |}""".stripMargin)
    }
   */

  /**
   * Registers a Scala closure of 0 argument as a Snowflake Java UDF and returns the UDF.
   * @tparam RT return type of UDF.
   * @group udf_func
   * @since 0.1.0
   */
  def udf[RT: TypeTag](func: Function0[RT]): UserDefinedFunction = udf("udf") {
    registerUdf(_toUdf(func))
  }

  /**
   * Registers a Scala closure of 1 argument as a Snowflake Java UDF and returns the UDF.
   * @tparam RT return type of UDF.
   * @group udf_func
   * @since 0.1.0
   */
  def udf[RT: TypeTag, A1: TypeTag](func: Function1[A1, RT]): UserDefinedFunction = udf("udf") {
    registerUdf(_toUdf(func))
  }

  /**
   * Registers a Scala closure of 2 arguments as a Snowflake Java UDF and returns the UDF.
   * @tparam RT return type of UDF.
   * @group udf_func
   * @since 0.1.0
   */
  def udf[RT: TypeTag, A1: TypeTag, A2: TypeTag](
      func: Function2[A1, A2, RT]): UserDefinedFunction = udf("udf") {
    registerUdf(_toUdf(func))
  }

  /**
   * Registers a Scala closure of 3 arguments as a Snowflake Java UDF and returns the UDF.
   * @tparam RT return type of UDF.
   * @group udf_func
   * @since 0.1.0
   */
  def udf[RT: TypeTag, A1: TypeTag, A2: TypeTag, A3: TypeTag](
      func: Function3[A1, A2, A3, RT]): UserDefinedFunction = udf("udf") {
    registerUdf(_toUdf(func))
  }

  /**
   * Registers a Scala closure of 4 arguments as a Snowflake Java UDF and returns the UDF.
   * @tparam RT return type of UDF.
   * @group udf_func
   * @since 0.1.0
   */
  def udf[RT: TypeTag, A1: TypeTag, A2: TypeTag, A3: TypeTag, A4: TypeTag](
      func: Function4[A1, A2, A3, A4, RT]): UserDefinedFunction = udf("udf") {
    registerUdf(_toUdf(func))
  }

  /**
   * Registers a Scala closure of 5 arguments as a Snowflake Java UDF and returns the UDF.
   * @tparam RT return type of UDF.
   * @group udf_func
   * @since 0.1.0
   */
  def udf[RT: TypeTag, A1: TypeTag, A2: TypeTag, A3: TypeTag, A4: TypeTag, A5: TypeTag](
      func: Function5[A1, A2, A3, A4, A5, RT]): UserDefinedFunction = udf("udf") {
    registerUdf(_toUdf(func))
  }

  /**
   * Registers a Scala closure of 6 arguments as a Snowflake Java UDF and returns the UDF.
   * @tparam RT return type of UDF.
   * @group udf_func
   * @since 0.1.0
   */
  def udf[
      RT: TypeTag,
      A1: TypeTag,
      A2: TypeTag,
      A3: TypeTag,
      A4: TypeTag,
      A5: TypeTag,
      A6: TypeTag](func: Function6[A1, A2, A3, A4, A5, A6, RT]): UserDefinedFunction =
    udf("udf") {
      registerUdf(_toUdf(func))
    }

  /**
   * Registers a Scala closure of 7 arguments as a Snowflake Java UDF and returns the UDF.
   * @tparam RT return type of UDF.
   * @group udf_func
   * @since 0.1.0
   */
  def udf[
      RT: TypeTag,
      A1: TypeTag,
      A2: TypeTag,
      A3: TypeTag,
      A4: TypeTag,
      A5: TypeTag,
      A6: TypeTag,
      A7: TypeTag](func: Function7[A1, A2, A3, A4, A5, A6, A7, RT]): UserDefinedFunction =
    udf("udf") {
      registerUdf(_toUdf(func))
    }

  /**
   * Registers a Scala closure of 8 arguments as a Snowflake Java UDF and returns the UDF.
   * @tparam RT return type of UDF.
   * @group udf_func
   * @since 0.1.0
   */
  def udf[
      RT: TypeTag,
      A1: TypeTag,
      A2: TypeTag,
      A3: TypeTag,
      A4: TypeTag,
      A5: TypeTag,
      A6: TypeTag,
      A7: TypeTag,
      A8: TypeTag](func: Function8[A1, A2, A3, A4, A5, A6, A7, A8, RT]): UserDefinedFunction =
    udf("udf") {
      registerUdf(_toUdf(func))
    }

  /**
   * Registers a Scala closure of 9 arguments as a Snowflake Java UDF and returns the UDF.
   * @tparam RT return type of UDF.
   * @group udf_func
   * @since 0.1.0
   */
  def udf[
      RT: TypeTag,
      A1: TypeTag,
      A2: TypeTag,
      A3: TypeTag,
      A4: TypeTag,
      A5: TypeTag,
      A6: TypeTag,
      A7: TypeTag,
      A8: TypeTag,
      A9: TypeTag](func: Function9[A1, A2, A3, A4, A5, A6, A7, A8, A9, RT]): UserDefinedFunction =
    udf("udf") {
      registerUdf(_toUdf(func))
    }

  /**
   * Registers a Scala closure of 10 arguments as a Snowflake Java UDF and returns the UDF.
   * @tparam RT return type of UDF.
   * @group udf_func
   * @since 0.1.0
   */
  def udf[
      RT: TypeTag,
      A1: TypeTag,
      A2: TypeTag,
      A3: TypeTag,
      A4: TypeTag,
      A5: TypeTag,
      A6: TypeTag,
      A7: TypeTag,
      A8: TypeTag,
      A9: TypeTag,
      A10: TypeTag](
      func: Function10[A1, A2, A3, A4, A5, A6, A7, A8, A9, A10, RT]): UserDefinedFunction =
    udf("udf") {
      registerUdf(_toUdf(func))
    }

  /**
   * Registers a Scala closure of 11 arguments as a Snowflake Java UDF and returns the UDF.
   * @tparam RT return type of UDF.
   * @group udf_func
   * @since 0.12.0
   */
  def udf[
      RT: TypeTag,
      A1: TypeTag,
      A2: TypeTag,
      A3: TypeTag,
      A4: TypeTag,
      A5: TypeTag,
      A6: TypeTag,
      A7: TypeTag,
      A8: TypeTag,
      A9: TypeTag,
      A10: TypeTag,
      A11: TypeTag](
      func: Function11[A1, A2, A3, A4, A5, A6, A7, A8, A9, A10, A11, RT]): UserDefinedFunction =
    udf("udf") {
      registerUdf(_toUdf(func))
    }

  /**
   * Registers a Scala closure of 12 arguments as a Snowflake Java UDF and returns the UDF.
   * @tparam RT return type of UDF.
   * @group udf_func
   * @since 0.12.0
   */
  def udf[
      RT: TypeTag,
      A1: TypeTag,
      A2: TypeTag,
      A3: TypeTag,
      A4: TypeTag,
      A5: TypeTag,
      A6: TypeTag,
      A7: TypeTag,
      A8: TypeTag,
      A9: TypeTag,
      A10: TypeTag,
      A11: TypeTag,
      A12: TypeTag](func: Function12[A1, A2, A3, A4, A5, A6, A7, A8, A9, A10, A11, A12, RT])
    : UserDefinedFunction = udf("udf") {
    registerUdf(_toUdf(func))
  }

  /**
   * Registers a Scala closure of 13 arguments as a Snowflake Java UDF and returns the UDF.
   * @tparam RT return type of UDF.
   * @group udf_func
   * @since 0.12.0
   */
  def udf[
      RT: TypeTag,
      A1: TypeTag,
      A2: TypeTag,
      A3: TypeTag,
      A4: TypeTag,
      A5: TypeTag,
      A6: TypeTag,
      A7: TypeTag,
      A8: TypeTag,
      A9: TypeTag,
      A10: TypeTag,
      A11: TypeTag,
      A12: TypeTag,
      A13: TypeTag](func: Function13[A1, A2, A3, A4, A5, A6, A7, A8, A9, A10, A11, A12, A13, RT])
    : UserDefinedFunction = udf("udf") {
    registerUdf(_toUdf(func))
  }

  /**
   * Registers a Scala closure of 14 arguments as a Snowflake Java UDF and returns the UDF.
   * @tparam RT return type of UDF.
   * @group udf_func
   * @since 0.12.0
   */
  def udf[
      RT: TypeTag,
      A1: TypeTag,
      A2: TypeTag,
      A3: TypeTag,
      A4: TypeTag,
      A5: TypeTag,
      A6: TypeTag,
      A7: TypeTag,
      A8: TypeTag,
      A9: TypeTag,
      A10: TypeTag,
      A11: TypeTag,
      A12: TypeTag,
      A13: TypeTag,
      A14: TypeTag](
      func: Function14[A1, A2, A3, A4, A5, A6, A7, A8, A9, A10, A11, A12, A13, A14, RT])
    : UserDefinedFunction = udf("udf") {
    registerUdf(_toUdf(func))
  }

  /**
   * Registers a Scala closure of 15 arguments as a Snowflake Java UDF and returns the UDF.
   * @tparam RT return type of UDF.
   * @group udf_func
   * @since 0.12.0
   */
  def udf[
      RT: TypeTag,
      A1: TypeTag,
      A2: TypeTag,
      A3: TypeTag,
      A4: TypeTag,
      A5: TypeTag,
      A6: TypeTag,
      A7: TypeTag,
      A8: TypeTag,
      A9: TypeTag,
      A10: TypeTag,
      A11: TypeTag,
      A12: TypeTag,
      A13: TypeTag,
      A14: TypeTag,
      A15: TypeTag](
      func: Function15[A1, A2, A3, A4, A5, A6, A7, A8, A9, A10, A11, A12, A13, A14, A15, RT])
    : UserDefinedFunction = udf("udf") {
    registerUdf(_toUdf(func))
  }

  /**
   * Registers a Scala closure of 16 arguments as a Snowflake Java UDF and returns the UDF.
   * @tparam RT return type of UDF.
   * @group udf_func
   * @since 0.12.0
   */
  def udf[
      RT: TypeTag,
      A1: TypeTag,
      A2: TypeTag,
      A3: TypeTag,
      A4: TypeTag,
      A5: TypeTag,
      A6: TypeTag,
      A7: TypeTag,
      A8: TypeTag,
      A9: TypeTag,
      A10: TypeTag,
      A11: TypeTag,
      A12: TypeTag,
      A13: TypeTag,
      A14: TypeTag,
      A15: TypeTag,
      A16: TypeTag](
      func: Function16[A1, A2, A3, A4, A5, A6, A7, A8, A9, A10, A11, A12, A13, A14, A15, A16, RT])
    : UserDefinedFunction = udf("udf") {
    registerUdf(_toUdf(func))
  }

  /**
   * Registers a Scala closure of 17 arguments as a Snowflake Java UDF and returns the UDF.
   * @tparam RT return type of UDF.
   * @group udf_func
   * @since 0.12.0
   */
  def udf[
      RT: TypeTag,
      A1: TypeTag,
      A2: TypeTag,
      A3: TypeTag,
      A4: TypeTag,
      A5: TypeTag,
      A6: TypeTag,
      A7: TypeTag,
      A8: TypeTag,
      A9: TypeTag,
      A10: TypeTag,
      A11: TypeTag,
      A12: TypeTag,
      A13: TypeTag,
      A14: TypeTag,
      A15: TypeTag,
      A16: TypeTag,
      A17: TypeTag](
      func: Function17[
        A1,
        A2,
        A3,
        A4,
        A5,
        A6,
        A7,
        A8,
        A9,
        A10,
        A11,
        A12,
        A13,
        A14,
        A15,
        A16,
        A17,
        RT]): UserDefinedFunction = udf("udf") {
    registerUdf(_toUdf(func))
  }

  /**
   * Registers a Scala closure of 18 arguments as a Snowflake Java UDF and returns the UDF.
   * @tparam RT return type of UDF.
   * @group udf_func
   * @since 0.12.0
   */
  def udf[
      RT: TypeTag,
      A1: TypeTag,
      A2: TypeTag,
      A3: TypeTag,
      A4: TypeTag,
      A5: TypeTag,
      A6: TypeTag,
      A7: TypeTag,
      A8: TypeTag,
      A9: TypeTag,
      A10: TypeTag,
      A11: TypeTag,
      A12: TypeTag,
      A13: TypeTag,
      A14: TypeTag,
      A15: TypeTag,
      A16: TypeTag,
      A17: TypeTag,
      A18: TypeTag](
      func: Function18[
        A1,
        A2,
        A3,
        A4,
        A5,
        A6,
        A7,
        A8,
        A9,
        A10,
        A11,
        A12,
        A13,
        A14,
        A15,
        A16,
        A17,
        A18,
        RT]): UserDefinedFunction = udf("udf") {
    registerUdf(_toUdf(func))
  }

  /**
   * Registers a Scala closure of 19 arguments as a Snowflake Java UDF and returns the UDF.
   * @tparam RT return type of UDF.
   * @group udf_func
   * @since 0.12.0
   */
  def udf[
      RT: TypeTag,
      A1: TypeTag,
      A2: TypeTag,
      A3: TypeTag,
      A4: TypeTag,
      A5: TypeTag,
      A6: TypeTag,
      A7: TypeTag,
      A8: TypeTag,
      A9: TypeTag,
      A10: TypeTag,
      A11: TypeTag,
      A12: TypeTag,
      A13: TypeTag,
      A14: TypeTag,
      A15: TypeTag,
      A16: TypeTag,
      A17: TypeTag,
      A18: TypeTag,
      A19: TypeTag](
      func: Function19[
        A1,
        A2,
        A3,
        A4,
        A5,
        A6,
        A7,
        A8,
        A9,
        A10,
        A11,
        A12,
        A13,
        A14,
        A15,
        A16,
        A17,
        A18,
        A19,
        RT]): UserDefinedFunction = udf("udf") {
    registerUdf(_toUdf(func))
  }

  /**
   * Registers a Scala closure of 20 arguments as a Snowflake Java UDF and returns the UDF.
   * @tparam RT return type of UDF.
   * @group udf_func
   * @since 0.12.0
   */
  def udf[
      RT: TypeTag,
      A1: TypeTag,
      A2: TypeTag,
      A3: TypeTag,
      A4: TypeTag,
      A5: TypeTag,
      A6: TypeTag,
      A7: TypeTag,
      A8: TypeTag,
      A9: TypeTag,
      A10: TypeTag,
      A11: TypeTag,
      A12: TypeTag,
      A13: TypeTag,
      A14: TypeTag,
      A15: TypeTag,
      A16: TypeTag,
      A17: TypeTag,
      A18: TypeTag,
      A19: TypeTag,
      A20: TypeTag](
      func: Function20[
        A1,
        A2,
        A3,
        A4,
        A5,
        A6,
        A7,
        A8,
        A9,
        A10,
        A11,
        A12,
        A13,
        A14,
        A15,
        A16,
        A17,
        A18,
        A19,
        A20,
        RT]): UserDefinedFunction = udf("udf") {
    registerUdf(_toUdf(func))
  }

  /**
   * Registers a Scala closure of 21 arguments as a Snowflake Java UDF and returns the UDF.
   * @tparam RT return type of UDF.
   * @group udf_func
   * @since 0.12.0
   */
  def udf[
      RT: TypeTag,
      A1: TypeTag,
      A2: TypeTag,
      A3: TypeTag,
      A4: TypeTag,
      A5: TypeTag,
      A6: TypeTag,
      A7: TypeTag,
      A8: TypeTag,
      A9: TypeTag,
      A10: TypeTag,
      A11: TypeTag,
      A12: TypeTag,
      A13: TypeTag,
      A14: TypeTag,
      A15: TypeTag,
      A16: TypeTag,
      A17: TypeTag,
      A18: TypeTag,
      A19: TypeTag,
      A20: TypeTag,
      A21: TypeTag](
      func: Function21[
        A1,
        A2,
        A3,
        A4,
        A5,
        A6,
        A7,
        A8,
        A9,
        A10,
        A11,
        A12,
        A13,
        A14,
        A15,
        A16,
        A17,
        A18,
        A19,
        A20,
        A21,
        RT]): UserDefinedFunction = udf("udf") {
    registerUdf(_toUdf(func))
  }

  /**
   * Registers a Scala closure of 22 arguments as a Snowflake Java UDF and returns the UDF.
   * @tparam RT return type of UDF.
   * @group udf_func
   * @since 0.12.0
   */
  def udf[
      RT: TypeTag,
      A1: TypeTag,
      A2: TypeTag,
      A3: TypeTag,
      A4: TypeTag,
      A5: TypeTag,
      A6: TypeTag,
      A7: TypeTag,
      A8: TypeTag,
      A9: TypeTag,
      A10: TypeTag,
      A11: TypeTag,
      A12: TypeTag,
      A13: TypeTag,
      A14: TypeTag,
      A15: TypeTag,
      A16: TypeTag,
      A17: TypeTag,
      A18: TypeTag,
      A19: TypeTag,
      A20: TypeTag,
      A21: TypeTag,
      A22: TypeTag](
      func: Function22[
        A1,
        A2,
        A3,
        A4,
        A5,
        A6,
        A7,
        A8,
        A9,
        A10,
        A11,
        A12,
        A13,
        A14,
        A15,
        A16,
        A17,
        A18,
        A19,
        A20,
        A21,
        A22,
        RT]): UserDefinedFunction = udf("udf") {
    registerUdf(_toUdf(func))
  }

  /**
   * Function object to invoke a Snowflake builtin. Use this to invoke
   * any builtins not explicitly listed in this object.
   *
   * Example
   * {{{
   *    val repeat = functions.builtin("repeat")
   *    df.select(repeat(col("col_1"), 3))
   * }}}
   *
   * @group client_func
   * @since 0.1.0
   */
  // scalastyle:off
  case class builtin(functionName: String) {
    // scalastyle:on

    def apply(args: Any*): Column = internalBuiltinFunction(false, functionName, args: _*)
  }

  private def internalBuiltinFunction(isDistinct: Boolean, name: String, args: Any*): Column = {
    val exprs: Seq[Expression] = args.map {
      case col: Column => col.expr
      case expr: Expression => expr
      case arg => Literal(arg)
    }
    Column(FunctionExpression(name, exprs, isDistinct))
  }

  @inline protected def udf(funcName: String)(
      func: => UserDefinedFunction): UserDefinedFunction = {
    OpenTelemetry.udx(
      "functions",
      funcName,
      "",
      s"${UDXRegistrationHandler.className}.${UDXRegistrationHandler.methodName}",
      "")(func)
  }

}<|MERGE_RESOLUTION|>--- conflicted
+++ resolved
@@ -3143,7 +3143,7 @@
   def listagg(col: Column): Column = listagg(col, "", isDistinct = false)
 
   /**
-<<<<<<< HEAD
+
    * Wrapper for Snowflake built-in reverse function. Gets the reversed string.
    * Reverses the order of characters in a string, or of bytes in a binary value.
    * The returned value is the same length as the input, but with the characters/bytes
@@ -3210,7 +3210,7 @@
   }
 
   /**
-=======
+
 
    * Signature - snowflake.snowpark.functions.regexp_extract
    * (value: Union[Column, str], regexp: Union[Column, str], idx: int)
@@ -3695,7 +3695,7 @@
   def unbase64(col: Column): Column = callBuiltin("BASE64_DECODE_STRING", col)
 
   /**
->>>>>>> a1babb3e
+
    * Invokes a built-in snowflake function with the specified name and arguments.
    * Arguments can be of two types
    *
