--- conflicted
+++ resolved
@@ -9,12 +9,9 @@
   override def toString: String = {
     s"MapType[${keyType.toString}, ${valueType.toString}]"
   }
-<<<<<<< HEAD
-=======
 
   override private[snowpark] def schemaString =
     s"Map"
->>>>>>> fcc29b24
 }
 
 private[snowpark] class StructuredMapType(
@@ -25,12 +22,9 @@
   override def toString: String = {
     s"MapType[${keyType.toString}, ${valueType.toString} nullable = $isValueNullable]"
   }
-<<<<<<< HEAD
-=======
 
   override private[snowpark] def schemaString =
     s"Map[${keyType.schemaString}, ${valueType.schemaString} nullable = $isValueNullable]"
->>>>>>> fcc29b24
 }
 
 private[snowpark] object StructuredMapType {
