package com.snowflake.snowpark.internal

import java.io.{Closeable, InputStream}
import java.sql.{PreparedStatement, ResultSetMetaData, SQLException, Statement}
import java.time.LocalDateTime
import com.snowflake.snowpark.{
  MergeBuilder,
  MergeTypedAsyncJob,
  Row,
  SnowparkClientException,
  TypedAsyncJob
}
import com.snowflake.snowpark.internal.ParameterUtils.{
  ClosureCleanerMode,
  DEFAULT_MAX_FILE_DOWNLOAD_RETRY_COUNT,
  DEFAULT_MAX_FILE_UPLOAD_RETRY_COUNT,
  DEFAULT_REQUEST_TIMEOUT_IN_SECONDS,
  DEFAULT_SNOWPARK_USE_SCOPED_TEMP_OBJECTS,
  MAX_REQUEST_TIMEOUT_IN_SECONDS,
  MIN_REQUEST_TIMEOUT_IN_SECONDS,
  SnowparkMaxFileDownloadRetryCount,
  SnowparkMaxFileUploadRetryCount,
  SnowparkRequestTimeoutInSeconds,
  Url
}
import com.snowflake.snowpark.internal.Utils.PackageNameDelimiter
import com.snowflake.snowpark.internal.analyzer.{Attribute, Query, SnowflakePlan}
import net.snowflake.client.jdbc.{
  FieldMetadata,
<<<<<<< HEAD
  SnowflakeBaseResultSet,
=======
>>>>>>> fcc29b24
  SnowflakeConnectString,
  SnowflakeConnectionV1,
  SnowflakeReauthenticationRequest,
  SnowflakeResultSet,
  SnowflakeResultSetMetaData,
  SnowflakeStatement
}
import com.snowflake.snowpark.types._
import net.snowflake.client.core.{ArrowSqlInput, ColumnTypeHelper, QueryStatus, SFArrowResultSet}
import net.snowflake.client.jdbc.internal.apache.arrow.vector.util.{
  JsonStringArrayList,
  JsonStringHashMap
}

import java.util
import scala.collection.mutable
import scala.reflect.runtime.universe.TypeTag
import scala.collection.JavaConverters._

private[snowpark] case class QueryResult(
    rows: Option[Array[Row]],
    iterator: Option[Iterator[Row]],
    attributes: Seq[Attribute],
    queryId: String)

private[snowpark] trait CloseableIterator[+A] extends Iterator[A] with Closeable

private[snowpark] object ServerConnection {

  def apply(options: Map[String, String], isScalaAPI: Boolean): ServerConnection = {
    new ServerConnection(options, isScalaAPI, None)
  }

  def convertResultMetaToAttribute(meta: ResultSetMetaData): Seq[Attribute] =
    (1 to meta.getColumnCount).map(index => {
<<<<<<< HEAD
      // todo: replace by public API
=======
>>>>>>> fcc29b24
      val fieldMetadata = meta
        .asInstanceOf[SnowflakeResultSetMetaData]
        .getColumnFields(index)
        .asScala
        .toList
      val columnName = analyzer.quoteNameWithoutUpperCasing(meta.getColumnLabel(index))
      val dataType = meta.getColumnType(index)
      val fieldSize = meta.getPrecision(index)
      val fieldScale = meta.getScale(index)
      val isSigned = meta.isSigned(index)
      val nullable = meta.isNullable(index) != ResultSetMetaData.columnNoNulls
      // This field is useful for snowflake types that are not JDBC types like
      // variant, object and array
      val columnTypeName = meta.getColumnTypeName(index)
      val columnType =
        getDataType(dataType, columnTypeName, fieldSize, fieldScale, isSigned, fieldMetadata)

      Attribute(columnName, columnType, nullable)
    })

  private[snowpark] def getDataType(
      sqlType: Int,
      columnTypeName: String,
      precision: Int,
      scale: Int,
      signed: Boolean,
      field: List[FieldMetadata] = List.empty): DataType = {
    columnTypeName match {
      case "ARRAY" =>
        if (field.isEmpty) {
          ArrayType(StringType)
        } else {
          StructuredArrayType(
            getDataType(
              field.head.getType,
              field.head.getTypeName,
              field.head.getPrecision,
              field.head.getScale,
              signed = true, // no sign info in the fields
              field.head.getFields.asScala.toList),
            field.head.isNullable)
        }
      case "VARIANT" => VariantType
      case "OBJECT" =>
        if (field.isEmpty) {
          MapType(StringType, StringType)
        } else if (field.size == 2 && field.head.getName.isEmpty) {
          // Map
          StructuredMapType(
            getDataType(
              field.head.getType,
              field.head.getTypeName,
              field.head.getPrecision,
              field.head.getScale,
              signed = true,
              field.head.getFields.asScala.toList),
            getDataType(
              field(1).getType,
              field(1).getTypeName,
              field(1).getPrecision,
              field(1).getScale,
              signed = true,
              field(1).getFields.asScala.toList),
            field(1).isNullable)
        } else {
          // object
          StructType(
            field.map(
              f =>
                StructField(
                  f.getName,
                  getDataType(
                    f.getType,
                    f.getTypeName,
                    f.getPrecision,
                    f.getScale,
                    signed = true,
                    f.getFields.asScala.toList),
                  f.isNullable)))
        }
      case "GEOGRAPHY" => GeographyType
      case "GEOMETRY" => GeometryType
      case _ => getTypeFromJDBCType(sqlType, precision, scale, signed)
    }
  }

  private def getTypeFromJDBCType(
      sqlType: Int,
      precision: Int,
      scale: Int,
      signed: Boolean): DataType = {
    val answer = sqlType match {
      case java.sql.Types.BIGINT =>
        if (signed) {
          LongType
        } else {
          DecimalType(20, 0)
        }
      case java.sql.Types.BOOLEAN => BooleanType
      case java.sql.Types.DECIMAL if precision != 0 || scale != 0 =>
        if (precision > DecimalType.MAX_PRECISION) {
          DecimalType(DecimalType.MAX_PRECISION, scale + (precision - DecimalType.MAX_SCALE))
        } else {
          DecimalType(precision, scale)
        }
      case java.sql.Types.DOUBLE => DoubleType
      case java.sql.Types.TIME => TimeType
      case java.sql.Types.DATE => DateType
      case java.sql.Types.TIMESTAMP | java.sql.Types.TIMESTAMP_WITH_TIMEZONE => TimestampType
      case java.sql.Types.VARCHAR => StringType
      case java.sql.Types.BINARY => BinaryType
      // The following three types are likely never reached, but keep them just in case
      case java.sql.Types.DECIMAL => DecimalType(38, 18)
      case java.sql.Types.CHAR => StringType
      case java.sql.Types.INTEGER =>
        if (signed) {
          IntegerType
        } else {
          LongType
        }
      case _ => null
    }

    if (answer == null) throw new SQLException("Unsupported type " + sqlType)
    answer
  }

  private[snowpark] def connectionString(lowerCaseParameters: Map[String, String]): String = {
    require(lowerCaseParameters.contains(Url), s"missing required parameter $Url")

    var url: String = lowerCaseParameters(Url).trim

    // append :443 if no port number specified
    val urlWithPort: String = "^.+:\\d+$"
    if (!url.matches(urlWithPort)) {
      url = s"$url:443"
    }

    s"""jdbc:snowflake://$url"""
  }
}
/*
 * A JDBC connection is created automatically with the options Map,
 *  or, alternatively, a JDBC Connection can be passed in jdbcConn
 */
private[snowpark] class ServerConnection(
    options: Map[String, String],
    val isScalaAPI: Boolean,
    private val jdbcConn: Option[SnowflakeConnectionV1])
    extends Logging {

  val isStoredProc = jdbcConn.isDefined
  // convert all parameter keys to lower case, and only use lower case keys internally.
  private val lowerCaseParameters: Map[String, String] = options.map {
    // scalastyle:off
    case (key, value) => key.toLowerCase -> value
    // scalastyle:on
  }

  val connection: SnowflakeConnectionV1 = jdbcConn.getOrElse {
    val connURL = ServerConnection.connectionString(lowerCaseParameters)
    val connParam = ParameterUtils.jdbcConfig(lowerCaseParameters, isScalaAPI)
    val connStr = SnowflakeConnectString.parse(connURL, connParam)
    if (!connStr.isValid) {
      throw ErrorMessage.MISC_INVALID_CONNECTION_STRING(s"$connStr")
    }
    // Identify the client type as Snowpark instead of JDBC.
    new SnowflakeConnectionV1(new SnowparkSFConnectionHandler(connStr), connURL, connParam)
  }

  private[snowpark] def close(): Unit =
    if (connection != null) {
      connection.close()
    }

  private var query_tag: Option[String] = None

  private val QUERY_TAG_NAME = "QUERY_TAG"

  private[snowpark] def getQueryTag(): Option[String] = query_tag

  private[snowpark] def setQueryTag(queryTag: String): Unit = {
    query_tag = Some(queryTag)
    runQuery(s"alter session set $QUERY_TAG_NAME = '$queryTag'")
  }

  private[snowpark] def unsetQueryTag(): Unit = {
    query_tag = None
    runQuery(s"alter session unset $QUERY_TAG_NAME")
  }

  // Returns true if query_tag is set in by setQueryTag() or it was already
  // set as snowflake parameter at session/user or account level.
  private[snowpark] def queryTagSetInSession(): Boolean = {
    query_tag.isDefined || queryTagIsSet
  }

  private[snowpark] def getStatementParameters(
      isDDLOnTempObject: Boolean = false,
      statementParameters: Map[String, Any] = Map.empty): Map[String, Any] = {
    Map.empty[String, Any] ++
      // Only set queryTag if in client mode and if it is not already set
      (if (isStoredProc || queryTagSetInSession()) Map()
       else Map(QUERY_TAG_NAME -> query_tag.getOrElse(Utils.getUserCodeMeta()))) ++
      // Use SNOWPARK_SKIP_TXN_COMMIT_IN_DDL to avoid the DDL command to commit the open transaction
      (if (isDDLOnTempObject) Map("SNOWPARK_SKIP_TXN_COMMIT_IN_DDL" -> true) else Map()) ++
      statementParameters
  }

  private[snowpark] def listServerPackages(): Set[String] =
    runQueryGetResult(
      "select distinct package_name, version from information_schema.packages " +
        s"where language = 'java'",
      true,
      false,
      getStatementParameters(isDDLOnTempObject = false, Map.empty)).rows.get
      .map(r =>
        r.getString(0).toLowerCase() + PackageNameDelimiter + r.getString(1).toLowerCase())
      .toSet

  private[snowflake] def setStatementParameters(
      statement: Statement,
      parameters: Map[String, Any]): Unit =
    parameters.foreach { entry =>
      statement.asInstanceOf[SnowflakeStatement].setParameter(entry._1, entry._2)
    }

  private[snowpark] def isClosed(): Boolean = connection.isClosed

  lazy private[snowpark] val telemetry: Telemetry = withValidConnection { new Telemetry(this) }

  def getJDBCSessionID: String = withValidConnection {
    connection.getSessionID
  }

  private[snowpark] def getStringDatum(query: String): String = withValidConnection {
    val rows = runQueryGetRows(query)
    if (rows.nonEmpty) {
      rows(0).getString(0)
    } else {
      null
    }
  }

  private[snowpark] def resultSetToRows(statement: Statement): Array[Row] = withValidConnection {
    val iterator = resultSetToIterator(statement)._1
    val buff = mutable.ArrayBuilder.make[Row]()
    while (iterator.hasNext) {
      buff += iterator.next()
    }
    buff.result()
  }

  private[snowpark] def resultSetToIterator(
      statement: Statement): (CloseableIterator[Row], StructType) =
    withValidConnection {
      val data = statement.getResultSet

      // used by structured types
      lazy val arrowResultSet: SFArrowResultSet = {
        val sfResultSet = data.asInstanceOf[SnowflakeBaseResultSet]
        val baseResultSetField =
          classOf[SnowflakeBaseResultSet].getDeclaredField("sfBaseResultSet")
        baseResultSetField.setAccessible(true)
        baseResultSetField.get(sfResultSet).asInstanceOf[SFArrowResultSet]
      }
      val schema = ServerConnection.convertResultMetaToAttribute(data.getMetaData)

      lazy val geographyOutputFormat = getParameterValue(ParameterUtils.GeographyOutputFormat)
      lazy val geometryOutputFormat = getParameterValue(ParameterUtils.GeometryOutputFormat)

      def convertToSnowparkValue(value: Any, meta: FieldMetadata): Any = {
        meta.getTypeName match {
          // semi structured
          case "ARRAY" if meta.getFields.isEmpty => value.toString
          // structured array
          case "ARRAY" if meta.getFields.size() == 1 =>
            value
              .asInstanceOf[util.ArrayList[_]]
              .toArray
              .map(v => convertToSnowparkValue(v, meta.getFields.get(0)))
          // semi-structured
          case "OBJECT" if meta.getFields.isEmpty => value.toString
          // structured map, Map type has two fields, and both field names are empty
          case "OBJECT" if meta.getFields.size() == 2 && meta.getFields.get(0).getName.isEmpty =>
            value match {
              // nested structured maps are JsonStringArrayValues
              case subMap: JsonStringArrayList[_] =>
                subMap.asScala.map {
                  case mapValue: JsonStringHashMap[_, _] =>
                    convertToSnowparkValue(mapValue.get("key"), meta.getFields.get(0)) ->
                      convertToSnowparkValue(mapValue.get("value"), meta.getFields.get(1))
                }.toMap
              case map: util.HashMap[_, _] =>
                map.asScala.map {
                  case (key, value) =>
                    convertToSnowparkValue(key, meta.getFields.get(0)) ->
                      convertToSnowparkValue(value, meta.getFields.get(1))
                }.toMap
            }
          // object, object's field name can't be empty
          case "OBJECT" =>
            value match {
              case arrowSqlInput: ArrowSqlInput =>
                convertToSnowparkValue(arrowSqlInput.getInput, meta)
              case map: java.util.Map[String, _] =>
                Row.fromMap(
                  map.asScala.toList
                    .zip(meta.getFields.asScala)
                    .map {
                      case ((key, value), metadata) =>
                        key -> convertToSnowparkValue(value, metadata)
                    }
                    .toMap)
            }

          case "NUMBER" if meta.getType == java.sql.Types.BIGINT =>
            value match {
              case str: String => str.toLong // number key in structured map
              case bd: java.math.BigDecimal => bd.toBigInteger.longValue()
            }
          case "DOUBLE" | "BOOLEAN" | "BINARY" | "NUMBER" => value
          case "VARCHAR" | "VARIANT" => value.toString // Text to String
          case "DATE" =>
            arrowResultSet.convertToDate(value, null)
          case "TIME" =>
            arrowResultSet.convertToTime(value, meta.getScale)
          case _
              if meta.getType == java.sql.Types.TIMESTAMP ||
                meta.getType == java.sql.Types.TIMESTAMP_WITH_TIMEZONE =>
            val columnSubType = meta.getType
            val columnType = ColumnTypeHelper
              .getColumnType(columnSubType, arrowResultSet.getSession)
            arrowResultSet.convertToTimestamp(
              value,
              columnType,
              columnSubType,
              null,
              meta.getScale)
          case _ =>
            throw new UnsupportedOperationException(s"Unsupported type: ${meta.getTypeName}")
        }
      }

      val iterator = new CloseableIterator[Row] {
        private var _currentRow: Row = _
        private var _hasNext: Boolean = _
        // init
        readNext()

        private def readNext(): Unit = {
          _hasNext = data.next()
          _currentRow = if (_hasNext) {
            Row.fromSeq(schema.zipWithIndex.map {
              case (attribute, index) =>
                val resultIndex: Int = index + 1
                data.getObject(resultIndex) // check null value, JDBC standard
                if (data.wasNull()) {
                  null
                } else {
                  attribute.dataType match {
                    case VariantType => data.getString(resultIndex)
                    case _: StructuredArrayType | _: StructuredMapType | _: StructType =>
                      val meta = data.getMetaData
                      // convert meta to field meta
                      val field = new FieldMetadata(
                        meta.getColumnName(resultIndex),
                        meta.getColumnTypeName(resultIndex),
                        meta.getColumnType(resultIndex),
                        true,
                        0,
                        0,
                        0,
                        false,
                        null,
                        meta
                          .asInstanceOf[SnowflakeResultSetMetaData]
                          .getColumnFields(resultIndex))
                      convertToSnowparkValue(data.getObject(resultIndex), field)
                    case ArrayType(StringType) => data.getString(resultIndex)
                    case MapType(StringType, StringType) => data.getString(resultIndex)
                    case StringType => data.getString(resultIndex)
                    case _: DecimalType => data.getBigDecimal(resultIndex)
                    case DoubleType => data.getDouble(resultIndex)
                    case FloatType => data.getFloat(resultIndex)
                    case BooleanType => data.getBoolean(resultIndex)
                    case BinaryType => data.getBytes(resultIndex)
                    case DateType => data.getDate(resultIndex)
                    case TimeType => data.getTime(resultIndex)
                    case ByteType => data.getByte(resultIndex)
                    case IntegerType => data.getInt(resultIndex)
                    case LongType => data.getLong(resultIndex)
                    case TimestampType => data.getTimestamp(resultIndex)
                    case ShortType => data.getShort(resultIndex)
                    case GeographyType =>
                      geographyOutputFormat match {
                        case "GeoJSON" => Geography.fromGeoJSON(data.getString(resultIndex))
                        case _ =>
                          throw ErrorMessage.MISC_UNSUPPORTED_GEOGRAPHY_FORMAT(
                            geographyOutputFormat)
                      }
                    case GeometryType =>
                      geometryOutputFormat match {
                        case "GeoJSON" => Geometry.fromGeoJSON(data.getString(resultIndex))
                        case _ =>
                          throw ErrorMessage.MISC_UNSUPPORTED_GEOMETRY_FORMAT(
                            geometryOutputFormat)
                      }
                    case _ =>
                      // ArrayType, StructType, MapType
                      throw new UnsupportedOperationException(
                        s"Unsupported type: ${attribute.dataType}")
                  }
                }
            })
          } else {
            // After all rows are consumed, close the statement to release resource
            close()
            null
          }
        }

        override def hasNext: Boolean = _hasNext
        override def next(): Row = {
          val result = _currentRow
          readNext()
          result
        }

        /**
         * Close the underlying data source.
         */
        override def close(): Unit = {
          _hasNext = false
          statement.close()
        }
      }
      (iterator, StructType.fromAttributes(schema))
    }

  def uploadStream(
      stageName: String,
      destPrefix: String,
      inputStream: InputStream,
      destFileName: String,
      compressData: Boolean): Unit = withValidConnection {
    connection.uploadStream(stageName, destPrefix, inputStream, destFileName, compressData)
  }

  def downloadStream(
      stageName: String,
      sourceFileName: String,
      decompress: Boolean): InputStream = withValidConnection {
    connection.downloadStream(stageName, sourceFileName, decompress)
  }

  // Run the query and return the queryID when the caller doesn't need the ResultSet
  def runQuery(
      query: String,
      isDDLOnTempObject: Boolean = false,
      statementParameters: Map[String, Any] = Map.empty): String =
    runQueryGetResult(
      query,
      returnRows = false,
      returnIterator = false,
      getStatementParameters(isDDLOnTempObject, statementParameters)).queryId

  // Run the query and return the queryID when the caller doesn't need the ResultSet
  def runQueryGetRows(
      query: String,
      statementParameters: Map[String, Any] = Map.empty): Array[Row] =
    runQueryGetResult(
      query,
      returnRows = true,
      returnIterator = false,
      getStatementParameters(isDDLOnTempObject = false, statementParameters)).rows.get

  // Run the query to get query result.
  // 1. If the caller needs to get Iterator[Row], the internal JDBC ResultSet and Statement
  //    will NOT be closed.
  // 2. If the caller needs to get Array[Row], the internal JDBC ResultSet and Statement
  //    will be closed.
  // 3. If the caller does't need Array[Row] and Iterator[Row], the internal JDBC ResultSet and
  //    Statement will be closed.
  private[snowpark] def runQueryGetResult(
      query: String,
      returnRows: Boolean,
      returnIterator: Boolean,
      statementParameters: Map[String, Any]): QueryResult =
    withValidConnection {
      var statement: PreparedStatement = null
      try {
        statement = connection.prepareStatement(query)
        setStatementParameters(statement, statementParameters)
        val rs = statement.executeQuery()
        val queryID = rs.asInstanceOf[SnowflakeResultSet].getQueryID
        logInfo(s"Execute query [queryID: $queryID] $query")
        val meta = ServerConnection.convertResultMetaToAttribute(rs.getMetaData)
        if (returnIterator) {
          QueryResult(None, Some(resultSetToIterator(statement)._1), meta, queryID)
        } else if (returnRows) {
          QueryResult(Some(resultSetToRows(statement)), None, meta, queryID)
        } else {
          QueryResult(None, None, meta, queryID)
        }
      } catch {
        case e: Exception =>
          logError(s"failed to execute query:\n$query")
          if (statement != null) {
            statement.close()
          }
          throw e
      } finally {
        // Don't close the statement if the return is Iterator
        if (statement != null && !returnIterator) {
          statement.close()
        }
      }
    }

  private[snowpark] def runBatchInsert(
      query: String,
      attributes: Seq[Attribute],
      rows: Seq[Row],
      statementParameters: Map[String, Any]): String =
    withValidConnection {
      lazy val bigDecimalRoundContext = new java.math.MathContext(DecimalType.MAX_PRECISION)
      val types: Seq[DataType] = attributes.map(_.dataType)

      var preparedStatement: PreparedStatement = null
      try {
        preparedStatement = connection.prepareStatement(query)
        setStatementParameters(preparedStatement, statementParameters)
        rows.foreach { row =>
          types.zipWithIndex.foreach {
            case (StringType, index) =>
              if (row.isNullAt(index)) {
                preparedStatement.setNull(index + 1, java.sql.Types.VARCHAR)
              } else {
                preparedStatement.setString(index + 1, row.getString(index))
              }
            case (_: DecimalType, index) =>
              if (row.isNullAt(index)) {
                preparedStatement.setNull(index + 1, java.sql.Types.DECIMAL)
              } else {
                preparedStatement
                  .setBigDecimal(index + 1, row.getDecimal(index).round(bigDecimalRoundContext))
              }
            case (DoubleType, index) =>
              if (row.isNullAt(index)) {
                preparedStatement.setNull(index + 1, java.sql.Types.DOUBLE)
              } else {
                preparedStatement.setDouble(index + 1, row.getDouble(index))
              }
            case (FloatType, index) =>
              if (row.isNullAt(index)) {
                preparedStatement.setNull(index + 1, java.sql.Types.FLOAT)
              } else {
                preparedStatement.setFloat(index + 1, row.getFloat(index))
              }
            case (BooleanType, index) =>
              if (row.isNullAt(index)) {
                preparedStatement.setNull(index + 1, java.sql.Types.BOOLEAN)
              } else {
                preparedStatement.setBoolean(index + 1, row.getBoolean(index))
              }
            case (BinaryType, index) =>
              if (row.isNullAt(index)) {
                preparedStatement.setNull(index + 1, java.sql.Types.BINARY)
              } else {
                preparedStatement.setBytes(index + 1, row.getBinary(index))
              }
            case (ByteType, index) =>
              if (row.isNullAt(index)) {
                preparedStatement.setNull(index + 1, java.sql.Types.TINYINT)
              } else {
                preparedStatement.setByte(index + 1, row.getByte(index))
              }
            case (IntegerType, index) =>
              if (row.isNullAt(index)) {
                preparedStatement.setNull(index + 1, java.sql.Types.INTEGER)
              } else {
                preparedStatement.setInt(index + 1, row.getInt(index))
              }
            case (LongType, index) =>
              if (row.isNullAt(index)) {
                preparedStatement.setNull(index + 1, java.sql.Types.BIGINT)
              } else {
                preparedStatement.setLong(index + 1, row.getLong(index))
              }
            case (ShortType, index) =>
              if (row.isNullAt(index)) {
                preparedStatement.setNull(index + 1, java.sql.Types.SMALLINT)
              } else {
                preparedStatement.setShort(index + 1, row.getShort(index))
              }
            case (dataType, index) =>
              // ArrayType, StructType, MapType
              throw new UnsupportedOperationException(
                s"Unsupported type: $dataType at $index for Batch Insert")
          }
          preparedStatement.addBatch()
        }
        preparedStatement.executeBatch()
        val queryId = preparedStatement.asInstanceOf[SnowflakeStatement].getQueryID
        logInfo(s"Execute query [queryID: $queryId] $query")
        queryId
      } finally {
        if (preparedStatement != null) {
          preparedStatement.close()
        }
      }
    }

  def getResultAttributes(query: String): Seq[Attribute] = withValidConnection {
    /* PUT/GET statement will be directly executed in Prepare statement,
    which is a wrong behavior. It will be fixed in SNOW-197267.
    For now, we temporarily fix it by checking the query being executed.
    if it starts with PUT and GET, we will skip the prepare, and return a
    empty schema. and then the Dataframe uses a hard code schema for PUT and GET.
    todo: remove this temporary solution once the JDBC issue fixed.
    Known issue: since we skip the prepare, we don't verify any query
    starts with PUT and GET in schema analyzation. In other words, if an invalid
    query starts with PUT/GET, session.sql(put/get).schema can always returns the
    schema without any error reported.
     */

    // scalastyle:off
    val lowercase = query.trim.toLowerCase
    // scalastyle:on
    if (lowercase.startsWith("put") || lowercase.startsWith("get")) {
      Seq.empty
    } else {
      var statement: PreparedStatement = null
      try {
        statement = connection.prepareStatement(query)
        ServerConnection.convertResultMetaToAttribute(statement.getMetaData)
      } catch {
        case e: Exception =>
          logError(s"Failed to analyze schema of query:\n$query")
          throw e
      } finally {
        if (statement != null) {
          statement.close()
        }
      }
    }
  }

  def getDefaultDatabase: Option[String] = withValidConnection {
    lowerCaseParameters.get("db").map(analyzer.quoteName)
  }

  def getDefaultSchema: Option[String] = withValidConnection {
    lowerCaseParameters.get("schema").map(analyzer.quoteName)
  }

  // functions to get database name and schema name
  // Use analyzer.quoteNameWithoutUpperCasing() instead of analyzer.quoteName()
  // to quote the name because JDBC may return the name without quotation,
  // the letter's case needs to be respected.
  def getCurrentDatabase: Option[String] = withValidConnection {
    val databaseName = if (Utils.isStringEmpty(connection.getSFBaseSession.getDatabase)) {
      val currentDatabaseName = getStringDatum("SELECT CURRENT_DATABASE()")
      if (Utils.isStringEmpty(currentDatabaseName)) {
        throw ErrorMessage.MISC_CANNOT_FIND_CURRENT_DB_OR_SCHEMA("DB", "DB", "DB")
      }
      currentDatabaseName
    } else {
      connection.getSFBaseSession.getDatabase
    }

    Option(databaseName).map(analyzer.quoteNameWithoutUpperCasing)
  }

  def getCurrentSchema: Option[String] = withValidConnection {
    val schemaName = if (Utils.isStringEmpty(connection.getSFBaseSession.getSchema)) {
      val currentSchema = getStringDatum("SELECT CURRENT_SCHEMA()")
      if (Utils.isStringEmpty(currentSchema)) {
        throw ErrorMessage.MISC_CANNOT_FIND_CURRENT_DB_OR_SCHEMA("SCHEMA", "SCHEMA", "SCHEMA")
      }
      currentSchema
    } else {
      connection.getSFBaseSession.getSchema
    }
    Option(schemaName).map(analyzer.quoteNameWithoutUpperCasing)
  }

  lazy val isLazyAnalysis: Boolean = if (isStoredProc) {
    // Lazy analysis should always be true for stored procs
    true
  } else {
    ParameterUtils.parseBoolean(getParameterValue(ParameterUtils.SnowparkLazyAnalysis))
  }

  def useScopedTempObjects: Boolean =
    ParameterUtils.parseBoolean(
      getParameterValue(
        ParameterUtils.SnowparkUseScopedTempObjects,
        skipActiveRead = false,
        Some(DEFAULT_SNOWPARK_USE_SCOPED_TEMP_OBJECTS)))

  lazy val hideInternalAlias: Boolean =
    ParameterUtils.parseBoolean(
      getParameterValue(
        ParameterUtils.SnowparkHideInternalAlias,
        skipActiveRead = false,
        Some(ParameterUtils.DEFAULT_SNOWPARK_HIDE_INTERNAL_ALIAS)))

  lazy val queryTagIsSet: Boolean = {
    try {
      getParameterValue(QUERY_TAG_NAME).nonEmpty
    } catch {
      // Any error in reading QUERY_TAG session param should result
      // in snowpark skipping the logic to set QUERY_TAG
      case _: SnowparkClientException => true
    }
  }

  // By default enable closure cleaner, but leave this option to disable it.
  lazy val closureCleanerMode: ClosureCleanerMode.Value = ParameterUtils.parseClosureCleanerParam(
    lowerCaseParameters.getOrElse(ParameterUtils.SnowparkEnableClosureCleaner, "repl_only"))

  lazy val requestTimeoutInSeconds: Int = {
    val timeout = readRequestTimeoutSecond
    // Timeout should be greater than 0 and less than 7 days
    if (timeout <= MIN_REQUEST_TIMEOUT_IN_SECONDS
        || timeout >= MAX_REQUEST_TIMEOUT_IN_SECONDS) {
      throw ErrorMessage.MISC_INVALID_INT_PARAMETER(
        timeout.toString,
        SnowparkRequestTimeoutInSeconds,
        MIN_REQUEST_TIMEOUT_IN_SECONDS,
        MAX_REQUEST_TIMEOUT_IN_SECONDS)
    }
    timeout
  }

  lazy val maxFileUploadRetryCount: Int = {
    val maxRetryCount =
      lowerCaseParameters
        .get(SnowparkMaxFileUploadRetryCount)
        .getOrElse(DEFAULT_MAX_FILE_UPLOAD_RETRY_COUNT)
    try {
      maxRetryCount.trim.toInt
    } catch {
      case _: NumberFormatException =>
        throw ErrorMessage.MISC_INVALID_INT_PARAMETER(
          maxRetryCount,
          SnowparkMaxFileUploadRetryCount,
          0,
          Int.MaxValue)
    }
  }

  lazy val maxFileDownloadRetryCount: Int = {
    val maxRetryCount =
      lowerCaseParameters
        .get(SnowparkMaxFileDownloadRetryCount)
        .getOrElse(DEFAULT_MAX_FILE_DOWNLOAD_RETRY_COUNT)
    try {
      maxRetryCount.trim.toInt
    } catch {
      case _: NumberFormatException =>
        throw ErrorMessage.MISC_INVALID_INT_PARAMETER(
          maxRetryCount,
          SnowparkMaxFileDownloadRetryCount,
          0,
          Int.MaxValue)
    }
  }

  private def readRequestTimeoutSecond: Int = {
    val timeoutInput =
      lowerCaseParameters.get(ParameterUtils.SnowparkRequestTimeoutInSeconds)
    if (timeoutInput.isDefined) {
      try {
        timeoutInput.get.trim.toInt
      } catch {
        case _: NumberFormatException =>
          throw ErrorMessage.MISC_INVALID_INT_PARAMETER(
            timeoutInput.get,
            SnowparkRequestTimeoutInSeconds,
            MIN_REQUEST_TIMEOUT_IN_SECONDS,
            MAX_REQUEST_TIMEOUT_IN_SECONDS)
      }
    } else {
      // Avoid query server for the parameter if JDBC does not have the parameter in GS's response
      getParameterValue(
        ParameterUtils.SnowparkRequestTimeoutInSeconds,
        skipActiveRead = true,
        Some(DEFAULT_REQUEST_TIMEOUT_IN_SECONDS)).toInt
    }
  }

  def execute(plan: SnowflakePlan): Array[Row] = withValidConnection {
    executePlanInternal(plan, false).rows.get
  }

  def executePlanGetQueryId(
      plan: SnowflakePlan,
      statementParameters: Map[String, Any] = Map.empty): String =
    withValidConnection {
      val queryResult = executePlanInternal(
        plan,
        true,
        statementParameters,
        useStatementParametersForLastQueryOnly = true)
      queryResult.iterator.foreach(_.asInstanceOf[CloseableIterator[Row]].close())
      queryResult.queryId
    }

  def getRowIterator(plan: SnowflakePlan): Iterator[Row] = withValidConnection {
    // Snowpark can't close the result statement before the result is not consumed yet.
    executePlanInternal(plan, true).iterator.get
  }

  // get result and Attribute from ResultSet (not prepare)
  def getResultAndMetadata(plan: SnowflakePlan): (Array[Row], Seq[Attribute]) =
    withValidConnection {
      val queryResult = executePlanInternal(plan, false)
      (queryResult.rows.get, queryResult.attributes)
    }

  private def executePlanInternal(
      plan: SnowflakePlan,
      returnIterator: Boolean,
      statementParameters: Map[String, Any] = Map.empty,
      useStatementParametersForLastQueryOnly: Boolean = false): QueryResult =
    withValidConnection {
      SnowflakePlan.wrapException(plan) {
        val actionID = plan.session.generateNewActionID
        val statementsParameterForLastQuery = statementParameters
        val statementParametersForOthers: Map[String, Any] =
          if (useStatementParametersForLastQueryOnly) Map.empty else statementParameters
        logDebug(s"""
                  |----------SNOW-----------
                  |$plan
                  |-------------------------
                  |""".stripMargin)

        // use try finally to ensure postActions is always run
        try {
          val placeholders = mutable.HashMap.empty[String, String]
          // prerequisites
          plan.queries
            .dropRight(1)
            .foreach(query => {
              if (actionID <= plan.session.getLastCanceledID) {
                throw ErrorMessage.MISC_QUERY_IS_CANCELLED()
              }
              query.runQuery(this, placeholders, statementParametersForOthers)
            })
          val result = plan.queries.last.runQueryGetResult(
            this,
            placeholders,
            returnIterator,
            statementsParameterForLastQuery)
          plan.reportSimplifierUsage(result.queryId)
          result
        } finally {
          // delete created tmp object
          val placeholders = mutable.HashMap.empty[String, String]
          plan.postActions.foreach(_.runQuery(this, placeholders, statementParametersForOthers))
        }
      }
    }

  private[snowpark] def executeAsync[T: TypeTag](
      plan: SnowflakePlan,
      mergeBuilder: Option[MergeBuilder] = None): TypedAsyncJob[T] =
    withValidConnection {
      SnowflakePlan.wrapException(plan) {
        if (!plan.supportAsyncMode) {
          throw ErrorMessage.PLAN_CANNOT_EXECUTE_IN_ASYNC_MODE(plan.toString)
        }
        val actionID = plan.session.generateNewActionID

        logDebug(s"""execute plan in async mode:
                   |----------SNOW-----------
                   |$plan
                   |-------------------------
                   |""".stripMargin)

        // use try finally to ensure postActions is always run
        val statement = connection.createStatement()
        try {
          val queries = plan.queries.map(_.sql)
          val multipleStatements = queries.mkString("; ")
          val statementParameters = getStatementParameters() +
            ("MULTI_STATEMENT_COUNT" -> plan.queries.size)
          setStatementParameters(statement, statementParameters)
          val rs =
            statement.asInstanceOf[SnowflakeStatement].executeAsyncQuery(multipleStatements)
          val queryID = rs.asInstanceOf[SnowflakeResultSet].getQueryID
          if (actionID <= plan.session.getLastCanceledID) {
            throw ErrorMessage.MISC_QUERY_IS_CANCELLED()
          }
          if (mergeBuilder.isEmpty) {
            new TypedAsyncJob[T](queryID, plan.session, Some(plan))
          } else {
            new MergeTypedAsyncJob(queryID, plan.session, Some(plan), mergeBuilder.get)
              .asInstanceOf[TypedAsyncJob[T]]
          }
        } finally {
          statement.close()
        }
      }
    }

  private[snowpark] def isDone(queryID: String): Boolean =
    !QueryStatus.isStillRunning(connection.getSFBaseSession.getQueryStatus(queryID))

  private[snowpark] def waitForQueryDone(
      queryID: String,
      maxWaitTimeInSeconds: Long): QueryStatus = {
    // This function needs to check query status in a loop.
    // Sleep for an amount before trying again. Exponential backoff up to 5 seconds
    // implemented. The sleep backoff strategy comes from JDBC Async query.
    val retryPattern = Array(1, 1, 2, 3, 4, 8, 10)
    def getSeepTime(retry: Int) = retryPattern(retry.min(retryPattern.length - 1)) * 500

    val session = connection.getSFBaseSession
    var qs = session.getQueryStatus(queryID)
    var retry = 0
    var lastLogTime = 0
    var totalWaitTime = 0
    while (QueryStatus.isStillRunning(qs) &&
           totalWaitTime + getSeepTime(retry + 1) < maxWaitTimeInSeconds * 1000) {
      Thread.sleep(getSeepTime(retry))
      totalWaitTime = totalWaitTime + getSeepTime(retry)
      qs = session.getQueryStatus(queryID)
      retry = retry + 1
      if (totalWaitTime - lastLogTime > 60 * 1000 || lastLogTime == 0) {
        logWarning(
          s"Checking the query status for $queryID at ${LocalDateTime.now()}," +
            s" the current status is $qs.")
        lastLogTime = totalWaitTime
      }
    }
    if (QueryStatus.isStillRunning(qs)) {
      throw ErrorMessage.PLAN_QUERY_IS_STILL_RUNNING(queryID, qs.toString, totalWaitTime / 1000)
    }
    qs
  }

  private[snowpark] def getAsyncResult(
      queryID: String,
      maxWaitTimeInSecond: Long,
      plan: Option[SnowflakePlan]): (Iterator[Row], StructType) =
    withValidConnection {
      SnowflakePlan.wrapException(plan.toSeq: _*) {
        val statement = connection.createStatement()
        setStatementParameters(statement, getStatementParameters())
        // get last result set
        try {
          // Wait for the query done.
          waitForQueryDone(queryID, maxWaitTimeInSecond)
          val queryIDs = connection.getChildQueryIds(queryID)
          val lastQueryId = queryIDs.last
          statement.executeQuery(Query.resultScanQuery(lastQueryId).sql)
          val placeholders = mutable.HashMap.empty[String, String]
          plan.foreach(_.postActions.foreach(_.runQuery(this, placeholders)))
          resultSetToIterator(statement)
        } catch {
          case t: Throwable =>
            val details = if (plan.nonEmpty) s" The plan is: ${plan.get}" else ""
            logError(s"Fail to get the async query result for $queryID.$details", t)
            statement.close()
            throw t
        }
      }
    }

  // There are three ways to get a parameter and this function will perform these in order:
  // 1. Try to read from JDBC.getOtherParameter
  // 2. If no result and if skipActiveRead == false, try to issue a `show parameters like ...`
  //    to read the value
  // 3. If skipActiveRead == true or the active read failed, try to return the provided
  //    default value
  private[snowpark] def getParameterValue(
      parameterName: String,
      skipActiveRead: Boolean = false,
      defaultValue: Option[String] = None): String = withValidConnection {
    // Step 1:
    val param = connection.getSFBaseSession.getOtherParameter(parameterName.toUpperCase())
    var result: String = null
    if (param != null) {
      result = param.toString
    } else if (!skipActiveRead) {
      // Step 2:
      // This rarely happens and usually indicates bug during parameter reading, so logging an info.
      // Most parameter reading should be done in Session.getOtherParameter
      logInfo(s"Actively querying parameter $parameterName from server.")
      val statement = connection.prepareStatement(s"SHOW PARAMETERS LIKE '$parameterName'")
      try {
        val resultSet = statement.executeQuery()
        if (resultSet.next()) {
          result = resultSet.getString("value")
          if (resultSet.next()) {
            result = null
            throw ErrorMessage.MISC_MULTIPLE_VALUES_RETURNED_FOR_PARAMETER(parameterName)
          }
        } else {
          throw ErrorMessage.MISC_NO_VALUES_RETURNED_FOR_PARAMETER(parameterName)
        }
      } catch {
        // If default value if provided, do not throw error in this step
        case e: Exception =>
          if (defaultValue.isEmpty) throw e
          logInfo(
            s"Actively query failed for parameter $parameterName." +
              s" Error: ${e.getMessage} Use default value: $defaultValue.")
      } finally {
        statement.close()
      }
    }
    // Step 3:
    if (result != null) {
      result
    } else if (defaultValue.isDefined) {
      defaultValue.get
    } else {
      throw ErrorMessage.MISC_NO_SERVER_VALUE_NO_DEFAULT_FOR_PARAMETER(parameterName)
    }
  }

  private def withValidConnection[T](thunk: => T): T =
    if (connection.isClosed) {
      throw ErrorMessage.MISC_SESSION_HAS_BEEN_CLOSED()
    } else {
      try {
        thunk
      } catch {
        case e: SnowflakeReauthenticationRequest =>
          // can't report via telemetry since no connection
          throw ErrorMessage.MISC_SESSION_EXPIRED(e.getMessage)
        case e: Exception =>
          telemetry.reportErrorMessage(e)
          throw e
      }
    }

}<|MERGE_RESOLUTION|>--- conflicted
+++ resolved
@@ -27,10 +27,7 @@
 import com.snowflake.snowpark.internal.analyzer.{Attribute, Query, SnowflakePlan}
 import net.snowflake.client.jdbc.{
   FieldMetadata,
-<<<<<<< HEAD
   SnowflakeBaseResultSet,
-=======
->>>>>>> fcc29b24
   SnowflakeConnectString,
   SnowflakeConnectionV1,
   SnowflakeReauthenticationRequest,
@@ -66,10 +63,6 @@
 
   def convertResultMetaToAttribute(meta: ResultSetMetaData): Seq[Attribute] =
     (1 to meta.getColumnCount).map(index => {
-<<<<<<< HEAD
-      // todo: replace by public API
-=======
->>>>>>> fcc29b24
       val fieldMetadata = meta
         .asInstanceOf[SnowflakeResultSetMetaData]
         .getColumnFields(index)
