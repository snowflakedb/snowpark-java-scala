package com.snowflake.snowpark_java;

import static com.snowflake.snowpark.internal.OpenTelemetry.javaUDF;

import com.snowflake.snowpark.functions;
import com.snowflake.snowpark.internal.JavaUtils;
import com.snowflake.snowpark_java.types.DataType;
import com.snowflake.snowpark_java.udf.*;
import java.util.List;
import java.util.function.Supplier;

/**
 * Provides utility functions that generate Column expression that you can pass to DataFrame
 * transformation methods. These functions generate references to columns, literals, and SQL
 * expression.
 *
 * <p>This object also provides functions that correspond to Snowflake <a
 * href="https://docs.snowflake.com/en/sql-reference-functions.html">system-defined functions</a>
 * (built-in functions), including functions for aggregation and window functions.
 *
 * @since 0.9.0
 */
public final class Functions {
  // lock constructor
  private Functions() {}

  /**
   * Creates a Column with the specified name.
   *
   * @since 0.9.0
   * @param name The column name
   * @return The result column
   */
  public static Column col(String name) {
    return new Column(com.snowflake.snowpark.functions.col(name));
  }

  /**
   * Generates a Column representing the result of the input DataFrame. The parameter 'df' should
   * have one column and must produce one row. It is an alias of {@code toScalar} function.
   *
   * <p>For example:
   *
   * <pre>{@code
   * DataFrame df1 = session.sql("select * from values(1,1,1),(2,2,3) as T(c1, c2, c3)");
   * DataFrame df2 = session.sql("select * from values(2) as T(a)");
   * df1.select(Functions.col("c1"), Functions.col(df2)).show();
   * }</pre>
   *
   * @since 0.9.0
   * @param df The sub-query Dataframe
   * @return The result column
   */
  public static Column col(DataFrame df) {
    return new Column(com.snowflake.snowpark.functions.col(df.getScalaDataFrame()));
  }

  /**
   * Generates a Column representing the result of the input DataFrame. The parameter 'df' should
   * have one column and must produce one row.
   *
   * <p>For example:
   *
   * <pre>{@code
   * DataFrame df1 = session.sql("select * from values(1,1,1),(2,2,3) as T(c1, c2, c3)");
   * DataFrame df2 = session.sql("select * from values(2) as T(a)");
   * df1.select(Functions.col("c1"), Functions.toScalar(df2)).show();
   * }</pre>
   *
   * @since 0.9.0
   * @param df The sub-query Dataframe
   * @return The result column
   */
  public static Column toScalar(DataFrame df) {
    return new Column(com.snowflake.snowpark.functions.toScalar(df.getScalaDataFrame()));
  }

  /**
   * Creates a Column expression for a literal value.
   *
   * @since 0.9.0
   * @param literal The literal value
   * @return The result column
   */
  public static Column lit(Object literal) {
    return new Column(com.snowflake.snowpark.functions.lit(literal));
  }

  /**
   * Accesses data in a subsequent row in the same result set without having to join the table to
   * itself.
   *
   * @since 0.9.0
   * @param col The input column
   * @param offset The function offset
   * @param defaultValue The default value of lead function
   * @return The result column
   */
  public static Column lead(Column col, int offset, Column defaultValue) {
    return new Column(
        com.snowflake.snowpark.functions.lead(
            col.toScalaColumn(), offset, defaultValue.toScalaColumn()));
  }

  /**
   * Accesses data in a subsequent row in the same result set without having to join the table to
   * itself.
   *
   * @since 0.9.0
   * @param col The input column
   * @param offset The function offset
   * @return The result column
   */
  public static Column lead(Column col, int offset) {
    return new Column(com.snowflake.snowpark.functions.lead(col.toScalaColumn(), offset));
  }

  /**
   * Accesses data in a subsequent row in the same result set without having to join the table to
   * itself.
   *
   * @since 0.9.0
   * @param col The input column
   * @return The result column
   */
  public static Column lead(Column col) {
    return new Column(com.snowflake.snowpark.functions.lead(col.toScalaColumn()));
  }

  /**
   * Creates a Column expression from row SQL text.
   *
   * <p>Note that the function does not interpret or check the SQL text.
   *
   * @since 0.9.0
   * @param sqlText The SQL query
   * @return The result column
   */
  public static Column sqlExpr(String sqlText) {
    return new Column(com.snowflake.snowpark.functions.sqlExpr(sqlText));
  }

  /**
   * Uses HyperLogLog to return an approximation of the distinct cardinality of the input (i.e.
   * returns an approximation of `COUNT(DISTINCT col)`).
   *
   * @since 0.9.0
   * @param col The input column
   * @return The result column
   */
  public static Column approx_count_distinct(Column col) {
    return new Column(com.snowflake.snowpark.functions.approx_count_distinct(col.toScalaColumn()));
  }

  /**
   * Returns the average of non-NULL records. If all records inside a group are NULL, the function
   * returns NULL.
   *
   * @since 0.9.0
   * @param col The input column
   * @return The result column
   */
  public static Column avg(Column col) {
    return new Column(com.snowflake.snowpark.functions.avg(col.toScalaColumn()));
  }

  /**
   * Returns the correlation coefficient for non-null pairs in a group.
   *
   * @since 0.9.0
   * @param col1 The first input column
   * @param col2 The second input column
   * @return The result column
   */
  public static Column corr(Column col1, Column col2) {
    return new Column(
        com.snowflake.snowpark.functions.corr(col1.toScalaColumn(), col2.toScalaColumn()));
  }

  /**
   * Returns either the number of non-NULL records for the specified columns, or the total number of
   * records.
   *
   * @since 0.9.0
   * @param col The input column
   * @return The result column
   */
  public static Column count(Column col) {
    return new Column(com.snowflake.snowpark.functions.count(col.toScalaColumn()));
  }

  /**
   * Returns either the number of non-NULL distinct records for the specified columns, or the total
   * number of the distinct records. An alias of count_distinct.
   *
   * @since 1.13.0
   * @param first The first column name
   * @param remaining A column name list except the first column name
   * @return The result column
   */
  public static Column countDistinct(String first, String... remaining) {
    return new Column(
        com.snowflake.snowpark.functions.countDistinct(
            first, JavaUtils.stringArrayToStringSeq(remaining)));
  }

  /**
   * Returns either the number of non-NULL distinct records for the specified columns, or the total
   * number of the distinct records. An alias of count_distinct.
   *
   * @since 1.13.0
   * @param first The first column
   * @param remaining A column list except the first column
   * @return The result column
   */
  public static Column countDistinct(Column first, Column... remaining) {
    return new Column(
        com.snowflake.snowpark.functions.countDistinct(
            first.toScalaColumn(),
            JavaUtils.columnArrayToSeq(Column.toScalaColumnArray(remaining))));
  }

  /**
   * Returns either the number of non-NULL distinct records for the specified columns, or the total
   * number of the distinct records.
   *
   * @since 0.9.0
   * @param first The first column
   * @param remaining A column list except the first column
   * @return The result column
   */
  public static Column count_distinct(Column first, Column... remaining) {
    return new Column(
        com.snowflake.snowpark.functions.count_distinct(
            first.toScalaColumn(),
            JavaUtils.columnArrayToSeq(Column.toScalaColumnArray(remaining))));
  }

  /**
   * Calculates the population covariance for non-null pairs in a group.
   *
   * @since 0.9.0
   * @param col1 The first column
   * @param col2 The second column
   * @return The result column
   */
  public static Column covar_pop(Column col1, Column col2) {
    return new Column(
        com.snowflake.snowpark.functions.covar_pop(col1.toScalaColumn(), col2.toScalaColumn()));
  }

  /**
   * Calculates the sample covariance for non-null pairs in a group.
   *
   * @since 0.9.0
   * @param col1 The first column
   * @param col2 The second column
   * @return The result column
   */
  public static Column covar_samp(Column col1, Column col2) {
    return new Column(
        com.snowflake.snowpark.functions.covar_samp(col1.toScalaColumn(), col2.toScalaColumn()));
  }

  /**
   * Describes which of a list of expressions are grouped in a row produced by a GROUP BY query.
   *
   * @since 0.9.0
   * @param col The input column
   * @return The result column
   */
  public static Column grouping(Column col) {
    return new Column(com.snowflake.snowpark.functions.grouping(col.toScalaColumn()));
  }

  /**
   * Describes which of a list of expressions are grouped in a row produced by a GROUP BY query.
   *
   * @since 0.9.0
   * @param cols A list of input column
   * @return The result column
   */
  public static Column grouping_id(Column... cols) {
    return new Column(
        com.snowflake.snowpark.functions.grouping_id(
            JavaUtils.columnArrayToSeq(Column.toScalaColumnArray(cols))));
  }

  /**
   * Returns the population excess kurtosis of non-NULL records. If all records inside a group are
   * NULL, the function returns NULL.
   *
   * @since 0.9.0
   * @param col The input column
   * @return The result column
   */
  public static Column kurtosis(Column col) {
    return new Column(com.snowflake.snowpark.functions.kurtosis(col.toScalaColumn()));
  }

  /**
   * Returns the maximum value for the records in a group. NULL values are ignored unless all the
   * records are NULL, in which case a NULL value is returned.
   *
   * <p>Example:
   *
   * <pre>{@code
   * DataFrame df = session.createDataFrame(
   *         new Row[] {Row.create(1), Row.create(3), Row.create(10), Row.create(1), Row.create(3)},
   *         StructType.create(new StructField("x", DataTypes.IntegerType))
   * );
   * df.select(max("x")).show();
   *
   * ----------------
   * |"MAX(""X"")"  |
   * ----------------
   * |10            |
   * ----------------
   * }</pre>
   *
   * @param colName The name of the column
   * @return The maximum value of the given column
   * @since 1.13.0
   */
  public static Column max(String colName) {
    return new Column(com.snowflake.snowpark.functions.max(colName));
  }

  /**
   * Returns the maximum value for the records in a group. NULL values are ignored unless all the
   * records are NULL, in which case a NULL value is returned.
   *
   * @since 0.9.0
   * @param col The input column
   * @return The result column
   */
  public static Column max(Column col) {
    return new Column(com.snowflake.snowpark.functions.max(col.toScalaColumn()));
  }

  /**
   * Returns the minimum value for the records in a group. NULL values are ignored unless all the
   * records are NULL, in which case a NULL value is returned.
   *
   * <p>Example:
   *
   * <pre>{@code
   * DataFrame df = session.createDataFrame(
   *         new Row[] {Row.create(1), Row.create(3), Row.create(10), Row.create(1), Row.create(3)},
   *         StructType.create(new StructField("x", DataTypes.IntegerType))
   * );
   * df.select(min("x")).show();
   *
   * ----------------
   * |"MIN(""X"")"  |
   * ----------------
   * |1             |
   * ----------------
   * }</pre>
   *
   * @param colName The name of the column
   * @return The minimum value of the given column
   * @since 1.13.0
   */
  public static Column min(String colName) {
    return new Column(com.snowflake.snowpark.functions.min(colName));
  }

  /**
   * Returns the minimum value for the records in a group. NULL values are ignored unless all the
   * records are NULL, in which case a NULL value is returned.
   *
   * @since 0.9.0
   * @param col The input column
   * @return The result column
   */
  public static Column min(Column col) {
    return new Column(com.snowflake.snowpark.functions.min(col.toScalaColumn()));
  }

  /**
   * Returns the average of non-NULL records. If all records inside a group are NULL, the function
   * returns NULL. Alias of avg.
   *
   * <p>Example:
   *
   * <pre>{@code
   * DataFrame df = session.createDataFrame(
   *         new Row[] {Row.create(1), Row.create(3), Row.create(10), Row.create(1), Row.create(3)},
   *         StructType.create(new StructField("x", DataTypes.IntegerType))
   * );
   * df.select(mean("x")).show();
   *
   * ----------------
   * |"AVG(""X"")"  |
   * ----------------
   * |3.600000      |
   * ----------------
   * }</pre>
   *
   * @param colName The name of the column
   * @return The average value of the given column
   * @since 1.13.0
   */
  public static Column mean(String colName) {
    return new Column(com.snowflake.snowpark.functions.mean(colName));
  }

  /**
   * Returns the average of non-NULL records. If all records inside a group are NULL, the function
   * returns NULL. Alias of avg
   *
   * @since 0.9.0
   * @param col The input column
   * @return The result column
   */
  public static Column mean(Column col) {
    return new Column(com.snowflake.snowpark.functions.mean(col.toScalaColumn()));
  }

  /**
   * Returns the median value for the records in a group. NULL values are ignored unless all the
   * records are NULL, in which case a NULL value is returned.
   *
   * @since 0.9.0
   * @param col The input column
   * @return The result column
   */
  public static Column median(Column col) {
    return new Column(com.snowflake.snowpark.functions.median(col.toScalaColumn()));
  }

  /**
   * Returns the sample skewness of non-NULL records. If all records inside a group are NULL, the
   * function returns NULL.
   *
   * @since 0.9.0
   * @param col The input column
   * @return The result column
   */
  public static Column skew(Column col) {
    return new Column(com.snowflake.snowpark.functions.skew(col.toScalaColumn()));
  }

  /**
   * Returns the sample standard deviation (square root of sample variance) of non-NULL values. If
   * all records inside a group are NULL, returns NULL.
   *
   * @since 0.9.0
   * @param col The input column
   * @return The result column
   */
  public static Column stddev(Column col) {
    return new Column(com.snowflake.snowpark.functions.stddev(col.toScalaColumn()));
  }

  /**
   * Returns the sample standard deviation (square root of sample variance) of non-NULL values. If
   * all records inside a group are NULL, returns NULL. Alias of stddev
   *
   * @param col The input Column
   * @return The result Column
   * @since 0.9.0
   */
  public static Column stddev_samp(Column col) {
    return new Column(com.snowflake.snowpark.functions.stddev_samp(col.toScalaColumn()));
  }

  /**
   * Returns the population standard deviation (square root of variance) of non-NULL values. If all
   * records inside a group are NULL, returns NULL.
   *
   * @since 0.9.0
   * @param col The input column
   * @return The result column
   */
  public static Column stddev_pop(Column col) {
    return new Column(com.snowflake.snowpark.functions.stddev_pop(col.toScalaColumn()));
  }

  /**
   * Returns the sum of non-NULL records in a group. If all records inside a group are NULL, the
   * function returns NULL.
   *
   * @since 0.9.0
   * @param col The input column
   * @return The result column
   */
  public static Column sum(Column col) {
    return new Column(com.snowflake.snowpark.functions.sum(col.toScalaColumn()));
  }

  /**
   * Returns the sum of non-NULL records in a group. If all records inside a group are NULL, the
   * function returns NULL.
   *
   * @since 1.12.0
   * @param colName The input column name
   * @return The result column
   */
  public static Column sum(String colName) {
    return sum(col(colName));
  }

  /**
   * Returns the sum of non-NULL distinct records in a group. You can use the DISTINCT keyword to
   * compute the sum of unique non-null values. If all records inside a group are NULL, the function
   * returns NULL.
   *
   * @since 0.9.0
   * @param col The input column
   * @return The result column
   */
  public static Column sum_distinct(Column col) {
    return new Column(com.snowflake.snowpark.functions.sum_distinct(col.toScalaColumn()));
  }

  /**
   * Returns the sample variance of non-NULL records in a group. If all records inside a group are
   * NULL, a NULL is returned.
   *
   * @since 0.9.0
   * @param col The input column
   * @return The result column
   */
  public static Column variance(Column col) {
    return new Column(com.snowflake.snowpark.functions.variance(col.toScalaColumn()));
  }

  /**
   * Returns the sample variance of non-NULL records in a group. If all records inside a group are
   * NULL, a NULL is returned. Alias of var_samp
   *
   * @since 0.9.0
   * @param col The input column
   * @return The result column
   */
  public static Column var_samp(Column col) {
    return new Column(com.snowflake.snowpark.functions.var_samp(col.toScalaColumn()));
  }

  /**
   * Returns the population variance of non-NULL records in a group. If all records inside a group
   * are NULL, a NULL is returned.
   *
   * @since 0.9.0
   * @param col The input column
   * @return The result column
   */
  public static Column var_pop(Column col) {
    return new Column(com.snowflake.snowpark.functions.var_pop(col.toScalaColumn()));
  }

  /**
   * Returns an approximated value for the desired percentile. This function uses the t-Digest
   * algorithm.
   *
   * @since 0.9.0
   * @param col The input column
   * @param percentile The desired percentile
   * @return The result column
   */
  public static Column approx_percentile(Column col, double percentile) {
    return new Column(
        com.snowflake.snowpark.functions.approx_percentile(col.toScalaColumn(), percentile));
  }

  /**
   * Returns the internal representation of the t-Digest state (as a JSON object) at the end of
   * aggregation. This function uses the t-Digest algorithm.
   *
   * @since 0.9.0
   * @param col The input column
   * @return The result column
   */
  public static Column approx_percentile_accumulate(Column col) {
    return new Column(
        com.snowflake.snowpark.functions.approx_percentile_accumulate(col.toScalaColumn()));
  }

  /**
   * Returns the desired approximated percentile value for the specified t-Digest state.
   * APPROX_PERCENTILE_ESTIMATE(APPROX_PERCENTILE_ACCUMULATE(.)) is equivalent to
   * APPROX_PERCENTILE(.).
   *
   * @since 0.9.0
   * @param col The input column
   * @param percentile The desired percentile
   * @return The result column
   */
  public static Column approx_percentile_estimate(Column col, double percentile) {
    return new Column(
        com.snowflake.snowpark.functions.approx_percentile_estimate(
            col.toScalaColumn(), percentile));
  }

  /**
   * Combines (merges) percentile input states into a single output state.
   *
   * <p>This allows scenarios where APPROX_PERCENTILE_ACCUMULATE is run over horizontal partitions
   * of the same table, producing an algorithm state for each table partition. These states can
   * later be combined using APPROX_PERCENTILE_COMBINE, producing the same output state as a single
   * run of APPROX_PERCENTILE_ACCUMULATE over the entire table.
   *
   * @since 0.9.0
   * @param state The input column
   * @return The result column
   */
  public static Column approx_percentile_combine(Column state) {
    return new Column(
        com.snowflake.snowpark.functions.approx_percentile_combine(state.toScalaColumn()));
  }

  /**
   * Finds the cumulative distribution of a value with regard to other values within the same window
   * partition.
   *
   * @since 0.9.0
   * @return The result column
   */
  public static Column cume_dist() {
    return new Column(com.snowflake.snowpark.functions.cume_dist());
  }

  /**
   * Returns the rank of a value within a group of values, without gaps in the ranks. The rank value
   * starts at 1 and continues up sequentially. If two values are the same, they will have the same
   * rank.
   *
   * @since 0.9.0
   * @return The result column
   */
  public static Column dense_rank() {
    return new Column(com.snowflake.snowpark.functions.dense_rank());
  }

  /**
   * Accesses data in a previous row in the same result set without having to join the table to
   * itself.
   *
   * @since 0.9.0
   * @param col The input column
   * @param offset The function offset
   * @param defaultValue The default value
   * @return The result column
   */
  public static Column lag(Column col, int offset, Column defaultValue) {
    return new Column(
        com.snowflake.snowpark.functions.lag(
            col.toScalaColumn(), offset, defaultValue.toScalaColumn()));
  }

  /**
   * Accesses data in a previous row in the same result set without having to join the table to
   * itself.
   *
   * @since 0.9.0
   * @param col The input column
   * @param offset The function offset
   * @return The result column
   */
  public static Column lag(Column col, int offset) {
    return new Column(com.snowflake.snowpark.functions.lag(col.toScalaColumn(), offset));
  }

  /**
   * Accesses data in a previous row in the same result set without having to join the table to
   * itself.
   *
   * @since 0.9.0
   * @param col The input column
   * @return The result column
   */
  public static Column lag(Column col) {
    return new Column(com.snowflake.snowpark.functions.lag(col.toScalaColumn()));
  }

  /**
   * Divides an ordered data set equally into the number of buckets specified by n. Buckets are
   * sequentially numbered 1 through n.
   *
   * @since 0.9.0
   * @param col The input column
   * @return The result column
   */
  public static Column ntile(Column col) {
    return new Column(com.snowflake.snowpark.functions.ntile(col.toScalaColumn()));
  }

  /**
   * Returns the relative rank of a value within a group of values, specified as a percentage
   * ranging from 0.0 to 1.0.
   *
   * @since 0.9.0
   * @return The result column
   */
  public static Column percent_rank() {
    return new Column(com.snowflake.snowpark.functions.percent_rank());
  }

  /**
   * Returns the rank of a value within an ordered group of values. The rank value starts at 1 and
   * continues up.
   *
   * @since 0.1.0
   * @return The result column
   */
  public static Column rank() {
    return new Column(com.snowflake.snowpark.functions.rank());
  }

  /**
   * Returns a unique row number for each row within a window partition. The row number starts at 1
   * and continues up sequentially.
   *
   * @since 0.9.0
   * @return The result column
   */
  public static Column row_number() {
    return new Column(com.snowflake.snowpark.functions.row_number());
  }

  /**
   * Returns the first non-NULL expression among its arguments, or NULL if all its arguments are
   * NULL.
   *
   * @since 0.9.0
   * @param cols The list of input column
   * @return The result column
   */
  public static Column coalesce(Column... cols) {
    return new Column(
        com.snowflake.snowpark.functions.coalesce(
            JavaUtils.columnArrayToSeq(Column.toScalaColumnArray(cols))));
  }

  /**
   * Returns true if the value in the column is not a number (NaN).
   *
   * @since 0.9.0
   * @param col The input column
   * @return The result column
   */
  public static Column equal_nan(Column col) {
    return new Column(com.snowflake.snowpark.functions.equal_nan(col.toScalaColumn()));
  }

  /**
   * Returns true if the value in the column is null.
   *
   * @since 0.1.0
   * @param col The input column
   * @return The result column
   */
  public static Column is_null(Column col) {
    return new Column(com.snowflake.snowpark.functions.is_null(col.toScalaColumn()));
  }

  /**
   * Returns the negation of the value in the column (equivalent to a unary minus).
   *
   * @since 0.9.0
   * @param col The input column
   * @return The result column
   */
  public static Column negate(Column col) {
    return new Column(com.snowflake.snowpark.functions.negate(col.toScalaColumn()));
  }

  /**
   * Returns the inverse of a boolean expression.
   *
   * @since 0.9.0
   * @param col The input column
   * @return The result column
   */
  public static Column not(Column col) {
    return new Column(com.snowflake.snowpark.functions.not(col.toScalaColumn()));
  }

  /**
   * Each call returns a pseudo-random 64-bit integer.
   *
   * @since 0.9.0
   * @param seed The random seed
   * @return The result column
   */
  public static Column random(long seed) {
    return new Column(com.snowflake.snowpark.functions.random(seed));
  }

  /**
   * Each call returns a pseudo-random 64-bit integer.
   *
   * @since 0.9.0
   * @return The result column
   */
  public static Column random() {
    return new Column(com.snowflake.snowpark.functions.random());
  }

  /**
   * Returns the bitwise negation of a numeric expression.
   *
   * @since 0.9.0
   * @param col The input value
   * @return The result column
   */
  public static Column bitnot(Column col) {
    return new Column(com.snowflake.snowpark.functions.bitnot(col.toScalaColumn()));
  }

  /**
   * Converts an input expression to a decimal
   *
   * @since 0.9.0
   * @param expr The input column
   * @param precision The precision
   * @param scale The scale
   * @return The result column
   */
  public static Column to_decimal(Column expr, int precision, int scale) {
    return new Column(
        com.snowflake.snowpark.functions.to_decimal(expr.toScalaColumn(), precision, scale));
  }

  /**
   * Performs division like the division operator (/), but returns 0 when the divisor is 0 (rather
   * than reporting an error).
   *
   * @since 0.9.0
   * @param dividend The dividend
   * @param divisor The divisor
   * @return The result column
   */
  public static Column div0(Column dividend, Column divisor) {
    return new Column(
        com.snowflake.snowpark.functions.div0(dividend.toScalaColumn(), divisor.toScalaColumn()));
  }

  /**
   * Returns the square-root of a non-negative numeric expression.
   *
   * @since 0.9.0
   * @param col The input column
   * @return The result column
   */
  public static Column sqrt(Column col) {
    return new Column(com.snowflake.snowpark.functions.sqrt(col.toScalaColumn()));
  }

  /**
   * Returns the absolute value of a numeric expression.
   *
   * @since 0.9.0
   * @param col The input column
   * @return The result column
   */
  public static Column abs(Column col) {
    return new Column(com.snowflake.snowpark.functions.abs(col.toScalaColumn()));
  }

  /**
   * Computes the inverse cosine (arc cosine) of its input; the result is a number in the interval
   * [-pi, pi].
   *
   * @since 0.9.0
   * @param col The input column
   * @return The result column
   */
  public static Column acos(Column col) {
    return new Column(com.snowflake.snowpark.functions.acos(col.toScalaColumn()));
  }

  /**
   * Computes the inverse sine (arc sine) of its argument; the result is a number in the interval
   * [-pi, pi].
   *
   * @since 0.9.0
   * @param col The input column
   * @return The result column
   */
  public static Column asin(Column col) {
    return new Column(com.snowflake.snowpark.functions.asin(col.toScalaColumn()));
  }

  /**
   * Computes the inverse tangent (arc tangent) of its argument; the result is a number in the
   * interval [-pi, pi].
   *
   * @since 0.9.0
   * @param col The input column
   * @return The result column
   */
  public static Column atan(Column col) {
    return new Column(com.snowflake.snowpark.functions.atan(col.toScalaColumn()));
  }

  /**
   * Computes the inverse tangent (arc tangent) of the ratio of its two arguments.
   *
   * @since 0.9.0
   * @param y The value of y
   * @param x The value of x
   * @return The result column
   */
  public static Column atan2(Column y, Column x) {
    return new Column(com.snowflake.snowpark.functions.atan2(y.toScalaColumn(), x.toScalaColumn()));
  }

  /**
   * Returns values from the specified column rounded to the nearest equal or larger integer.
   *
   * @since 0.9.0
   * @param col The input column
   * @return The result column
   */
  public static Column ceil(Column col) {
    return new Column(com.snowflake.snowpark.functions.ceil(col.toScalaColumn()));
  }

  /**
   * Returns values from the specified column rounded to the nearest equal or smaller integer.
   *
   * @since 0.9.0
   * @param col The input column
   * @return The result column
   */
  public static Column floor(Column col) {
    return new Column(com.snowflake.snowpark.functions.floor(col.toScalaColumn()));
  }

  /**
   * Computes the cosine of its argument; the argument should be expressed in radians.
   *
   * @since 0.9.0
   * @param col The input column
   * @return The result column
   */
  public static Column cos(Column col) {
    return new Column(com.snowflake.snowpark.functions.cos(col.toScalaColumn()));
  }

  /**
   * Computes the hyperbolic cosine of its argument.
   *
   * @since 0.9.0
   * @param col The input column
   * @return The result column
   */
  public static Column cosh(Column col) {
    return new Column(com.snowflake.snowpark.functions.cosh(col.toScalaColumn()));
  }

  /**
   * Computes Euler's number e raised to a floating-point value.
   *
   * @since 0.9.0
   * @param col The input column
   * @return The result column
   */
  public static Column exp(Column col) {
    return new Column(com.snowflake.snowpark.functions.exp(col.toScalaColumn()));
  }

  /**
   * Computes the factorial of its input. The input argument must be an integer expression in the
   * range of 0 to 33.
   *
   * @since 0.9.0
   * @param col The input column
   * @return The result column
   */
  public static Column factorial(Column col) {
    return new Column(com.snowflake.snowpark.functions.factorial(col.toScalaColumn()));
  }

  /**
   * Returns the largest value from a list of expressions. If any of the argument values is NULL,
   * the result is NULL. GREATEST supports all data types, including VARIANT.
   *
   * @since 0.9.0
   * @param cols The list of input column
   * @return The result column
   */
  public static Column greatest(Column... cols) {
    return new Column(
        com.snowflake.snowpark.functions.greatest(
            JavaUtils.columnArrayToSeq(Column.toScalaColumnArray(cols))));
  }

  /**
   * Returns the smallest value from a list of expressions. LEAST supports all data types, including
   * VARIANT.
   *
   * @since 0.9.0
   * @param cols The list of input column
   * @return The result column
   */
  public static Column least(Column... cols) {
    return new Column(
        com.snowflake.snowpark.functions.least(
            JavaUtils.columnArrayToSeq(Column.toScalaColumnArray(cols))));
  }

  /**
   * Returns the logarithm of a numeric expression.
   *
   * @since 0.9.0
   * @param base The value of base
   * @param a the value of A
   * @return The result column
   */
  public static Column log(Column base, Column a) {
    return new Column(
        com.snowflake.snowpark.functions.log(base.toScalaColumn(), a.toScalaColumn()));
  }

  /**
   * Returns a number (l) raised to the specified power (r).
   *
   * @since 0.9.0
   * @param l The value of l
   * @param r The value of r
   * @return The result column
   */
  public static Column pow(Column l, Column r) {
    return new Column(com.snowflake.snowpark.functions.pow(l.toScalaColumn(), r.toScalaColumn()));
  }

  /**
   * Returns rounded values for the specified column.
   *
   * @since 0.9.0
   * @param e The input column
   * @param scale The scale
   * @return The result column
   */
  public static Column round(Column e, Column scale) {
    return new Column(
        com.snowflake.snowpark.functions.round(e.toScalaColumn(), scale.toScalaColumn()));
  }

  /**
   * Returns rounded values for the specified column.
   *
   * @since 0.9.0
   * @param e The input column
   * @return The result column
   */
  public static Column round(Column e) {
    return new Column(com.snowflake.snowpark.functions.round(e.toScalaColumn()));
  }

  /**
   * Shifts the bits for a numeric expression numBits positions to the left.
   *
   * @since 0.9.0
   * @param e The input column
   * @param numBits The number of bits
   * @return The result column
   */
  public static Column bitshiftleft(Column e, Column numBits) {
    return new Column(
        com.snowflake.snowpark.functions.bitshiftleft(e.toScalaColumn(), numBits.toScalaColumn()));
  }

  /**
   * Shifts the bits for a numeric expression numBits positions to the right.
   *
   * @since 0.9.0
   * @param e The input column
   * @param numBits The number of bits
   * @return The result column
   */
  public static Column bitshiftright(Column e, Column numBits) {
    return new Column(
        com.snowflake.snowpark.functions.bitshiftright(e.toScalaColumn(), numBits.toScalaColumn()));
  }

  /**
   * Computes the sine of its argument; the argument should be expressed in radians.
   *
   * @since 0.9.0
   * @param e The input column
   * @return The result column
   */
  public static Column sin(Column e) {
    return new Column(com.snowflake.snowpark.functions.sin(e.toScalaColumn()));
  }

  /**
   * Computes the hyperbolic sine of its argument.
   *
   * @since 0.9.0
   * @param e The input column
   * @return The result column
   */
  public static Column sinh(Column e) {
    return new Column(com.snowflake.snowpark.functions.sinh(e.toScalaColumn()));
  }

  /**
   * Computes the tangent of its argument; the argument should be expressed in radians.
   *
   * @since 0.9.0
   * @param e The input column
   * @return The result column
   */
  public static Column tan(Column e) {
    return new Column(com.snowflake.snowpark.functions.tan(e.toScalaColumn()));
  }

  /**
   * Computes the hyperbolic tangent of its argument.
   *
   * @since 0.9.0
   * @param e The input column
   * @return The result column
   */
  public static Column tanh(Column e) {
    return new Column(com.snowflake.snowpark.functions.tanh(e.toScalaColumn()));
  }

  /**
   * Converts radians to degrees.
   *
   * @since 0.11.0
   * @param e The input column
   * @return The result column
   */
  public static Column degrees(Column e) {
    return new Column(com.snowflake.snowpark.functions.degrees(e.toScalaColumn()));
  }

  /**
   * Converts degrees to radians.
   *
   * @since 0.11.0
   * @param e The input column
   * @return The result column
   */
  public static Column radians(Column e) {
    return new Column(com.snowflake.snowpark.functions.radians(e.toScalaColumn()));
  }

  /**
   * Returns a 32-character hex-encoded string containing the 128-bit MD5 message digest.
   *
   * @since 0.11.0
   * @param e The input column
   * @return The result column
   */
  public static Column md5(Column e) {
    return new Column(com.snowflake.snowpark.functions.md5(e.toScalaColumn()));
  }

  /**
   * Returns a 40-character hex-encoded string containing the 160-bit SHA-1 message digest.
   *
   * @since 0.11.0
   * @param e The input column
   * @return The result column
   */
  public static Column sha1(Column e) {
    return new Column(com.snowflake.snowpark.functions.sha1(e.toScalaColumn()));
  }

  /**
   * Returns a hex-encoded string containing the N-bit SHA-2 message digest, where N is the
   * specified output digest size.
   *
   * @since 0.11.0
   * @param e The input column
   * @param numBits The number of bits
   * @return The result column
   */
  public static Column sha2(Column e, int numBits) {
    return new Column(com.snowflake.snowpark.functions.sha2(e.toScalaColumn(), numBits));
  }

  /**
   * Returns a signed 64-bit hash value. Note that HASH never returns NULL, even for NULL inputs.
   *
   * @since 0.11.0
   * @param cols The list of input column
   * @return The result column
   */
  public static Column hash(Column... cols) {
    return new Column(
        com.snowflake.snowpark.functions.hash(
            JavaUtils.columnArrayToSeq(Column.toScalaColumnArray(cols))));
  }

  /**
   * Returns the ASCII code for the first character of a string. If the string is empty, a value of
   * 0 is returned.
   *
   * @since 0.11.0
   * @param e The input column
   * @return The result column
   */
  public static Column ascii(Column e) {
    return new Column(com.snowflake.snowpark.functions.ascii(e.toScalaColumn()));
  }

  /**
   * Concatenates two or more strings, or concatenates two or more binary values. If any of the
   * values is null, the result is also null.
   *
   * @since 0.11.0
   * @param separator The separator
   * @param exprs The list of input values
   * @return The result column
   */
  public static Column concat_ws(Column separator, Column... exprs) {
    return new Column(
        com.snowflake.snowpark.functions.concat_ws(
            separator.toScalaColumn(),
            JavaUtils.columnArrayToSeq(Column.toScalaColumnArray(exprs))));
  }

  /**
   * Returns the input string with the first letter of each word in uppercase and the subsequent
   * letters in lowercase.
   *
   * @since 0.11.0
   * @param e The input column
   * @return The result column
   */
  public static Column initcap(Column e) {
    return new Column(com.snowflake.snowpark.functions.initcap(e.toScalaColumn()));
  }

  /**
   * Returns the length of an input string or binary value. For strings, the length is the number of
   * characters, and UTF-8 characters are counted as a single character. For binary, the length is
   * the number of bytes.
   *
   * @since 0.11.0
   * @param e The input column
   * @return The result column
   */
  public static Column length(Column e) {
    return new Column(com.snowflake.snowpark.functions.length(e.toScalaColumn()));
  }

  /**
   * Returns the input string with all characters converted to lowercase.
   *
   * @since 0.11.0
   * @param e The input column
   * @return The result column
   */
  public static Column lower(Column e) {
    return new Column(com.snowflake.snowpark.functions.lower(e.toScalaColumn()));
  }

  /**
   * Returns the input string with all characters converted to uppercase.
   *
   * @since 0.11.0
   * @param e The input column
   * @return The result column
   */
  public static Column upper(Column e) {
    return new Column(com.snowflake.snowpark.functions.upper(e.toScalaColumn()));
  }

  /**
   * Left-pads a string with characters from another string, or left-pads a binary value with bytes
   * from another binary value.
   *
   * @since 0.11.0
   * @param str The input string
   * @param len The length
   * @param pad The pad
   * @return The result column
   */
  public static Column lpad(Column str, Column len, Column pad) {
    return new Column(
        com.snowflake.snowpark.functions.lpad(
            str.toScalaColumn(), len.toScalaColumn(), pad.toScalaColumn()));
  }

  /**
   * Right-pads a string with characters from another string, or right-pads a binary value with
   * bytes from another binary value.
   *
   * @since 0.11.0
   * @param str The input string
   * @param len The length
   * @param pad The pad
   * @return The result column
   */
  public static Column rpad(Column str, Column len, Column pad) {
    return new Column(
        com.snowflake.snowpark.functions.rpad(
            str.toScalaColumn(), len.toScalaColumn(), pad.toScalaColumn()));
  }

  /**
   * Removes leading characters, including whitespace, from a string.
   *
   * @since 0.11.0
   * @param e The input column
   * @param trimString The trim string
   * @return The result column
   */
  public static Column ltrim(Column e, Column trimString) {
    return new Column(
        com.snowflake.snowpark.functions.ltrim(e.toScalaColumn(), trimString.toScalaColumn()));
  }

  /**
   * Removes leading characters, including whitespace, from a string.
   *
   * @since 0.11.0
   * @param e The input column
   * @return The result column
   */
  public static Column ltrim(Column e) {
    return new Column(com.snowflake.snowpark.functions.ltrim(e.toScalaColumn()));
  }

  /**
   * Removes trailing characters, including whitespace, from a string.
   *
   * @since 0.11.0
   * @param e The input column
   * @param trimString The trim string
   * @return The result column
   */
  public static Column rtrim(Column e, Column trimString) {
    return new Column(
        com.snowflake.snowpark.functions.rtrim(e.toScalaColumn(), trimString.toScalaColumn()));
  }

  /**
   * Removes trailing characters, including whitespace, from a string.
   *
   * @since 0.11.0
   * @param e The input column
   * @return The result column
   */
  public static Column rtrim(Column e) {
    return new Column(com.snowflake.snowpark.functions.rtrim(e.toScalaColumn()));
  }

  /**
   * Removes leading and trailing characters from a string.
   *
   * @since 0.11.0
   * @param e The input column
   * @param trimString The trim string
   * @return The result column
   */
  public static Column trim(Column e, Column trimString) {
    return new Column(
        com.snowflake.snowpark.functions.trim(e.toScalaColumn(), trimString.toScalaColumn()));
  }

  /**
   * Builds a string by repeating the input for the specified number of times.
   *
   * @since 0.11.0
   * @param str The input string
   * @param n The time of repeat
   * @return The result column
   */
  public static Column repeat(Column str, Column n) {
    return new Column(
        com.snowflake.snowpark.functions.repeat(str.toScalaColumn(), n.toScalaColumn()));
  }

  /**
   * Returns a string that contains a phonetic representation of the input string.
   *
   * @since 0.11.0
   * @param e The input column
   * @return The result column
   */
  public static Column soundex(Column e) {
    return new Column(com.snowflake.snowpark.functions.soundex(e.toScalaColumn()));
  }

  /**
   * Splits a given string with a given separator and returns the result in an array of strings.
   *
   * @since 0.11.0
   * @param str The input string
   * @param pattern The pattern
   * @return The result column
   */
  public static Column split(Column str, Column pattern) {
    return new Column(
        com.snowflake.snowpark.functions.split(str.toScalaColumn(), pattern.toScalaColumn()));
  }

  /**
   * Returns the portion of the string or binary value str, starting from the character/byte
   * specified by pos, with limited length.
   *
   * @since 0.11.0
   * @param str The input string
   * @param len The length
   * @param pos The position
   * @return The result column
   */
  public static Column substring(Column str, Column pos, Column len) {
    return new Column(
        com.snowflake.snowpark.functions.substring(
            str.toScalaColumn(), pos.toScalaColumn(), len.toScalaColumn()));
  }

  /**
   * Returns a non-deterministic value for the specified column.
   *
   * @since 1.2.0
   * @param e The input column
   * @return The result column
   */
  public static Column any_value(Column e) {
    return new Column(com.snowflake.snowpark.functions.any_value(e.toScalaColumn()));
  }

  /**
   * Translates src from the characters in matchingString to the characters in replaceString.
   *
   * @since 0.11.0
   * @param src The source column
   * @param matchingString The matching string
   * @param replaceString The replacement
   * @return The result column
   */
  public static Column translate(Column src, Column matchingString, Column replaceString) {
    return new Column(
        com.snowflake.snowpark.functions.translate(
            src.toScalaColumn(), matchingString.toScalaColumn(), replaceString.toScalaColumn()));
  }

  /**
   * Returns true if col contains str.
   *
   * @since 0.11.0
   * @param col The input column
   * @param str The target string
   * @return The result column
   */
  public static Column contains(Column col, Column str) {
    return new Column(
        com.snowflake.snowpark.functions.contains(col.toScalaColumn(), str.toScalaColumn()));
  }

  /**
   * Returns true if col starts with str.
   *
   * @since 0.11.0
   * @param col The input column
   * @param str The target string
   * @return The result column
   */
  public static Column startswith(Column col, Column str) {
    return new Column(
        com.snowflake.snowpark.functions.startswith(col.toScalaColumn(), str.toScalaColumn()));
  }

  /**
   * Converts a Unicode code point (including 7-bit ASCII) into the character that matches the input
   * Unicode.
   *
   * <p>alias for Snowflake char function.
   *
   * @since 0.11.0
   * @param col The input column
   * @return The result column
   */
  public static Column chr(Column col) {
    return new Column(com.snowflake.snowpark.internal.JavaUtils.charFunc(col.toScalaColumn()));
  }

  /**
   * Adds or subtracts a specified number of months to a date or timestamp, preserving the
   * end-of-month information.
   *
   * @since 0.11.0
   * @param startDate The start date
   * @param numMonths the number of Months
   * @return The result column
   */
  public static Column add_months(Column startDate, Column numMonths) {
    return new Column(
        com.snowflake.snowpark.functions.add_months(
            startDate.toScalaColumn(), numMonths.toScalaColumn()));
  }

  /**
   * Returns the current date of the system.
   *
   * @since 0.11.0
   * @return The result column
   */
  public static Column current_date() {
    return new Column(com.snowflake.snowpark.functions.current_date());
  }

  /**
   * Returns the current timestamp for the system.
   *
   * @since 0.11.0
   * @return The result column
   */
  public static Column current_timestamp() {
    return new Column(com.snowflake.snowpark.functions.current_timestamp());
  }

  /**
   * Returns the name of the region for the account where the current user is logged in.
   *
   * @since 0.11.0
   * @return The result column
   */
  public static Column current_region() {
    return new Column(com.snowflake.snowpark.functions.current_region());
  }

  /**
   * Returns the current time for the system.
   *
   * @since 0.11.0
   * @return The result column
   */
  public static Column current_time() {
    return new Column(com.snowflake.snowpark.functions.current_time());
  }

  /**
   * Returns the current Snowflake version.
   *
   * @since 0.11.0
   * @return The result column
   */
  public static Column current_version() {
    return new Column(com.snowflake.snowpark.functions.current_version());
  }

  /**
   * Returns the account used by the user's current session.
   *
   * @since 0.11.0
   * @return The result column
   */
  public static Column current_account() {
    return new Column(com.snowflake.snowpark.functions.current_account());
  }

  /**
   * Returns the name of the role in use for the current session.
   *
   * @since 0.11.0
   * @return The result column
   */
  public static Column current_role() {
    return new Column(com.snowflake.snowpark.functions.current_role());
  }

  /**
   * Returns a JSON string that lists all roles granted to the current user.
   *
   * @since 0.11.0
   * @return The result column
   */
  public static Column current_available_roles() {
    return new Column(com.snowflake.snowpark.functions.current_available_roles());
  }

  /**
   * Returns a unique system identifier for the Snowflake session corresponding to the present
   * connection.
   *
   * @since 0.11.0
   * @return The result column
   */
  public static Column current_session() {
    return new Column(com.snowflake.snowpark.functions.current_session());
  }

  /**
   * Returns the SQL text of the statement that is currently executing.
   *
   * @since 0.11.0
   * @return The result column
   */
  public static Column current_statement() {
    return new Column(com.snowflake.snowpark.functions.current_statement());
  }

  /**
   * Returns the name of the user currently logged into the system.
   *
   * @since 0.11.0
   * @return The result column
   */
  public static Column current_user() {
    return new Column(com.snowflake.snowpark.functions.current_user());
  }

  /**
   * Returns the name of the database in use for the current session.
   *
   * @since 0.11.0
   * @return The result column
   */
  public static Column current_database() {
    return new Column(com.snowflake.snowpark.functions.current_database());
  }

  /**
   * Returns the name of the schema in use by the current session.
   *
   * @since 0.11.0
   * @return The result column
   */
  public static Column current_schema() {
    return new Column(com.snowflake.snowpark.functions.current_schema());
  }

  /**
   * Returns active search path schemas.
   *
   * @since 0.11.0
   * @return The result column
   */
  public static Column current_schemas() {
    return new Column(com.snowflake.snowpark.functions.current_schemas());
  }

  /**
   * Returns the name of the warehouse in use for the current session.
   *
   * @since 0.11.0
   * @return The result column
   */
  public static Column current_warehouse() {
    return new Column(com.snowflake.snowpark.functions.current_warehouse());
  }

  /**
   * Returns the current timestamp for the system, but in the UTC time zone.
   *
   * @since 0.11.0
   * @return The result column
   */
  public static Column sysdate() {
    return new Column(com.snowflake.snowpark.functions.sysdate());
  }

  /**
   * Converts the given sourceTimestampNTZ from sourceTimeZone to targetTimeZone.
   *
   * <p>Supported time zones are listed <a
   * href="https://docs.snowflake.com/en/sql-reference/functions/convert_timezone.html#usage-notes">here</a>
   *
   * <p>Example
   *
   * <pre>{@code
   * df.select(Functions.convert_timezone(Functions.lit("America/Los_Angeles"),
   * Functions.lit("America/New_York"), df.col("time")));
   * }</pre>
   *
   * @since 0.11.0
   * @param sourceTimestampNTZ The timestamp
   * @param targetTimeZone The target time zone
   * @param sourceTimeZone The source time zone
   * @return The result column
   */
  public static Column convert_timezone(
      Column sourceTimeZone, Column targetTimeZone, Column sourceTimestampNTZ) {
    return new Column(
        com.snowflake.snowpark.functions.convert_timezone(
            sourceTimeZone.toScalaColumn(),
            targetTimeZone.toScalaColumn(),
            sourceTimestampNTZ.toScalaColumn()));
  }

  /**
   * Converts the given sourceTimestampNTZ to targetTimeZone.
   *
   * <p>Supported time zones are listed <a
   * href="https://docs.snowflake.com/en/sql-reference/functions/convert_timezone.html#usage-notes">here</a>
   *
   * <p>Example
   *
   * <pre>{@code
   * df.select(Functions.convert_timezone(Functions.lit("America/New_York"), df.col("time")));
   * }</pre>
   *
   * @since 0.11.0
   * @param sourceTimestamp The timestamp
   * @param targetTimeZone The target time zone
   * @return The result column
   */
  public static Column convert_timezone(Column targetTimeZone, Column sourceTimestamp) {
    return new Column(
        com.snowflake.snowpark.functions.convert_timezone(
            targetTimeZone.toScalaColumn(), sourceTimestamp.toScalaColumn()));
  }

  /**
   * Extracts the year from a date or timestamp.
   *
   * @since 0.11.0
   * @param e The input column
   * @return The result column
   */
  public static Column year(Column e) {
    return new Column(com.snowflake.snowpark.functions.year(e.toScalaColumn()));
  }

  /**
   * Extracts the quarter from a date or timestamp.
   *
   * @since 0.11.0
   * @param e The input column
   * @return The result column
   */
  public static Column quarter(Column e) {
    return new Column(com.snowflake.snowpark.functions.quarter(e.toScalaColumn()));
  }

  /**
   * Extracts the month from a date or timestamp.
   *
   * @since 0.11.0
   * @param e The input column
   * @return The result column
   */
  public static Column month(Column e) {
    return new Column(com.snowflake.snowpark.functions.month(e.toScalaColumn()));
  }

  /**
   * Extracts the day of week from a date or timestamp.
   *
   * @since 0.11.0
   * @param e The input column
   * @return The result column
   */
  public static Column dayofweek(Column e) {
    return new Column(com.snowflake.snowpark.functions.dayofweek(e.toScalaColumn()));
  }

  /**
   * Extracts the day of month from a date or timestamp.
   *
   * @since 0.11.0
   * @param e The input column
   * @return The result column
   */
  public static Column dayofmonth(Column e) {
    return new Column(com.snowflake.snowpark.functions.dayofmonth(e.toScalaColumn()));
  }

  /**
   * Extracts the day of year from a date or timestamp.
   *
   * @since 0.11.0
   * @param e The input column
   * @return The result column
   */
  public static Column dayofyear(Column e) {
    return new Column(com.snowflake.snowpark.functions.dayofyear(e.toScalaColumn()));
  }

  /**
   * Returns the last day of the specified date part for a date or timestamp. Commonly used to
   * return the last day of the month for a date or timestamp.
   *
   * @since 0.11.0
   * @param e The input column
   * @return The result column
   */
  public static Column last_day(Column e) {
    return new Column(com.snowflake.snowpark.functions.last_day(e.toScalaColumn()));
  }

  /**
   * Extracts the week of year from a date or timestamp.
   *
   * @since 0.11.0
   * @param e The input column
   * @return The result column
   */
  public static Column weekofyear(Column e) {
    return new Column(com.snowflake.snowpark.functions.weekofyear(e.toScalaColumn()));
  }

  /**
   * Extracts the hour from a date or timestamp.
   *
   * @since 0.11.0
   * @param e The input column
   * @return The result column
   */
  public static Column hour(Column e) {
    return new Column(com.snowflake.snowpark.functions.hour(e.toScalaColumn()));
  }

  /**
   * Extracts the minute from a date or timestamp.
   *
   * @since 0.11.0
   * @param e The input column
   * @return The result column
   */
  public static Column minute(Column e) {
    return new Column(com.snowflake.snowpark.functions.minute(e.toScalaColumn()));
  }

  /**
   * Extracts the second from a date or timestamp.
   *
   * @since 0.11.0
   * @param e The input column
   * @return The result column
   */
  public static Column second(Column e) {
    return new Column(com.snowflake.snowpark.functions.second(e.toScalaColumn()));
  }

  /**
   * Returns the date of the first specified DOW (day of week) that occurs after the input date.
   *
   * @since 0.11.0
   * @param date The date
   * @param dayOfWeek The day of week
   * @return The result column
   */
  public static Column next_day(Column date, Column dayOfWeek) {
    return new Column(
        com.snowflake.snowpark.functions.next_day(date.toScalaColumn(), dayOfWeek.toScalaColumn()));
  }

  /**
   * Returns the date of the first specified DOW (day of week) that occurs before the input date.
   *
   * @since 0.11.0
   * @param date The date
   * @param dayOfWeek The day of week
   * @return The result column
   */
  public static Column previous_day(Column date, Column dayOfWeek) {
    return new Column(
        com.snowflake.snowpark.functions.previous_day(
            date.toScalaColumn(), dayOfWeek.toScalaColumn()));
  }

  /**
   * Converts an input expression into the corresponding timestamp.
   *
   * @since 0.11.0
   * @param s The input column
   * @return The result column
   */
  public static Column to_timestamp(Column s) {
    return new Column(com.snowflake.snowpark.functions.to_timestamp(s.toScalaColumn()));
  }

  /**
   * Converts an input expression into the corresponding timestamp.
   *
   * @since 0.11.0
   * @param s The input value
   * @param fmt The time format
   * @return The result column
   */
  public static Column to_timestamp(Column s, Column fmt) {
    return new Column(
        com.snowflake.snowpark.functions.to_timestamp(s.toScalaColumn(), fmt.toScalaColumn()));
  }

  /**
   * Converts an input expression to a date.
   *
   * @since 0.11.0
   * @param e The input value
   * @return The result column
   */
  public static Column to_date(Column e) {
    return new Column(com.snowflake.snowpark.functions.to_date(e.toScalaColumn()));
  }

  /**
   * Converts an input expression to a date.
   *
   * @since 0.11.0
   * @param e The input value
   * @param fmt The time format
   * @return The result column
   */
  public static Column to_date(Column e, Column fmt) {
    return new Column(
        com.snowflake.snowpark.functions.to_date(e.toScalaColumn(), fmt.toScalaColumn()));
  }

  /**
   * Creates a date from individual numeric components that represent the year, month, and day of
   * the month.
   *
   * @since 0.11.0
   * @param year The year
   * @param month The month
   * @param day The day
   * @return The result column
   */
  public static Column date_from_parts(Column year, Column month, Column day) {
    return new Column(
        com.snowflake.snowpark.functions.date_from_parts(
            year.toScalaColumn(), month.toScalaColumn(), day.toScalaColumn()));
  }

  /**
   * Creates a time from individual numeric components.
   *
   * @since 0.11.0
   * @param hour The hour
   * @param minute The minute
   * @param second The second
   * @param nanosecond The nanosecond
   * @return The result column
   */
  public static Column time_from_parts(
      Column hour, Column minute, Column second, Column nanosecond) {
    return new Column(
        com.snowflake.snowpark.functions.time_from_parts(
            hour.toScalaColumn(),
            minute.toScalaColumn(),
            second.toScalaColumn(),
            nanosecond.toScalaColumn()));
  }

  /**
   * Creates a time from individual numeric components.
   *
   * @since 0.11.0
   * @param hour The hour
   * @param minute The minute
   * @param second The second
   * @return The result column
   */
  public static Column time_from_parts(Column hour, Column minute, Column second) {
    return new Column(
        com.snowflake.snowpark.functions.time_from_parts(
            hour.toScalaColumn(), minute.toScalaColumn(), second.toScalaColumn()));
  }

  /**
   * Creates a timestamp from individual numeric components. If no time zone is in effect, the
   * function can be used to create a timestamp from a date expression and a time expression.
   *
   * @since 0.11.0
   * @param year The year
   * @param month The month
   * @param day The day
   * @param hour The hour
   * @param minute The minute
   * @param second The second
   * @return The result column
   */
  public static Column timestamp_from_parts(
      Column year, Column month, Column day, Column hour, Column minute, Column second) {
    return new Column(
        com.snowflake.snowpark.functions.timestamp_from_parts(
            year.toScalaColumn(),
            month.toScalaColumn(),
            day.toScalaColumn(),
            hour.toScalaColumn(),
            minute.toScalaColumn(),
            second.toScalaColumn()));
  }

  /**
   * Creates a timestamp from individual numeric components. If no time zone is in effect, the
   * function can be used to create a timestamp from a date expression and a time expression.
   *
   * @since 0.11.0
   * @param year The year
   * @param month The month
   * @param day The day
   * @param hour The hour
   * @param minute The minute
   * @param second The second
   * @param nanosecond The nanosecond
   * @return The result column
   */
  public static Column timestamp_from_parts(
      Column year,
      Column month,
      Column day,
      Column hour,
      Column minute,
      Column second,
      Column nanosecond) {
    return new Column(
        com.snowflake.snowpark.functions.timestamp_from_parts(
            year.toScalaColumn(),
            month.toScalaColumn(),
            day.toScalaColumn(),
            hour.toScalaColumn(),
            minute.toScalaColumn(),
            second.toScalaColumn(),
            nanosecond.toScalaColumn()));
  }

  /**
   * Creates a timestamp from individual numeric components. If no time zone is in effect, the
   * function can be used to create a timestamp from a date expression and a time expression.
   *
   * @since 0.11.0
   * @param dateExpr The date expression
   * @param timeExpr The time expression
   * @return The result column
   */
  public static Column timestamp_from_parts(Column dateExpr, Column timeExpr) {
    return new Column(
        com.snowflake.snowpark.functions.timestamp_from_parts(
            dateExpr.toScalaColumn(), timeExpr.toScalaColumn()));
  }

  /**
   * Creates a timestamp from individual numeric components. If no time zone is in effect, the
   * function can be used to create a timestamp from a date expression and a time expression.
   *
   * @since 0.11.0
   * @param year The year
   * @param month The month
   * @param day The day
   * @param hour The hour
   * @param minute The minute
   * @param second The second
   * @return The result column
   */
  public static Column timestamp_ltz_from_parts(
      Column year, Column month, Column day, Column hour, Column minute, Column second) {
    return new Column(
        com.snowflake.snowpark.functions.timestamp_ltz_from_parts(
            year.toScalaColumn(),
            month.toScalaColumn(),
            day.toScalaColumn(),
            hour.toScalaColumn(),
            minute.toScalaColumn(),
            second.toScalaColumn()));
  }

  /**
   * Creates a timestamp from individual numeric components. If no time zone is in effect, the
   * function can be used to create a timestamp from a date expression and a time expression.
   *
   * @since 0.11.0
   * @param year The year
   * @param month The month
   * @param day The day
   * @param hour The hour
   * @param minute The minute
   * @param second The second
   * @param nanosecond The nanosecond
   * @return The result column
   */
  public static Column timestamp_ltz_from_parts(
      Column year,
      Column month,
      Column day,
      Column hour,
      Column minute,
      Column second,
      Column nanosecond) {
    return new Column(
        com.snowflake.snowpark.functions.timestamp_ltz_from_parts(
            year.toScalaColumn(),
            month.toScalaColumn(),
            day.toScalaColumn(),
            hour.toScalaColumn(),
            minute.toScalaColumn(),
            second.toScalaColumn(),
            nanosecond.toScalaColumn()));
  }

  /**
   * Creates a timestamp from individual numeric components. If no time zone is in effect, the
   * function can be used to create a timestamp from a date expression and a time expression.
   *
   * @since 0.11.0
   * @param year The year
   * @param month The month
   * @param day The day
   * @param hour The hour
   * @param minute The minute
   * @param second The second
   * @return The result column
   */
  public static Column timestamp_ntz_from_parts(
      Column year, Column month, Column day, Column hour, Column minute, Column second) {
    return new Column(
        com.snowflake.snowpark.functions.timestamp_ntz_from_parts(
            year.toScalaColumn(),
            month.toScalaColumn(),
            day.toScalaColumn(),
            hour.toScalaColumn(),
            minute.toScalaColumn(),
            second.toScalaColumn()));
  }

  /**
   * Creates a timestamp from individual numeric components. If no time zone is in effect, the
   * function can be used to create a timestamp from a date expression and a time expression.
   *
   * @since 0.11.0
   * @param year The year
   * @param month The month
   * @param day The day
   * @param hour The hour
   * @param minute The minute
   * @param second The second
   * @param nanosecond The nanosecond
   * @return The result column
   */
  public static Column timestamp_ntz_from_parts(
      Column year,
      Column month,
      Column day,
      Column hour,
      Column minute,
      Column second,
      Column nanosecond) {
    return new Column(
        com.snowflake.snowpark.functions.timestamp_ntz_from_parts(
            year.toScalaColumn(),
            month.toScalaColumn(),
            day.toScalaColumn(),
            hour.toScalaColumn(),
            minute.toScalaColumn(),
            second.toScalaColumn(),
            nanosecond.toScalaColumn()));
  }

  /**
   * Creates a timestamp from individual numeric components. If no time zone is in effect, the
   * function can be used to create a timestamp from a date expression and a time expression.
   *
   * @since 0.11.0
   * @param dateExpr The date expression
   * @param timeExpr The time expression
   * @return The result column
   */
  public static Column timestamp_ntz_from_parts(Column dateExpr, Column timeExpr) {
    return new Column(
        com.snowflake.snowpark.functions.timestamp_ntz_from_parts(
            dateExpr.toScalaColumn(), timeExpr.toScalaColumn()));
  }

  /**
   * Creates a timestamp from individual numeric components. If no time zone is in effect, the
   * function can be used to create a timestamp from a date expression and a time expression.
   *
   * @since 0.11.0
   * @param year The year
   * @param month The month
   * @param day The day
   * @param hour The hour
   * @param minute The minute
   * @param second The second
   * @return The result column
   */
  public static Column timestamp_tz_from_parts(
      Column year, Column month, Column day, Column hour, Column minute, Column second) {
    return new Column(
        com.snowflake.snowpark.functions.timestamp_tz_from_parts(
            year.toScalaColumn(),
            month.toScalaColumn(),
            day.toScalaColumn(),
            hour.toScalaColumn(),
            minute.toScalaColumn(),
            second.toScalaColumn()));
  }

  /**
   * Creates a timestamp from individual numeric components. If no time zone is in effect, the
   * function can be used to create a timestamp from a date expression and a time expression.
   *
   * @since 0.11.0
   * @param year The year
   * @param month The month
   * @param day The day
   * @param hour The hour
   * @param minute The minute
   * @param second The second
   * @param nanosecond The nanosecond
   * @return The result column
   */
  public static Column timestamp_tz_from_parts(
      Column year,
      Column month,
      Column day,
      Column hour,
      Column minute,
      Column second,
      Column nanosecond) {
    return new Column(
        com.snowflake.snowpark.functions.timestamp_tz_from_parts(
            year.toScalaColumn(),
            month.toScalaColumn(),
            day.toScalaColumn(),
            hour.toScalaColumn(),
            minute.toScalaColumn(),
            second.toScalaColumn(),
            nanosecond.toScalaColumn()));
  }

  /**
   * Creates a timestamp from individual numeric components. If no time zone is in effect, the
   * function can be used to create a timestamp from a date expression and a time expression.
   *
   * @since 0.11.0
   * @param year The year
   * @param month The month
   * @param day The day
   * @param hour The hour
   * @param minute The minute
   * @param second The second
   * @param nanosecond The nanosecond
   * @param timezone The time zone
   * @return The result column
   */
  public static Column timestamp_tz_from_parts(
      Column year,
      Column month,
      Column day,
      Column hour,
      Column minute,
      Column second,
      Column nanosecond,
      Column timezone) {
    return new Column(
        com.snowflake.snowpark.functions.timestamp_tz_from_parts(
            year.toScalaColumn(),
            month.toScalaColumn(),
            day.toScalaColumn(),
            hour.toScalaColumn(),
            minute.toScalaColumn(),
            second.toScalaColumn(),
            nanosecond.toScalaColumn(),
            timezone.toScalaColumn()));
  }

  /**
   * Extracts the three-letter day-of-week name from the specified date or timestamp.
   *
   * @since 0.11.0
   * @param expr The input value
   * @return The result column
   */
  public static Column dayname(Column expr) {
    return new Column(com.snowflake.snowpark.functions.dayname(expr.toScalaColumn()));
  }

  /**
   * Extracts the three-letter month name from the specified date or timestamp.
   *
   * @since 0.11.0
   * @param expr The input value
   * @return The result column
   */
  public static Column monthname(Column expr) {
    return new Column(com.snowflake.snowpark.functions.monthname(expr.toScalaColumn()));
  }

  /**
   * Adds the specified value for the specified date or time art to date or time expr.
   *
   * <p>Supported date and time parts are listed <a
   * href="https://docs.snowflake.com/en/sql-reference/functions-date-time.html#label-supported-date-time-parts">here</a>
   *
   * <p>Example: add one year on dates
   *
   * <pre>{@code
   * date.select(Functions.dateadd("year", Functions.lit(1), date.col("date_col")))
   * }</pre>
   *
   * @since 0.11.0
   * @param part The part of time being added
   * @param value The value being added
   * @param expr The input value
   * @return The result column
   */
  public static Column dateadd(String part, Column value, Column expr) {
    return new Column(
        com.snowflake.snowpark.functions.dateadd(
            part, value.toScalaColumn(), expr.toScalaColumn()));
  }
  /**
   * Calculates the difference between two date, time, or timestamp columns based on the date or
   * time part requested.
   *
   * <p>Supported date and time parts are listed <a
   * href="https://docs.snowflake.com/en/sql-reference/functions-date-time.html#label-supported-date-time-parts">here</a>
   *
   * <p>Example: year difference between two date columns
   *
   * <pre>{@code
   * date.select(Functions.datediff("year", date.col("date_col1"), date.col("date_col2")))
   * }</pre>
   *
   * @since 0.11.0
   * @param part The part of time
   * @param col1 The first input value
   * @param col2 The second input value
   * @return The result column
   */
  public static Column datediff(String part, Column col1, Column col2) {
    return new Column(
        com.snowflake.snowpark.functions.datediff(
            part, col1.toScalaColumn(), col2.toScalaColumn()));
  }

  /**
   * Rounds the input expression down to the nearest (or equal) integer closer to zero, or to the
   * nearest equal or smaller value with the specified number of places after the decimal point.
   *
   * @since 0.11.0
   * @param expr The input value
   * @param scale The scale
   * @return The result column
   */
  public static Column trunc(Column expr, Column scale) {
    return new Column(
        com.snowflake.snowpark.functions.trunc(expr.toScalaColumn(), scale.toScalaColumn()));
  }

  /**
   * Truncates a DATE, TIME, or TIMESTAMP to the specified precision.
   *
   * @since 0.11.0
   * @param format The time format
   * @param timestamp The input timestamp
   * @return The result column
   */
  public static Column date_trunc(String format, Column timestamp) {
    return new Column(
        com.snowflake.snowpark.functions.date_trunc(format, timestamp.toScalaColumn()));
  }

  /**
   * Concatenates one or more strings, or concatenates one or more binary values. If any of the
   * values is null, the result is also null.
   *
   * @since 0.11.0
   * @param exprs A list of input values
   * @return The result column
   */
  public static Column concat(Column... exprs) {
    return new Column(
        com.snowflake.snowpark.functions.concat(
            JavaUtils.columnArrayToSeq(Column.toScalaColumnArray(exprs))));
  }

  /**
   * Compares whether two arrays have at least one element in common. Returns TRUE if there is at
   * least one element in common; otherwise returns FALSE. The function is NULL-safe, meaning it
   * treats NULLs as known values for comparing equality.
   *
   * @since 0.11.0
   * @param a1 The first input array
   * @param a2 The second input array
   * @return The result column
   */
  public static Column arrays_overlap(Column a1, Column a2) {
    return new Column(
        com.snowflake.snowpark.functions.arrays_overlap(a1.toScalaColumn(), a2.toScalaColumn()));
  }

  /**
   * Returns TRUE if expr ends with str.
   *
   * @since 0.11.0
   * @param expr The input value
   * @param str The ending string
   * @return The result column
   */
  public static Column endswith(Column expr, Column str) {
    return new Column(
        com.snowflake.snowpark.functions.endswith(expr.toScalaColumn(), str.toScalaColumn()));
  }

  /**
   * Replaces a substring of the specified length, starting at the specified position, with a new
   * string or binary value.
   *
   * @since 0.11.0
   * @param baseExpr The base expression
   * @param position The position
   * @param insertExpr The new expression
   * @param length The length
   * @return The result column
   */
  public static Column insert(Column baseExpr, Column position, Column length, Column insertExpr) {
    return new Column(
        com.snowflake.snowpark.functions.insert(
            baseExpr.toScalaColumn(),
            position.toScalaColumn(),
            length.toScalaColumn(),
            insertExpr.toScalaColumn()));
  }

  /**
   * Returns a left most substring of strExpr.
   *
   * @since 0.11.0
   * @param strExpr The input string
   * @param lengthExpr The length
   * @return The result column
   */
  public static Column left(Column strExpr, Column lengthExpr) {
    return new Column(
        com.snowflake.snowpark.functions.left(strExpr.toScalaColumn(), lengthExpr.toScalaColumn()));
  }

  /**
   * Returns a right most substring of strExpr.
   *
   * @since 0.11.0
   * @param strExpr The input string
   * @param lengthExpr The length
   * @return The result column
   */
  public static Column right(Column strExpr, Column lengthExpr) {
    return new Column(
        com.snowflake.snowpark.functions.right(
            strExpr.toScalaColumn(), lengthExpr.toScalaColumn()));
  }

  /**
   * Returns the number of times that a pattern occurs in a strExpr.
   *
   * <p>Pattern syntax is specified <a
   * href="https://docs.snowflake.com/en/sql-reference/functions-regexp.html#label-regexp-general-usage-notes">here</a>
   *
   * <p>Parameter detail is specified <a
   * href="https://docs.snowflake.com/en/sql-reference/functions-regexp.html#label-regexp-parameters-argument">here</a>
   *
   * @since 0.11.0
   * @param strExpr The input string
   * @param pattern The pattern
   * @param position The position
   * @param parameters The parameters
   * @return The result column
   */
  public static Column regexp_count(
      Column strExpr, Column pattern, Column position, Column parameters) {
    return new Column(
        com.snowflake.snowpark.functions.regexp_count(
            strExpr.toScalaColumn(),
            pattern.toScalaColumn(),
            position.toScalaColumn(),
            parameters.toScalaColumn()));
  }

  /**
   * Returns the number of times that a pattern occurs in a strExpr.
   *
   * <p>Pattern syntax is specified <a
   * href="https://docs.snowflake.com/en/sql-reference/functions-regexp.html#label-regexp-general-usage-notes">here</a>
   *
   * <p>Parameter detail is specified <a
   * href="https://docs.snowflake.com/en/sql-reference/functions-regexp.html#label-regexp-parameters-argument">here</a>
   *
   * @since 0.11.0
   * @param strExpr The input string
   * @param pattern The pattern
   * @return The result column
   */
  public static Column regexp_count(Column strExpr, Column pattern) {
    return new Column(
        com.snowflake.snowpark.functions.regexp_count(
            strExpr.toScalaColumn(), pattern.toScalaColumn()));
  }

  /**
   * Returns the subject with the specified pattern (or all occurrences of the pattern) removed. If
   * no matches are found, returns the original subject.
   *
   * @param strExpr The input string
   * @param pattern The pattern
   * @return The result column
   * @since 1.9.0
   */
  public static Column regexp_replace(Column strExpr, Column pattern) {
    return new Column(
        com.snowflake.snowpark.functions.regexp_replace(
            strExpr.toScalaColumn(), pattern.toScalaColumn()));
  }

  /**
   * Returns the subject with the specified pattern (or all occurrences of the pattern) replaced by
   * a replacement string. If no matches are found, returns the original subject.
   *
   * @param strExpr The input string
   * @param pattern The pattern
   * @param replacement The replacement string
   * @return The result column
   * @since 1.9.0
   */
  public static Column regexp_replace(Column strExpr, Column pattern, Column replacement) {
    return new Column(
        com.snowflake.snowpark.functions.regexp_replace(
            strExpr.toScalaColumn(), pattern.toScalaColumn(), replacement.toScalaColumn()));
  }

  /**
   * Removes all occurrences of a specified strExpr, and optionally replaces them with replacement.
   *
   * @since 0.11.0
   * @param strExpr The input string
   * @param pattern The pattern
   * @param replacement The replacement string
   * @return The result column
   */
  public static Column replace(Column strExpr, Column pattern, Column replacement) {
    return new Column(
        com.snowflake.snowpark.functions.replace(
            strExpr.toScalaColumn(), pattern.toScalaColumn(), replacement.toScalaColumn()));
  }

  /**
   * Removes all occurrences of a specified strExpr, and optionally replaces them with replacement.
   *
   * @since 0.11.0
   * @param strExpr The input string
   * @param pattern The pattern
   * @return The result column
   */
  public static Column replace(Column strExpr, Column pattern) {
    return new Column(
        com.snowflake.snowpark.functions.replace(strExpr.toScalaColumn(), pattern.toScalaColumn()));
  }

  /**
   * Searches for targetExpr in sourceExpr and, if successful, returns the position (1-based) of the
   * targetExpr in sourceExpr.
   *
   * @since 0.11.0
   * @param sourceExpr The source value
   * @param targetExpr The target value
   * @return The result column
   */
  public static Column charindex(Column targetExpr, Column sourceExpr) {
    return new Column(
        com.snowflake.snowpark.functions.charindex(
            targetExpr.toScalaColumn(), sourceExpr.toScalaColumn()));
  }

  /**
   * Searches for targetExpr in sourceExpr and, if successful, returns the position (1-based) of the
   * targetExpr in sourceExpr.
   *
   * @since 0.11.0
   * @param sourceExpr The source value
   * @param targetExpr The target value
   * @param position The position
   * @return The result column
   */
  public static Column charindex(Column targetExpr, Column sourceExpr, Column position) {
    return new Column(
        com.snowflake.snowpark.functions.charindex(
            targetExpr.toScalaColumn(), sourceExpr.toScalaColumn(), position.toScalaColumn()));
  }

  /**
   * Returns a copy of expr, but with the specified collationSpec property instead of the original
   * collation specification property.
   *
   * <p>Collation Specification is specified <a
   * href="https://docs.snowflake.com/en/sql-reference/collation.html#label-collation-specification">
   * here </a>
   *
   * @since 0.11.0
   * @param expr The input value
   * @param collationSpec The collation specification
   * @return The result column
   */
  public static Column collate(Column expr, String collationSpec) {
    return new Column(
        com.snowflake.snowpark.functions.collate(expr.toScalaColumn(), collationSpec));
  }

  /**
   * Returns the collation specification of expr.
   *
   * @since 0.11.0
   * @param expr The input value
   * @return The result column
   */
  public static Column collation(Column expr) {
    return new Column(com.snowflake.snowpark.functions.collation(expr.toScalaColumn()));
  }

  /**
   * Returns an ARRAY that contains the matching elements in the two input ARRAYs.
   *
   * @since 0.11.0
   * @param col1 The first input array
   * @param col2 The second input array
   * @return The result column
   */
  public static Column array_intersection(Column col1, Column col2) {
    return new Column(
        com.snowflake.snowpark.functions.array_intersection(
            col1.toScalaColumn(), col2.toScalaColumn()));
  }

  /**
   * Returns true if the specified VARIANT column contains an ARRAY value.
   *
   * @since 0.11.0
   * @param col The input value
   * @return The result column
   */
  public static Column is_array(Column col) {
    return new Column(com.snowflake.snowpark.functions.is_array(col.toScalaColumn()));
  }

  /**
   * Returns true if the specified VARIANT column contains a Boolean value.
   *
   * @since 0.11.0
   * @param col The input value
   * @return The result column
   */
  public static Column is_boolean(Column col) {
    return new Column(com.snowflake.snowpark.functions.is_boolean(col.toScalaColumn()));
  }

  /**
   * Returns true if the specified VARIANT column contains a binary value.
   *
   * @since 0.11.0
   * @param col The input value
   * @return The result column
   */
  public static Column is_binary(Column col) {
    return new Column(com.snowflake.snowpark.functions.is_binary(col.toScalaColumn()));
  }

  /**
   * Returns true if the specified VARIANT column contains a string value.
   *
   * @since 0.11.0
   * @param col The input value
   * @return The result column
   */
  public static Column is_char(Column col) {
    return new Column(com.snowflake.snowpark.functions.is_char(col.toScalaColumn()));
  }

  /**
   * Returns true if the specified VARIANT column contains a string value.
   *
   * @since 0.11.0
   * @param col The input value
   * @return The result column
   */
  public static Column is_varchar(Column col) {
    return new Column(com.snowflake.snowpark.functions.is_varchar(col.toScalaColumn()));
  }

  /**
   * Returns true if the specified VARIANT column contains a DATE value.
   *
   * @since 0.11.0
   * @param col The input value
   * @return The result column
   */
  public static Column is_date(Column col) {
    return new Column(com.snowflake.snowpark.functions.is_date(col.toScalaColumn()));
  }

  /**
   * Returns true if the specified VARIANT column contains a DATE value.
   *
   * @since 0.11.0
   * @param col The input value
   * @return The result column
   */
  public static Column is_date_value(Column col) {
    return new Column(com.snowflake.snowpark.functions.is_date_value(col.toScalaColumn()));
  }

  /**
   * Returns true if the specified VARIANT column contains a fixed-point decimal value or integer.
   *
   * @since 0.11.0
   * @param col The input value
   * @return The result column
   */
  public static Column is_decimal(Column col) {
    return new Column(com.snowflake.snowpark.functions.is_decimal(col.toScalaColumn()));
  }

  /**
   * Returns true if the specified VARIANT column contains a floating-point value, fixed-point
   * decimal, or integer.
   *
   * @since 0.11.0
   * @param col The input value
   * @return The result column
   */
  public static Column is_double(Column col) {
    return new Column(com.snowflake.snowpark.functions.is_double(col.toScalaColumn()));
  }

  /**
   * Returns true if the specified VARIANT column contains a floating-point value, fixed-point
   * decimal, or integer.
   *
   * @since 0.11.0
   * @param col The input value
   * @return The result column
   */
  public static Column is_real(Column col) {
    return new Column(com.snowflake.snowpark.functions.is_real(col.toScalaColumn()));
  }

  /**
   * Returns true if the specified VARIANT column contains an integer value.
   *
   * @since 0.11.0
   * @param col The input value
   * @return The result column
   */
  public static Column is_integer(Column col) {
    return new Column(com.snowflake.snowpark.functions.is_integer(col.toScalaColumn()));
  }

  /**
   * Returns true if the specified VARIANT column is a JSON null value.
   *
   * @since 0.11.0
   * @param col The input value
   * @return The result column
   */
  public static Column is_null_value(Column col) {
    return new Column(com.snowflake.snowpark.functions.is_null_value(col.toScalaColumn()));
  }

  /**
   * Returns true if the specified VARIANT column contains an OBJECT value.
   *
   * @since 0.11.0
   * @param col The input value
   * @return The result column
   */
  public static Column is_object(Column col) {
    return new Column(com.snowflake.snowpark.functions.is_object(col.toScalaColumn()));
  }

  /**
   * Returns true if the specified VARIANT column contains a TIME value.
   *
   * @since 0.11.0
   * @param col The input value
   * @return The result column
   */
  public static Column is_time(Column col) {
    return new Column(com.snowflake.snowpark.functions.is_time(col.toScalaColumn()));
  }

  /**
   * Returns true if the specified VARIANT column contains a TIMESTAMP value to be interpreted using
   * the local time zone.
   *
   * @since 0.11.0
   * @param col The input value
   * @return The result column
   */
  public static Column is_timestamp_ltz(Column col) {
    return new Column(com.snowflake.snowpark.functions.is_timestamp_ltz(col.toScalaColumn()));
  }

  /**
   * Returns true if the specified VARIANT column contains a TIMESTAMP value with no time zone.
   *
   * @since 0.11.0
   * @param col The input value
   * @return The result column
   */
  public static Column is_timestamp_ntz(Column col) {
    return new Column(com.snowflake.snowpark.functions.is_timestamp_ntz(col.toScalaColumn()));
  }

  /**
   * Returns true if the specified VARIANT column contains a TIMESTAMP value with a time zone.
   *
   * @since 0.11.0
   * @param col The input value
   * @return The result column
   */
  public static Column is_timestamp_tz(Column col) {
    return new Column(com.snowflake.snowpark.functions.is_timestamp_tz(col.toScalaColumn()));
  }

  /**
   * Checks the validity of a JSON document. If the input string is a valid JSON document or a NULL
   * (i.e. no error would occur when parsing the input string), the function returns NULL. In case
   * of a JSON parsing error, the function returns a string that contains the error message.
   *
   * @since 0.12.0
   * @param col The input value
   * @return The result column
   */
  public static Column check_json(Column col) {
    return new Column(com.snowflake.snowpark.functions.check_json(col.toScalaColumn()));
  }

  /**
   * Checks the validity of an XML document. If the input string is a valid XML document or a NULL
   * (i.e. no error would occur when parsing the input string), the function returns NULL. In case
   * of an XML parsing error, the output string contains the error message.
   *
   * @since 0.12.0
   * @param col The input value
   * @return The result column
   */
  public static Column check_xml(Column col) {
    return new Column(com.snowflake.snowpark.functions.check_xml(col.toScalaColumn()));
  }

  /**
   * Parses a JSON string and returns the value of an element at a specified path in the resulting
   * JSON document.
   *
   * @param col Column containing the JSON string that should be parsed.
   * @param path Column containing the path to the element that should be extracted.
   * @since 0.12.0
   * @return The result column
   */
  public static Column json_extract_path_text(Column col, Column path) {
    return new Column(
        com.snowflake.snowpark.functions.json_extract_path_text(
            col.toScalaColumn(), path.toScalaColumn()));
  }

  /**
   * Parse the value of the specified column as a JSON string and returns the resulting JSON
   * document.
   *
   * @since 0.12.0
   * @param col The input value
   * @return The result column
   */
  public static Column parse_json(Column col) {
    return new Column(com.snowflake.snowpark.functions.parse_json(col.toScalaColumn()));
  }

  /**
   * Parse the value of the specified column as a JSON string and returns the resulting XML
   * document.
   *
   * @since 0.12.0
   * @param col The input value
   * @return The result column
   */
  public static Column parse_xml(Column col) {
    return new Column(com.snowflake.snowpark.functions.parse_xml(col.toScalaColumn()));
  }

  /**
   * Converts a JSON "null" value in the specified column to a SQL NULL value. All other VARIANT
   * values in the column are returned unchanged.
   *
   * @since 0.12.0
   * @param col The input value
   * @return The result column
   */
  public static Column strip_null_value(Column col) {
    return new Column(com.snowflake.snowpark.functions.strip_null_value(col.toScalaColumn()));
  }

  /**
   * Returns the input values, pivoted into an ARRAY. If the input is empty, an empty ARRAY is
   * returned.
   *
   * @since 0.12.0
   * @param col The input value
   * @return The result column
   */
  public static Column array_agg(Column col) {
    return new Column(com.snowflake.snowpark.functions.array_agg(col.toScalaColumn()));
  }

  /**
   * Returns an ARRAY containing all elements from the source ARRAYas well as the new element. The
   * new element is located at end of the ARRAY.
   *
   * @param array The column containing the source ARRAY.
   * @param element The column containing the element to be appended. The element may be of almost
   *     any data type. The data type does not need to match the data type(s) of the existing
   *     elements in the ARRAY.
   * @since 0.12.0
   * @return The result column
   */
  public static Column array_append(Column array, Column element) {
    return new Column(
        com.snowflake.snowpark.functions.array_append(
            array.toScalaColumn(), element.toScalaColumn()));
  }

  /**
   * Returns the concatenation of two ARRAYs.
   *
   * @param array1 Column containing the source ARRAY.
   * @param array2 Column containing the ARRAY to be appended to {@code array1}.
   * @since 0.12.0
   * @return The result column
   */
  public static Column array_cat(Column array1, Column array2) {
    return new Column(
        com.snowflake.snowpark.functions.array_cat(array1.toScalaColumn(), array2.toScalaColumn()));
  }

  /**
   * Returns a compacted ARRAY with missing and null values removed, effectively converting sparse
   * arrays into dense arrays.
   *
   * @since 0.12.0
   * @param array The input array
   * @return The result column
   */
  public static Column array_compact(Column array) {
    return new Column(com.snowflake.snowpark.functions.array_compact(array.toScalaColumn()));
  }

  /**
   * Returns an ARRAY constructed from zero, one, or more inputs.
   *
   * @param cols Columns containing the values (or expressions that evaluate to values). The values
   *     do not all need to be of the same data type.
   * @since 0.12.0
   * @return The result column
   */
  public static Column array_construct(Column... cols) {
    return new Column(
        com.snowflake.snowpark.functions.array_construct(
            JavaUtils.columnArrayToSeq(Column.toScalaColumnArray(cols))));
  }

  /**
   * Returns an ARRAY constructed from zero, one, or more inputs; the constructed ARRAY omits any
   * NULL input values.
   *
   * @param cols Columns containing the values (or expressions that evaluate to values). The values
   *     do not all need to be of the same data type.
   * @since 0.12.0
   * @return The result column
   */
  public static Column array_construct_compact(Column... cols) {
    return new Column(
        com.snowflake.snowpark.functions.array_construct_compact(
            JavaUtils.columnArrayToSeq(Column.toScalaColumnArray(cols))));
  }

  /**
   * Returns {@code true} if the specified VARIANT is found in the specified ARRAY.
   *
   * @param variant Column containing the VARIANT to find.
   * @param array Column containing the ARRAY to search.
   * @since 0.12.0
   * @return The result column
   */
  public static Column array_contains(Column variant, Column array) {
    return new Column(
        com.snowflake.snowpark.functions.array_contains(
            variant.toScalaColumn(), array.toScalaColumn()));
  }

  /**
   * Returns an ARRAY containing all elements from the source ARRAY as well as the new element.
   *
   * @param array Column containing the source ARRAY.
   * @param pos Column containing a (zero-based) position in the source ARRAY. The new element is
   *     inserted at this position. The original element from this position (if any) and all
   *     subsequent elements (if any) are shifted by one position to the right in the resulting
   *     array (i.e. inserting at position 0 has the same effect as using [[array_prepend]]). A
   *     negative position is interpreted as an index from the back of the array (e.g. {@code -1}
   *     results in insertion before the last element in the array).
   * @param element Column containing the element to be inserted. The new element is located at
   *     position {@code pos}. The relative order of the other elements from the source array is
   *     preserved.
   * @since 0.12.0
   * @return The result column
   */
  public static Column array_insert(Column array, Column pos, Column element) {
    return new Column(
        com.snowflake.snowpark.functions.array_insert(
            array.toScalaColumn(), pos.toScalaColumn(), element.toScalaColumn()));
  }

  /**
   * Returns the index of the first occurrence of an element in an ARRAY.
   *
   * @param variant Column containing the VARIANT value that you want to find. The function searches
   *     for the first occurrence of this value in the array.
   * @param array Column containing the ARRAY to be searched.
   * @since 0.12.0
   * @return The result column
   */
  public static Column array_position(Column variant, Column array) {
    return new Column(
        com.snowflake.snowpark.functions.array_position(
            variant.toScalaColumn(), array.toScalaColumn()));
  }

  /**
   * Returns an ARRAY containing the new element as well as all elements from the source ARRAY. The
   * new element is positioned at the beginning of the ARRAY.
   *
   * @param array Column containing the source ARRAY.
   * @param element Column containing the element to be prepended.
   * @since 0.12.0
   * @return The result column
   */
  public static Column array_prepend(Column array, Column element) {
    return new Column(
        com.snowflake.snowpark.functions.array_prepend(
            array.toScalaColumn(), element.toScalaColumn()));
  }

  /**
   * Returns the size of the input ARRAY.
   *
   * <p>If the specified column contains a VARIANT value that contains an ARRAY, the size of the
   * ARRAY is returned; otherwise, NULL is returned if the value is not an ARRAY.
   *
   * @since 0.12.0
   * @param array The input array
   * @return The result column
   */
  public static Column array_size(Column array) {
    return new Column(com.snowflake.snowpark.functions.array_size(array.toScalaColumn()));
  }

  /**
   * Returns an ARRAY constructed from a specified subset of elements of the input ARRAY.
   *
   * @param array Column containing the source ARRAY.
   * @param from Column containing a position in the source ARRAY. The position of the first element
   *     is {@code 0}. Elements from positions less than this parameter are not included in the
   *     resulting ARRAY.
   * @param to Column containing a position in the source ARRAY. Elements from positions equal to or
   *     greater than this parameter are not included in the resulting array.
   * @since 0.12.0
   * @return The result column
   */
  public static Column array_slice(Column array, Column from, Column to) {
    return new Column(
        com.snowflake.snowpark.functions.array_slice(
            array.toScalaColumn(), from.toScalaColumn(), to.toScalaColumn()));
  }

  /**
   * Returns an input ARRAY converted to a string by casting all values to strings (using
   * TO_VARCHAR) and concatenating them (using the string from the second argument to separate the
   * elements).
   *
   * @param array Column containing the ARRAY of elements to convert to a string.
   * @param separator Column containing the string to put between each element (e.g. a space, comma,
   *     or other human-readable separator).
   * @since 0.12.0
   * @return The result column
   */
  public static Column array_to_string(Column array, Column separator) {
    return new Column(
        com.snowflake.snowpark.functions.array_to_string(
            array.toScalaColumn(), separator.toScalaColumn()));
  }

  /**
   * Returns one OBJECT per group. For each (key, value) input pair, where key must be a VARCHAR and
   * value must be a VARIANT, the resulting OBJECT contains a key:value field.
   *
   * @since 0.12.0
   * @param key The key
   * @param value The value
   * @return The result column
   */
  public static Column objectagg(Column key, Column value) {
    return new Column(
        com.snowflake.snowpark.functions.objectagg(key.toScalaColumn(), value.toScalaColumn()));
  }

  /**
   * Returns an OBJECT constructed from the arguments.
   *
   * @since 0.12.0
   * @param key_values The key and value
   * @return The result column
   */
  public static Column object_construct(Column... key_values) {
    return new Column(
        com.snowflake.snowpark.functions.object_construct(
            JavaUtils.columnArrayToSeq(Column.toScalaColumnArray(key_values))));
  }

  /**
   * Returns an object containing the contents of the input (i.e.source) object with one or more
   * keys removed.
   *
   * @since 0.12.0
   * @param obj The input object
   * @param key1 The key being removed
   * @param keys A list of keys being removed except key1
   * @return The result column
   */
  public static Column object_delete(Column obj, Column key1, Column... keys) {
    return new Column(
        com.snowflake.snowpark.functions.object_delete(
            obj.toScalaColumn(),
            key1.toScalaColumn(),
            JavaUtils.columnArrayToSeq(Column.toScalaColumnArray(keys))));
  }

  /**
   * Returns an object consisting of the input object with a new key-value pair inserted. The input
   * key must not exist in the object.
   *
   * @since 0.12.0
   * @param obj The input object
   * @param key The key
   * @param value The value
   * @return The result column
   */
  public static Column object_insert(Column obj, Column key, Column value) {
    return new Column(
        com.snowflake.snowpark.functions.object_insert(
            obj.toScalaColumn(), key.toScalaColumn(), value.toScalaColumn()));
  }

  /**
   * Returns an object consisting of the input object with a new key-value pair inserted (or an
   * existing key updated with a new value).
   *
   * @since 0.12.0
   * @param obj The input object
   * @param key The key
   * @param value The value
   * @param update_flag The flags
   * @return The result column
   */
  public static Column object_insert(Column obj, Column key, Column value, Column update_flag) {
    return new Column(
        com.snowflake.snowpark.functions.object_insert(
            obj.toScalaColumn(),
            key.toScalaColumn(),
            value.toScalaColumn(),
            update_flag.toScalaColumn()));
  }

  /**
   * Returns a new OBJECT containing some of the key-value pairs from an existing object.
   *
   * <p>To identify the key-value pairs to include in the new object, pass in the keys as arguments,
   * or pass in an array containing the keys.
   *
   * <p>If a specified key is not present in the input object, the key is ignored.
   *
   * @since 0.12.0
   * @param obj The input object
   * @param key1 The key
   * @param keys A list of keys except key1
   * @return The result column
   */
  public static Column object_pick(Column obj, Column key1, Column... keys) {
    return new Column(
        com.snowflake.snowpark.functions.object_pick(
            obj.toScalaColumn(),
            key1.toScalaColumn(),
            JavaUtils.columnArrayToSeq(Column.toScalaColumnArray(keys))));
  }

  /**
   * Casts a VARIANT value to an array.
   *
   * @since 0.12.0
   * @param variant The input variant
   * @return The result column
   */
  public static Column as_array(Column variant) {
    return new Column(com.snowflake.snowpark.functions.as_array(variant.toScalaColumn()));
  }

  /**
   * Casts a VARIANT value to a binary string.
   *
   * @since 0.12.0
   * @param variant The input variant
   * @return The result column
   */
  public static Column as_binary(Column variant) {
    return new Column(com.snowflake.snowpark.functions.as_binary(variant.toScalaColumn()));
  }

  /**
   * Casts a VARIANT value to a string. Does not convert values of other types into string.
   *
   * @since 0.12.0
   * @param variant The input variant
   * @return The result column
   */
  public static Column as_char(Column variant) {
    return new Column(com.snowflake.snowpark.functions.as_char(variant.toScalaColumn()));
  }

  /**
   * Casts a VARIANT value to a string. Does not convert values of other types into string.
   *
   * @since 0.12.0
   * @param variant The input variant
   * @return The result column
   */
  public static Column as_varchar(Column variant) {
    return new Column(com.snowflake.snowpark.functions.as_varchar(variant.toScalaColumn()));
  }

  /**
   * Casts a VARIANT value to a date. Does not convert from timestamps.
   *
   * @since 0.12.0
   * @param variant The input variant
   * @return The result column
   */
  public static Column as_date(Column variant) {
    return new Column(com.snowflake.snowpark.functions.as_date(variant.toScalaColumn()));
  }

  /**
   * Casts a VARIANT value to a fixed-point decimal (does not match floating-point values).
   *
   * @since 0.12.0
   * @param variant The input variant
   * @return The result column
   */
  public static Column as_decimal(Column variant) {
    return new Column(com.snowflake.snowpark.functions.as_decimal(variant.toScalaColumn()));
  }

  /**
   * Casts a VARIANT value to a fixed-point decimal (does not match floating-point values), with
   * precision.
   *
   * @since 0.12.0
   * @param variant The input variant
   * @param precision The precision
   * @return The result column
   */
  public static Column as_decimal(Column variant, int precision) {
    return new Column(
        com.snowflake.snowpark.functions.as_decimal(variant.toScalaColumn(), precision));
  }

  /**
   * Casts a VARIANT value to a fixed-point decimal (does not match floating-point values), with
   * precision and scale.
   *
   * @since 0.12.0
   * @param variant The input variant
   * @param precision The precision
   * @param scale The scale
   * @return The result column
   */
  public static Column as_decimal(Column variant, int precision, int scale) {
    return new Column(
        com.snowflake.snowpark.functions.as_decimal(variant.toScalaColumn(), precision, scale));
  }

  /**
   * Casts a VARIANT value to a fixed-point decimal (does not match floating-point values).
   *
   * @since 0.12.0
   * @param variant The input variant
   * @return The result column
   */
  public static Column as_number(Column variant) {
    return new Column(com.snowflake.snowpark.functions.as_number(variant.toScalaColumn()));
  }

  /**
   * Casts a VARIANT value to a fixed-point decimal (does not match floating-point values), with
   * precision and scale.
   *
   * @since 0.12.0
   * @param variant The input variant
   * @param precision The precision
   * @return The result column
   */
  public static Column as_number(Column variant, int precision) {
    return new Column(
        com.snowflake.snowpark.functions.as_number(variant.toScalaColumn(), precision));
  }

  /**
   * Casts a VARIANT value to a fixed-point decimal (does not match floating-point values), with
   * precision.
   *
   * @since 0.12.0
   * @param variant The input variant
   * @param precision The precision
   * @param scale The scale
   * @return The result column
   */
  public static Column as_number(Column variant, int precision, int scale) {
    return new Column(
        com.snowflake.snowpark.functions.as_number(variant.toScalaColumn(), precision, scale));
  }

  /**
   * Casts a VARIANT value to a floating-point value.
   *
   * @since 0.12.0
   * @param variant The input variant
   * @return The result column
   */
  public static Column as_double(Column variant) {
    return new Column(com.snowflake.snowpark.functions.as_double(variant.toScalaColumn()));
  }

  /**
   * Casts a VARIANT value to a floating-point value.
   *
   * @since 0.12.0
   * @param variant The input variant
   * @return The result column
   */
  public static Column as_real(Column variant) {
    return new Column(com.snowflake.snowpark.functions.as_real(variant.toScalaColumn()));
  }

  /**
   * Casts a VARIANT value to an integer. Does not match non-integer values.
   *
   * @since 0.12.0
   * @param variant The input variant
   * @return The result column
   */
  public static Column as_integer(Column variant) {
    return new Column(com.snowflake.snowpark.functions.as_integer(variant.toScalaColumn()));
  }

  /**
   * Casts a VARIANT value to an object.
   *
   * @since 0.12.0
   * @param variant The input variant
   * @return The result column
   */
  public static Column as_object(Column variant) {
    return new Column(com.snowflake.snowpark.functions.as_object(variant.toScalaColumn()));
  }

  /**
   * Casts a VARIANT value to a time value. Does not convert from timestamps.
   *
   * @since 0.12.0
   * @param variant The input variant
   * @return The result column
   */
  public static Column as_time(Column variant) {
    return new Column(com.snowflake.snowpark.functions.as_time(variant.toScalaColumn()));
  }

  /**
   * Casts a VARIANT value to a TIMESTAMP value with local timezone.
   *
   * @since 0.12.0
   * @param variant The input variant
   * @return The result column
   */
  public static Column as_timestamp_ltz(Column variant) {
    return new Column(com.snowflake.snowpark.functions.as_timestamp_ltz(variant.toScalaColumn()));
  }

  /**
   * Casts a VARIANT value to a TIMESTAMP value with no timezone.
   *
   * @since 0.12.0
   * @param variant The input variant
   * @return The result column
   */
  public static Column as_timestamp_ntz(Column variant) {
    return new Column(com.snowflake.snowpark.functions.as_timestamp_ntz(variant.toScalaColumn()));
  }

  /**
   * Casts a VARIANT value to a TIMESTAMP value with timezone.
   *
   * @since 0.12.0
   * @param variant The input variant
   * @return The result column
   */
  public static Column as_timestamp_tz(Column variant) {
    return new Column(com.snowflake.snowpark.functions.as_timestamp_tz(variant.toScalaColumn()));
  }

  /**
   * Tokenizes the given string using the given set of delimiters and returns the tokens as an
   * array. If either parameter is a NULL, a NULL is returned. An empty array is returned if
   * tokenization produces no tokens.
   *
   * @since 0.12.0
   * @param array The input array
   * @return The result column
   */
  public static Column strtok_to_array(Column array) {
    return new Column(com.snowflake.snowpark.functions.strtok_to_array(array.toScalaColumn()));
  }

  /**
   * Tokenizes the given string using the given set of delimiters and returns the tokens as an
   * array. If either parameter is a NULL, a NULL is returned. An empty array is returned if
   * tokenization produces no tokens.
   *
   * @since 0.12.0
   * @param array The input array
   * @param delimiter The delimiter
   * @return The result column
   */
  public static Column strtok_to_array(Column array, Column delimiter) {
    return new Column(
        com.snowflake.snowpark.functions.strtok_to_array(
            array.toScalaColumn(), delimiter.toScalaColumn()));
  }

  /**
   * Converts the input expression into an array:
   *
   * <p>If the input is an ARRAY, or VARIANT containing an array value, the result is unchanged. For
   * NULL or a JSON null input, returns NULL. For any other value, the result is a single-element
   * array containing this value.
   *
   * @since 0.12.0
   * @param col The input value
   * @return The result column
   */
  public static Column to_array(Column col) {
    return new Column(com.snowflake.snowpark.functions.to_array(col.toScalaColumn()));
  }

  /**
   * Converts any VARIANT value to a string containing the JSON representation of the value. If the
   * input is NULL, the result is also NULL.
   *
   * @since 0.12.0
   * @param col The input value
   * @return The result column
   */
  public static Column to_json(Column col) {
    return new Column(com.snowflake.snowpark.functions.to_json(col.toScalaColumn()));
  }

  /**
   * Converts the input value to an object:
   *
   * <p>For a variant value containing an object, returns this object (in a value of type OBJECT).
   * For a variant value containing JSON null or for NULL input, returns NULL. For all other input
   * values, reports an error.
   *
   * @since 0.12.0
   * @param col The input value
   * @return The result column
   */
  public static Column to_object(Column col) {
    return new Column(com.snowflake.snowpark.functions.to_object(col.toScalaColumn()));
  }

  /**
   * Converts any value to VARIANT value or NULL (if input is NULL).
   *
   * @since 0.12.0
   * @param col The input value
   * @return The result column
   */
  public static Column to_variant(Column col) {
    return new Column(com.snowflake.snowpark.functions.to_variant(col.toScalaColumn()));
  }

  /**
   * Converts any VARIANT value to a string containing the XML representation of the value. If the
   * input is NULL, the result is also NULL.
   *
   * @since 0.12.0
   * @param col The input value
   * @return The result column
   */
  public static Column to_xml(Column col) {
    return new Column(com.snowflake.snowpark.functions.to_xml(col.toScalaColumn()));
  }

  /**
   * Extracts a value from an object or array; returns NULL if either of the arguments is NULL.
   *
   * @since 0.12.0
   * @param col1 The first input value
   * @param col2 The second input value
   * @return The result column
   */
  public static Column get(Column col1, Column col2) {
    return new Column(
        com.snowflake.snowpark.functions.get(col1.toScalaColumn(), col2.toScalaColumn()));
  }

  /**
   * Extracts a field value from an object; returns NULL if either of the arguments is NULL. This
   * function is similar to GET but applies case-insensitive matching to field names.
   *
   * @since 0.12.0
   * @param obj The input object
   * @param field The field
   * @return The result column
   */
  public static Column get_ignore_case(Column obj, Column field) {
    return new Column(
        com.snowflake.snowpark.functions.get_ignore_case(
            obj.toScalaColumn(), field.toScalaColumn()));
  }

  /**
   * Returns an array containing the list of keys in the input object.
   *
   * @since 0.12.0
   * @param obj The input object
   * @return The result column
   */
  public static Column object_keys(Column obj) {
    return new Column(com.snowflake.snowpark.functions.object_keys(obj.toScalaColumn()));
  }

  /**
   * Extracts an XML element object (often referred to as simply a tag) from a content of outer XML
   * element object by the name of the tag and its instance number (counting from 0).
   *
   * @since 0.12.0
   * @param xml The input xml
   * @param tag The tag
   * @param instance The instance
   * @return The result column
   */
  public static Column xmlget(Column xml, Column tag, Column instance) {
    return new Column(
        com.snowflake.snowpark.functions.xmlget(
            xml.toScalaColumn(), tag.toScalaColumn(), instance.toScalaColumn()));
  }

  /**
   * Extracts the first XML element object (often referred to as simply a tag) from a content of
   * outer XML element object by the name of the tag
   *
   * @since 0.12.0
   * @param xml The input xml
   * @param tag The tag
   * @return The result column
   */
  public static Column xmlget(Column xml, Column tag) {
    return new Column(
        com.snowflake.snowpark.functions.xmlget(xml.toScalaColumn(), tag.toScalaColumn()));
  }

  /**
   * Extracts a value from semi-structured data using a path name.
   *
   * @since 0.12.0
   * @param col The input value
   * @param path The path
   * @return The result column
   */
  public static Column get_path(Column col, Column path) {
    return new Column(
        com.snowflake.snowpark.functions.get_path(col.toScalaColumn(), path.toScalaColumn()));
  }

  /**
   * Works like a cascading if-then-else statement. A series of conditions are evaluated in
   * sequence. When a condition evaluates to TRUE, the evaluation stops and the associated result
   * (after THEN) is returned. If none of the conditions evaluate to TRUE, then the result after the
   * optional OTHERWISE is returned, if present; otherwise NULL is returned. For Example:
   *
   * <pre>{@code
   * import com.snowflake.snowpark_java.Functions;
   * df.select(Functions
   *     .when(df.col("col").is_null, Functions.lit(1))
   *     .when(df.col("col").equal_to(Functions.lit(1)), Functions.lit(6))
   *     .otherwise(Functions.lit(7)));
   * }</pre>
   *
   * @since 0.12.0
   * @param condition The condition
   * @param value The result value
   * @return The result column
   */
  public static CaseExpr when(Column condition, Column value) {
    return new CaseExpr(
        com.snowflake.snowpark.functions.when(condition.toScalaColumn(), value.toScalaColumn()));
  }

  /**
   * Returns one of two specified expressions, depending on a condition.
   *
   * <p>This is equivalent to an `if-then-else` expression. If `condition` evaluates to TRUE, the
   * function returns `expr1`. Otherwise, the function returns `expr2`.
   *
   * @param condition The condition to evaluate.
   * @param expr1 The expression to return if the condition evaluates to TRUE.
   * @param expr2 The expression to return if the condition is not TRUE (i.e. if it is FALSE or
   *     NULL).
   * @since 0.12.0
   * @return The result column
   */
  public static Column iff(Column condition, Column expr1, Column expr2) {
    return new Column(
        com.snowflake.snowpark.functions.iff(
            condition.toScalaColumn(), expr1.toScalaColumn(), expr2.toScalaColumn()));
  }

  /**
   * Returns a conditional expression that you can pass to the filter or where method to perform the
   * equivalent of a WHERE ... IN query that matches rows containing a sequence of values.
   *
   * <p>The expression evaluates to true if the values in a row matches the values in one of the
   * specified sequences.
   *
   * <p>For example, the following code returns a DataFrame that contains the rows in which the
   * columns `c1` and `c2` contain the values: - `1` and `"a"`, or - `2` and `"b"` This is
   * equivalent to `SELECT * FROM table WHERE (c1, c2) IN ((1, 'a'), (2, 'b'))`.
   *
   * <pre><code>
   * import com.snowflake.snowpark_java.Functions;
   * df.filter(Functions.in(new Column[]{df.col("c1"), df.col("c2")},
   *   Arrays.asList(Array.asList(1, "a"), Array.asList(2, "b"))));
   * </code></pre>
   *
   * @param columns A sequence of the columns to compare for the IN operation.
   * @param values A sequence containing the sequences of values to compare for the IN operation.
   * @since 0.12.0
   * @return The result column
   */
  public static Column in(Column[] columns, List<List<Object>> values) {
    return new Column(
        com.snowflake.snowpark.functions.in(
            JavaUtils.columnArrayToSeq(Column.toScalaColumnArray(columns)),
            JavaUtils.objectListToAnySeq(values)));
  }

  /**
   * Returns a conditional expression that you can pass to the filter or where method to perform the
   * equivalent of a WHERE ... IN query with the subquery represented by the specified DataFrame.
   *
   * <p>The expression evaluates to true if the value in the column is one of the values in the
   * column of the same name in a specified DataFrame.
   *
   * <p>For example, the following code returns a DataFrame that contains the rows where the values
   * of the columns `c1` and `c2` in `df2` match the values of the columns `a` and `b` in `df1`.
   * This is equivalent to SELECT * FROM table2 WHERE (c1, c2) IN (SELECT a, b FROM table1).
   *
   * <pre><code>
   * import com.snowflake.snowpark_java.Functions;
   * import com.snowflake.snowpark_java.DataFrame;
   * DataFrame df1 = session.sql("select a, b from table1");
   * DataFrame df2 = session.table("table2");
   * df2.filter(Functions.in(new Column[]{df2.col("c1"), df2.col("c2")}, df1));
   * </code></pre>
   *
   * @param columns A sequence of the columns to compare for the IN operation.
   * @param df The DataFrame used as the values for the IN operation
   * @since 0.12.0
   * @return The result column
   */
  public static Column in(Column[] columns, DataFrame df) {
    return new Column(
        com.snowflake.snowpark.functions.in(
            JavaUtils.columnArrayToSeq(Column.toScalaColumnArray(columns)),
            df.getScalaDataFrame()));
  }

  /**
   * Generates a sequence of monotonically increasing integers, with wrap-around. Wrap-around occurs
   * after the largest representable integer of the integer width 1 byte. the sequence continues at
   * 0 after wrap-around.
   *
   * @since 0.12.0
   * @return The result column
   */
  public static Column seq1() {
    return new Column(com.snowflake.snowpark.functions.seq1());
  }

  /**
   * Generates a sequence of monotonically increasing integers, with wrap-around. Wrap-around occurs
   * after the largest representable integer of the integer width 1 byte.
   *
   * @param startsFromZero if true, the sequence continues at 0 after wrap-around, otherwise,
   *     continues at the smallest representable number based on the given integer width.
   * @since 0.12.0
   * @return The result column
   */
  public static Column seq1(boolean startsFromZero) {
    return new Column(com.snowflake.snowpark.functions.seq1(startsFromZero));
  }

  /**
   * Generates a sequence of monotonically increasing integers, with wrap-around. Wrap-around occurs
   * after the largest representable integer of the integer width 2 byte. the sequence continues at
   * 0 after wrap-around.
   *
   * @since 0.12.0
   * @return The result column
   */
  public static Column seq2() {
    return new Column(com.snowflake.snowpark.functions.seq2());
  }

  /**
   * Generates a sequence of monotonically increasing integers, with wrap-around. Wrap-around occurs
   * after the largest representable integer of the integer width 2 byte.
   *
   * @param startsFromZero if true, the sequence continues at 0 after wrap-around, otherwise,
   *     continues at the smallest representable number based on the given integer width.
   * @since 0.12.0
   * @return The result column
   */
  public static Column seq2(boolean startsFromZero) {
    return new Column(com.snowflake.snowpark.functions.seq2(startsFromZero));
  }

  /**
   * Generates a sequence of monotonically increasing integers, with wrap-around. Wrap-around occurs
   * after the largest representable integer of the integer width 4 byte. the sequence continues at
   * 0 after wrap-around.
   *
   * @since 0.12.0
   * @return The result column
   */
  public static Column seq4() {
    return new Column(com.snowflake.snowpark.functions.seq4());
  }

  /**
   * Generates a sequence of monotonically increasing integers, with wrap-around. Wrap-around occurs
   * after the largest representable integer of the integer width 4 byte.
   *
   * @param startsFromZero if true, the sequence continues at 0 after wrap-around, otherwise,
   *     continues at the smallest representable number based on the given integer width.
   * @since 0.12.0
   * @return The result column
   */
  public static Column seq4(boolean startsFromZero) {
    return new Column(com.snowflake.snowpark.functions.seq4(startsFromZero));
  }

  /**
   * Generates a sequence of monotonically increasing integers, with wrap-around. Wrap-around occurs
   * after the largest representable integer of the integer width 8 byte. the sequence continues at
   * 0 after wrap-around.
   *
   * @since 0.12.0
   * @return The result column
   */
  public static Column seq8() {
    return new Column(com.snowflake.snowpark.functions.seq8());
  }

  /**
   * Generates a sequence of monotonically increasing integers, with wrap-around. Wrap-around occurs
   * after the largest representable integer of the integer width 8 byte.
   *
   * @param startsFromZero if true, the sequence continues at 0 after wrap-around, otherwise,
   *     continues at the smallest representable number based on the given integer width.
   * @since 0.12.0
   * @return The result column
   */
  public static Column seq8(boolean startsFromZero) {
    return new Column(com.snowflake.snowpark.functions.seq8(startsFromZero));
  }

  /**
   * Returns a uniformly random number, in the inclusive range (`min`, `max`)
   *
   * <p>For example: {{{ import com.snowflake.snowpark_java.Functions; session.generator(10,
   * Functions.seq4(), Functions.uniform(Functions.lit(1), Functions.lit(5),
   * Functions.random())).show() }}}
   *
   * @param min The lower bound
   * @param max The upper bound
   * @param gen The generator expression for the function. for more information, see <a href =
   *     "https://docs.snowflake.com/en/sql-reference/functions-data-generation.html#label-rand-dist-functions">
   *     here</a>
   * @since 0.12.0
   * @return The result column
   */
  public static Column uniform(Column min, Column max, Column gen) {
    return new Column(
        com.snowflake.snowpark.functions.uniform(
            min.toScalaColumn(), max.toScalaColumn(), gen.toScalaColumn()));
  }

  /**
   * Returns the concatenated input values, separated by `delimiter` string.
   *
   * <p>For example:
   *
   * <pre>{@code
   * df.groupBy(df.col("col1")).agg(Functions.listagg(df.col("col2"), ",")
   *      .withinGroup(df.col("col2").asc()))
   *
   *
   * df.select(Functions.listagg(df.col("col2"), ",", false))
   * }</pre>
   *
   * @param col The expression (typically a Column) that determines the values to be put into the
   *     list. The expression should evaluate to a string, or to a data type that can be cast to
   *     string.
   * @param delimiter A string delimiter.
   * @param isDistinct Whether the input expression is distinct.
   * @since 1.1.0
   * @return The result Column
   */
  public static Column listagg(Column col, String delimiter, boolean isDistinct) {
    return new Column(
        com.snowflake.snowpark.functions.listagg(col.toScalaColumn(), delimiter, isDistinct));
  }

  /**
   * Returns the concatenated input values, separated by `delimiter` string.
   *
   * <p>For example:
   *
   * <pre>{@code
   * df.groupBy(df.col("col1")).agg(Functions.listagg(df.col("col2"), ",")
   *      .withinGroup(df.col("col2").asc()))
   *
   *
   * df.select(Functions.listagg(df.col("col2"), ",", false))
   * }</pre>
   *
   * @param col The expression (typically a Column) that determines the values to be put into the
   *     list. The expression should evaluate to a string, or to a data type that can be cast to
   *     string.
   * @param delimiter A string delimiter.
   * @since 1.1.0
   * @return The result Column
   */
  public static Column listagg(Column col, String delimiter) {
    return new Column(com.snowflake.snowpark.functions.listagg(col.toScalaColumn(), delimiter));
  }

  /**
   * Returns the concatenated input values, separated by empty string.
   *
   * <p>For example:
   *
   * <pre>{@code
   * df.groupBy(df.col("col1")).agg(Functions.listagg(df.col("col2"), ",")
   *      .withinGroup(df.col("col2").asc()))
   *
   *
   * df.select(Functions.listagg(df.col("col2"), ",", false))
   * }</pre>
   *
   * @param col The expression (typically a Column) that determines the values to be put into the
   *     list. The expression should evaluate to a string, or to a data type that can be cast to
   *     string.
   * @since 1.1.0
   * @return The result Column
   */
  public static Column listagg(Column col) {
    return new Column(com.snowflake.snowpark.functions.listagg(col.toScalaColumn()));
  }

  /**
<<<<<<< HEAD
   * Signature - snowflake.snowpark.functions.regexp_extract (value: Union[Column, str], regexp:
   * Union[Column, str], idx: int) Column Extract a specific group matched by a regex, from the
   * specified string column. If the regex did not match, or the specified group did not match, an
   * empty string is returned. 
   * Example: 
   *  <pre>{@code 
   * from snowflake.snowpark.functions import regexp_extract
   * df = session.createDataFrame([["id_20_30", 10], ["id_40_50", 30]], ["id", "age"])
   * df.select(regexp_extract("id", r"(\d+)", 1).alias("RES")).show()
   *    ---------
   *     |"RES"  |
   *     ---------
   *     |20     |
   *     |40     |
   *     ---------
   * }</pr>
   *
   * @since 1.12.1
   * @return Column object.
   */
  public static Column regexp_extract(
      Column col, String exp, Integer position, Integer Occurences, Integer grpIdx) {
    return new Column(
        com.snowflake.snowpark.functions.regexp_extract(
            col.toScalaColumn(), exp, position, Occurences, grpIdx));
  }

  /**
   * Returns the sign of its argument:
   *
   * <p>- -1 if the argument is negative. - 1 if it is positive. - 0 if it is 0.
   *
   * <p>Args: col: The column to evaluate its sign 
   *  Example:: 
   * * <pre>{@code df =
   * session.create_dataframe([(-2, 2, 0)], ["a", "b", "c"]) >>>
   * df.select(sign("a").alias("a_sign"), sign("b").alias("b_sign"),
   * sign("c").alias("c_sign")).show() 
   *   ----------------------------------
   *     |"A_SIGN"  |"B_SIGN"  |"C_SIGN"  |
   *     ----------------------------------
   *     |-1        |1         |0         |
   *     ----------------------------------
   * }</pr>
   *
   * @since 1.12.1
   * @param e Column to calculate the sign.
   * @return Column object.
   */
  public static Column signum(Column col) {
    return new Column(com.snowflake.snowpark.functions.signum(col.toScalaColumn()));
  }

  /**
   * Returns the sign of its argument:
   *
   * <p>- -1 if the argument is negative. - 1 if it is positive. - 0 if it is 0.
   *
   * <p>Args: col: The column to evaluate its sign  
   * Example:: 
   * <pre>{@code df =
   * session.create_dataframe([(-2, 2, 0)], ["a", "b", "c"]) >>>
   * df.select(sign("a").alias("a_sign"), sign("b").alias("b_sign"),
   * sign("c").alias("c_sign")).show() 
   *   ----------------------------------
   *     |"A_SIGN"  |"B_SIGN"  |"C_SIGN"  |
   *     ----------------------------------
   *     |-1        |1         |0         |
   *     ----------------------------------
   * }</pr>
   *
   * @since 1.12.1
   * @param e Column to calculate the sign.
   * @return Column object.
   */
  public static Column sign(Column col) {
    return new Column(com.snowflake.snowpark.functions.sign(col.toScalaColumn()));
  }

  /**
   * Returns the substring from string str before count occurrences of the delimiter delim. If count
   * is positive, everything the left of the final delimiter (counting from left) is returned. If
   * count is negative, every to the right of the final delimiter (counting from the right) is
   * returned. substring_index performs a case-sensitive match when searching for delim.
   * 
   * @since 1.12.1
   */
  public static Column substring_index(Column col, String delim, Integer count) {
    return new Column(
        com.snowflake.snowpark.functions.substring_index(col.toScalaColumn(), delim, count));
  }

  /**
   * Returns the input values, pivoted into an ARRAY. If the input is empty, an empty ARRAY is
   * returned. 
   * <p> Example:: 
   *  <pre>{@code
   * df = session.create_dataframe([[1], [2], [3], [1]], schema=["a"])
   * df.select(array_agg("a", True).alias("result")).show() 
   * "RESULT" [ 1, 2, 3 ] 
   * }</pre>
   *
   * @since 1.10.0
   * @param c Column to be collect.
   * @return The array.
   */
  public static Column collect_list(Column col) {
    return new Column(com.snowflake.snowpark.functions.collect_list(col.toScalaColumn()));
  }
=======
   * Returns a Column expression with values sorted in descending order.
   *
   * <p>Example: order column values in descending
   *
   * <pre>{@code
   * DataFrame df = getSession().sql("select * from values(1),(2),(3) as t(a)");
   * df.sort(Functions.desc("a")).show();
   * -------
   * |"A"  |
   * -------
   * |3    |
   * |2    |
   * |1    |
   * -------
   * }</pre>
   *
   * @since 1.14.0
   * @param name The input column name
   * @return Column object ordered in descending manner.
   */
  public static Column desc(String name) {
    return new Column(functions.desc(name));
  }

  /**
   * Returns a Column expression with values sorted in ascending order.
   *
   * <p>Example: order column values in ascending
   *
   * <pre>{@code
   * DataFrame df = getSession().sql("select * from values(3),(1),(2) as t(a)");
   * df.sort(Functions.asc("a")).show();
   * -------
   * |"A"  |
   * -------
   * |1    |
   * |2    |
   * |3    |
   * -------
   * }</pre>
   *
   * @since 1.14.0
   * @param name The input column name
   * @return Column object ordered in ascending manner.
   */
  public static Column asc(String name) {
    return new Column(functions.asc(name));
  }

  /**
   * Returns the size of the input ARRAY.
   *
   * <p>If the specified column contains a VARIANT value that contains an ARRAY, the size of the
   * ARRAY is returned; otherwise, NULL is returned if the value is not an ARRAY.
   *
   * <p>Example: calculate size of the array in a column
   *
   * <pre>{@code
   * DataFrame df = getSession().sql("select array_construct(a,b,c) as arr from values(1,2,3) as T(a,b,c)");
   * df.select(Functions.size(Functions.col("arr"))).show();
   * -------------------------
   * |"ARRAY_SIZE(""ARR"")"  |
   * -------------------------
   * |3                      |
   * -------------------------
   * }</pre>
   *
   * @since 1.14.0
   * @param col The input column name
   * @return size of the input ARRAY.
   */
  public static Column size(Column col) {
    return array_size(col);
  }

  /**
   * Creates a Column expression from row SQL text.
   *
   * <p>Note that the function does not interpret or check the SQL text.
   *
   * <pre>{@code
   * DataFrame df = getSession().sql("select a from values(1), (2), (3) as T(a)");
   * df.filter(Functions.expr("a > 2")).show();
   * -------
   * |"A"  |
   * -------
   * |3    |
   * -------
   * }</pre>
   *
   * @since 1.14.0
   * @param s The SQL text
   * @return column expression from input statement.
   */
  public static Column expr(String s) {
    return sqlExpr(s);
  }

  /**
   * Returns an ARRAY constructed from zero, one, or more inputs.
   *
   * <pre>{@code
   * DataFrame df = getSession().sql("select * from values(1,2,3) as T(a,b,c)");
   * df.select(Functions.array(df.col("a"), df.col("b"), df.col("c")).as("array")).show();
   * -----------
   * |"ARRAY"  |
   * -----------
   * |[        |
   * |  1,     |
   * |  2,     |
   * |  3      |
   * |]        |
   * -----------
   * }</pre>
   *
   * @since 1.14.0
   * @param cols The input column names
   * @return Column object as array.
   */
  public static Column array(Column... cols) {
    return array_construct(cols);
  }

  /**
   * Converts an input expression into the corresponding date in the specified date format.
   *
   * <pre>{@code
   * DataFrame df = getSession().sql("select * from values ('2023-10-10'), ('2022-05-15') as T(a)");
   * df.select(Functions.date_format(df.col("a"), "YYYY/MM/DD").as("formatted_date")).show();
   * --------------------
   * |"FORMATTED_DATE"  |
   * --------------------
   * |2023/10/10        |
   * |2022/05/15        |
   * --------------------
   * }</pre>
   *
   * @since 1.14.0
   * @param col The input date column name
   * @param s string format
   * @return formatted column object.
   */
  public static Column date_format(Column col, String s) {
    return new Column(functions.date_format(col.toScalaColumn(), s));
  }

  /**
   * Returns the last value of the column in a group.
   *
   * <pre>{@code
   * DataFrame df = getSession().sql("select * from values (5, 'a', 10), (5, 'b', 20),\n" +
   *             "    (3, 'd', 15), (3, 'e', 40) as T(grade,name,score)");
   * df.select(Functions.last(df.col("name")).over(Window.partitionBy(df.col("grade")).orderBy(df.col("score").desc()))).show();
   * ----------------
   * |"LAST_VALUE"  |
   * ----------------
   * |a             |
   * |a             |
   * |d             |
   * |d             |
   * ----------------
   * }</pre>
   *
   * @since 1.14.0
   * @param col The input column to get last value
   * @return column object from last function.
   */
  public static Column last(Column col) {
    return new Column(functions.last(col.toScalaColumn()));
  }

>>>>>>> 14770b71
  /**
   * Calls a user-defined function (UDF) by name.
   *
   * @since 0.12.0
   * @param udfName The name of UDF
   * @param cols The list of parameters
   * @return The result column
   */
  public static Column callUDF(String udfName, Column... cols) {
    return new Column(
        com.snowflake.snowpark.functions.callUDF(
            udfName, JavaUtils.columnArrayToAnySeq(Column.toScalaColumnArray(cols))));
  }

  //  Code below for udf 0-22 generated by this script

  //  (0 to 22).foreach { x =>
  //    val types = (1 to x).foldLeft("?")((i, _) => {s"$i, ?"})
  //    val (input, doc) = x match {
  //      case 0 => ("", "")
  //      case 1 => (" DataType input,", "@param input the UDF input {@code types.DataType}")
  //      case _ => (" DataType[] input,", "@param input the UDF input {@code types.DataType}s")
  //    }
  //    val s = if(x > 1) "s" else ""
  //    println(s"""
  //    |/**
  //    |* Registers a Java Lambda of $x argument$s as a Snowflake UDF and returns the UDF.
  //    |*
  //    |* @since 0.12.0
  //    |* @param func the Java lambda to be registered
  //    |* $doc
  //    |* @param output the UDF return {@code types.DataType}
  //    |* @return The result UserDefinedFunction reference
  //    |*/
  //    |public static UserDefinedFunction udf(JavaUDF$x<$types> func,$input DataType output) {
  //    |  return userDefinedFunction("udf", () -> getActiveSession().udf()
  //    |    .registerTemporary(func,${if(x == 0) "" else " input,"} output));
  //    |}
  //    |""".stripMargin)
  //  }

  /**
   * Registers a Java Lambda of 0 argument as a Snowflake UDF and returns the UDF.
   *
   * @since 0.12.0
   * @param func the Java lambda to be registered
   * @param output the UDF return {@code types.DataType}
   * @return The result UserDefinedFunction reference
   */
  public static UserDefinedFunction udf(JavaUDF0<?> func, DataType output) {
    return userDefinedFunction(
        "udf", () -> getActiveSession().udf().registerTemporary(func, output));
  }

  /**
   * Registers a Java Lambda of 1 argument as a Snowflake UDF and returns the UDF.
   *
   * @since 0.12.0
   * @param func the Java lambda to be registered
   * @param input the UDF input {@code types.DataType}
   * @param output the UDF return {@code types.DataType}
   * @return The result UserDefinedFunction reference
   */
  public static UserDefinedFunction udf(JavaUDF1<?, ?> func, DataType input, DataType output) {
    return userDefinedFunction(
        "udf", () -> getActiveSession().udf().registerTemporary(func, input, output));
  }

  /**
   * Registers a Java Lambda of 2 arguments as a Snowflake UDF and returns the UDF.
   *
   * @since 0.12.0
   * @param func the Java lambda to be registered
   * @param input the UDF input {@code types.DataType}s
   * @param output the UDF return {@code types.DataType}
   * @return The result UserDefinedFunction reference
   */
  public static UserDefinedFunction udf(JavaUDF2<?, ?, ?> func, DataType[] input, DataType output) {
    return userDefinedFunction(
        "udf", () -> getActiveSession().udf().registerTemporary(func, input, output));
  }

  /**
   * Registers a Java Lambda of 3 arguments as a Snowflake UDF and returns the UDF.
   *
   * @since 0.12.0
   * @param func the Java lambda to be registered
   * @param input the UDF input {@code types.DataType}s
   * @param output the UDF return {@code types.DataType}
   * @return The result UserDefinedFunction reference
   */
  public static UserDefinedFunction udf(
      JavaUDF3<?, ?, ?, ?> func, DataType[] input, DataType output) {
    return userDefinedFunction(
        "udf", () -> getActiveSession().udf().registerTemporary(func, input, output));
  }

  /**
   * Registers a Java Lambda of 4 arguments as a Snowflake UDF and returns the UDF.
   *
   * @since 0.12.0
   * @param func the Java lambda to be registered
   * @param input the UDF input {@code types.DataType}s
   * @param output the UDF return {@code types.DataType}
   * @return The result UserDefinedFunction reference
   */
  public static UserDefinedFunction udf(
      JavaUDF4<?, ?, ?, ?, ?> func, DataType[] input, DataType output) {
    return userDefinedFunction(
        "udf", () -> getActiveSession().udf().registerTemporary(func, input, output));
  }

  /**
   * Registers a Java Lambda of 5 arguments as a Snowflake UDF and returns the UDF.
   *
   * @since 0.12.0
   * @param func the Java lambda to be registered
   * @param input the UDF input {@code types.DataType}s
   * @param output the UDF return {@code types.DataType}
   * @return The result UserDefinedFunction reference
   */
  public static UserDefinedFunction udf(
      JavaUDF5<?, ?, ?, ?, ?, ?> func, DataType[] input, DataType output) {
    return userDefinedFunction(
        "udf", () -> getActiveSession().udf().registerTemporary(func, input, output));
  }

  /**
   * Registers a Java Lambda of 6 arguments as a Snowflake UDF and returns the UDF.
   *
   * @since 0.12.0
   * @param func the Java lambda to be registered
   * @param input the UDF input {@code types.DataType}s
   * @param output the UDF return {@code types.DataType}
   * @return The result UserDefinedFunction reference
   */
  public static UserDefinedFunction udf(
      JavaUDF6<?, ?, ?, ?, ?, ?, ?> func, DataType[] input, DataType output) {
    return userDefinedFunction(
        "udf", () -> getActiveSession().udf().registerTemporary(func, input, output));
  }

  /**
   * Registers a Java Lambda of 7 arguments as a Snowflake UDF and returns the UDF.
   *
   * @since 0.12.0
   * @param func the Java lambda to be registered
   * @param input the UDF input {@code types.DataType}s
   * @param output the UDF return {@code types.DataType}
   * @return The result UserDefinedFunction reference
   */
  public static UserDefinedFunction udf(
      JavaUDF7<?, ?, ?, ?, ?, ?, ?, ?> func, DataType[] input, DataType output) {
    return userDefinedFunction(
        "udf", () -> getActiveSession().udf().registerTemporary(func, input, output));
  }

  /**
   * Registers a Java Lambda of 8 arguments as a Snowflake UDF and returns the UDF.
   *
   * @since 0.12.0
   * @param func the Java lambda to be registered
   * @param input the UDF input {@code types.DataType}s
   * @param output the UDF return {@code types.DataType}
   * @return The result UserDefinedFunction reference
   */
  public static UserDefinedFunction udf(
      JavaUDF8<?, ?, ?, ?, ?, ?, ?, ?, ?> func, DataType[] input, DataType output) {
    return userDefinedFunction(
        "udf", () -> getActiveSession().udf().registerTemporary(func, input, output));
  }

  /**
   * Registers a Java Lambda of 9 arguments as a Snowflake UDF and returns the UDF.
   *
   * @since 0.12.0
   * @param func the Java lambda to be registered
   * @param input the UDF input {@code types.DataType}s
   * @param output the UDF return {@code types.DataType}
   * @return The result UserDefinedFunction reference
   */
  public static UserDefinedFunction udf(
      JavaUDF9<?, ?, ?, ?, ?, ?, ?, ?, ?, ?> func, DataType[] input, DataType output) {
    return userDefinedFunction(
        "udf", () -> getActiveSession().udf().registerTemporary(func, input, output));
  }

  /**
   * Registers a Java Lambda of 10 arguments as a Snowflake UDF and returns the UDF.
   *
   * @since 0.12.0
   * @param func the Java lambda to be registered
   * @param input the UDF input {@code types.DataType}s
   * @param output the UDF return {@code types.DataType}
   * @return The result UserDefinedFunction reference
   */
  public static UserDefinedFunction udf(
      JavaUDF10<?, ?, ?, ?, ?, ?, ?, ?, ?, ?, ?> func, DataType[] input, DataType output) {
    return userDefinedFunction(
        "udf", () -> getActiveSession().udf().registerTemporary(func, input, output));
  }

  /**
   * Registers a Java Lambda of 11 arguments as a Snowflake UDF and returns the UDF.
   *
   * @since 0.12.0
   * @param func the Java lambda to be registered
   * @param input the UDF input {@code types.DataType}s
   * @param output the UDF return {@code types.DataType}
   * @return The result UserDefinedFunction reference
   */
  public static UserDefinedFunction udf(
      JavaUDF11<?, ?, ?, ?, ?, ?, ?, ?, ?, ?, ?, ?> func, DataType[] input, DataType output) {
    return userDefinedFunction(
        "udf", () -> getActiveSession().udf().registerTemporary(func, input, output));
  }

  /**
   * Registers a Java Lambda of 12 arguments as a Snowflake UDF and returns the UDF.
   *
   * @since 0.12.0
   * @param func the Java lambda to be registered
   * @param input the UDF input {@code types.DataType}s
   * @param output the UDF return {@code types.DataType}
   * @return The result UserDefinedFunction reference
   */
  public static UserDefinedFunction udf(
      JavaUDF12<?, ?, ?, ?, ?, ?, ?, ?, ?, ?, ?, ?, ?> func, DataType[] input, DataType output) {
    return userDefinedFunction(
        "udf", () -> getActiveSession().udf().registerTemporary(func, input, output));
  }

  /**
   * Registers a Java Lambda of 13 arguments as a Snowflake UDF and returns the UDF.
   *
   * @since 0.12.0
   * @param func the Java lambda to be registered
   * @param input the UDF input {@code types.DataType}s
   * @param output the UDF return {@code types.DataType}
   * @return The result UserDefinedFunction reference
   */
  public static UserDefinedFunction udf(
      JavaUDF13<?, ?, ?, ?, ?, ?, ?, ?, ?, ?, ?, ?, ?, ?> func, DataType[] input, DataType output) {
    return userDefinedFunction(
        "udf", () -> getActiveSession().udf().registerTemporary(func, input, output));
  }

  /**
   * Registers a Java Lambda of 14 arguments as a Snowflake UDF and returns the UDF.
   *
   * @since 0.12.0
   * @param func the Java lambda to be registered
   * @param input the UDF input {@code types.DataType}s
   * @param output the UDF return {@code types.DataType}
   * @return The result UserDefinedFunction reference
   */
  public static UserDefinedFunction udf(
      JavaUDF14<?, ?, ?, ?, ?, ?, ?, ?, ?, ?, ?, ?, ?, ?, ?> func,
      DataType[] input,
      DataType output) {
    return userDefinedFunction(
        "udf", () -> getActiveSession().udf().registerTemporary(func, input, output));
  }

  /**
   * Registers a Java Lambda of 15 arguments as a Snowflake UDF and returns the UDF.
   *
   * @since 0.12.0
   * @param func the Java lambda to be registered
   * @param input the UDF input {@code types.DataType}s
   * @param output the UDF return {@code types.DataType}
   * @return The result UserDefinedFunction reference
   */
  public static UserDefinedFunction udf(
      JavaUDF15<?, ?, ?, ?, ?, ?, ?, ?, ?, ?, ?, ?, ?, ?, ?, ?> func,
      DataType[] input,
      DataType output) {
    return userDefinedFunction(
        "udf", () -> getActiveSession().udf().registerTemporary(func, input, output));
  }

  /**
   * Registers a Java Lambda of 16 arguments as a Snowflake UDF and returns the UDF.
   *
   * @since 0.12.0
   * @param func the Java lambda to be registered
   * @param input the UDF input {@code types.DataType}s
   * @param output the UDF return {@code types.DataType}
   * @return The result UserDefinedFunction reference
   */
  public static UserDefinedFunction udf(
      JavaUDF16<?, ?, ?, ?, ?, ?, ?, ?, ?, ?, ?, ?, ?, ?, ?, ?, ?> func,
      DataType[] input,
      DataType output) {
    return userDefinedFunction(
        "udf", () -> getActiveSession().udf().registerTemporary(func, input, output));
  }

  /**
   * Registers a Java Lambda of 17 arguments as a Snowflake UDF and returns the UDF.
   *
   * @since 0.12.0
   * @param func the Java lambda to be registered
   * @param input the UDF input {@code types.DataType}s
   * @param output the UDF return {@code types.DataType}
   * @return The result UserDefinedFunction reference
   */
  public static UserDefinedFunction udf(
      JavaUDF17<?, ?, ?, ?, ?, ?, ?, ?, ?, ?, ?, ?, ?, ?, ?, ?, ?, ?> func,
      DataType[] input,
      DataType output) {
    return userDefinedFunction(
        "udf", () -> getActiveSession().udf().registerTemporary(func, input, output));
  }

  /**
   * Registers a Java Lambda of 18 arguments as a Snowflake UDF and returns the UDF.
   *
   * @since 0.12.0
   * @param func the Java lambda to be registered
   * @param input the UDF input {@code types.DataType}s
   * @param output the UDF return {@code types.DataType}
   * @return The result UserDefinedFunction reference
   */
  public static UserDefinedFunction udf(
      JavaUDF18<?, ?, ?, ?, ?, ?, ?, ?, ?, ?, ?, ?, ?, ?, ?, ?, ?, ?, ?> func,
      DataType[] input,
      DataType output) {
    return userDefinedFunction(
        "udf", () -> getActiveSession().udf().registerTemporary(func, input, output));
  }

  /**
   * Registers a Java Lambda of 19 arguments as a Snowflake UDF and returns the UDF.
   *
   * @since 0.12.0
   * @param func the Java lambda to be registered
   * @param input the UDF input {@code types.DataType}s
   * @param output the UDF return {@code types.DataType}
   * @return The result UserDefinedFunction reference
   */
  public static UserDefinedFunction udf(
      JavaUDF19<?, ?, ?, ?, ?, ?, ?, ?, ?, ?, ?, ?, ?, ?, ?, ?, ?, ?, ?, ?> func,
      DataType[] input,
      DataType output) {
    return userDefinedFunction(
        "udf", () -> getActiveSession().udf().registerTemporary(func, input, output));
  }

  /**
   * Registers a Java Lambda of 20 arguments as a Snowflake UDF and returns the UDF.
   *
   * @since 0.12.0
   * @param func the Java lambda to be registered
   * @param input the UDF input {@code types.DataType}s
   * @param output the UDF return {@code types.DataType}
   * @return The result UserDefinedFunction reference
   */
  public static UserDefinedFunction udf(
      JavaUDF20<?, ?, ?, ?, ?, ?, ?, ?, ?, ?, ?, ?, ?, ?, ?, ?, ?, ?, ?, ?, ?> func,
      DataType[] input,
      DataType output) {
    return userDefinedFunction(
        "udf", () -> getActiveSession().udf().registerTemporary(func, input, output));
  }

  /**
   * Registers a Java Lambda of 21 arguments as a Snowflake UDF and returns the UDF.
   *
   * @since 0.12.0
   * @param func the Java lambda to be registered
   * @param input the UDF input {@code types.DataType}s
   * @param output the UDF return {@code types.DataType}
   * @return The result UserDefinedFunction reference
   */
  public static UserDefinedFunction udf(
      JavaUDF21<?, ?, ?, ?, ?, ?, ?, ?, ?, ?, ?, ?, ?, ?, ?, ?, ?, ?, ?, ?, ?, ?> func,
      DataType[] input,
      DataType output) {
    return userDefinedFunction(
        "udf", () -> getActiveSession().udf().registerTemporary(func, input, output));
  }

  /**
   * Registers a Java Lambda of 22 arguments as a Snowflake UDF and returns the UDF.
   *
   * @since 0.12.0
   * @param func the Java lambda to be registered
   * @param input the UDF input {@code types.DataType}s
   * @param output the UDF return {@code types.DataType}
   * @return The result UserDefinedFunction reference
   */
  public static UserDefinedFunction udf(
      JavaUDF22<?, ?, ?, ?, ?, ?, ?, ?, ?, ?, ?, ?, ?, ?, ?, ?, ?, ?, ?, ?, ?, ?, ?> func,
      DataType[] input,
      DataType output) {
    return userDefinedFunction(
        "udf", () -> getActiveSession().udf().registerTemporary(func, input, output));
  }

  private static Session getActiveSession() {
    return new Session(JavaUtils.getActiveSession());
  }

  private static UserDefinedFunction userDefinedFunction(
      String funcName, Supplier<UserDefinedFunction> func) {
    return javaUDF("Functions", funcName, "", "", func);
  }
}<|MERGE_RESOLUTION|>--- conflicted
+++ resolved
@@ -3882,7 +3882,7 @@
   }
 
   /**
-<<<<<<< HEAD
+
    * Signature - snowflake.snowpark.functions.regexp_extract (value: Union[Column, str], regexp:
    * Union[Column, str], idx: int) Column Extract a specific group matched by a regex, from the
    * specified string column. If the regex did not match, or the specified group did not match, an
@@ -3992,7 +3992,7 @@
   public static Column collect_list(Column col) {
     return new Column(com.snowflake.snowpark.functions.collect_list(col.toScalaColumn()));
   }
-=======
+
    * Returns a Column expression with values sorted in descending order.
    *
    * <p>Example: order column values in descending
@@ -4164,7 +4164,7 @@
     return new Column(functions.last(col.toScalaColumn()));
   }
 
->>>>>>> 14770b71
+
   /**
    * Calls a user-defined function (UDF) by name.
    *
