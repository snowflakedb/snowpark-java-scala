package com.snowflake.snowpark_test

import com.fasterxml.jackson.databind.ObjectMapper
import com.fasterxml.jackson.databind.node.ArrayNode
import com.snowflake.snowpark._
import com.snowflake.snowpark.functions.{repeat, _}
import com.snowflake.snowpark.types._
import net.snowflake.client.jdbc.SnowflakeSQLException

import java.sql.{Date, Time, Timestamp}
import scala.collection.JavaConverters._

trait FunctionSuite extends TestData {
  import session.implicits._

  test("col") {
    checkAnswer(testData1.select(col("bool")), Seq(Row(true), Row(false)), sort = false)
    checkAnswer(testData1.select(column("num")), Seq(Row(1), Row(2)), sort = false)
  }

  test("lit") {
    checkAnswer(testData1.select(lit(1)), Seq(Row(1), Row(1)), sort = false)
  }

  test("approx count distinct") {
    checkAnswer(duplicatedNumbers.select(approx_count_distinct(col("A"))), Seq(Row(3)))
  }

  test("avg") {
    checkAnswer(duplicatedNumbers.select(avg(col("A"))), Seq(Row(2.200000)))
  }

  test("corr") {
    checkAnswer(
      number1.groupBy(col("K")).agg(corr(col("V1"), col("v2"))),
      Seq(Row(1, null), Row(2, 0.40367115665231024)))
  }

  test("count") {
    checkAnswer(duplicatedNumbers.select(count(col("A"))), Seq(Row(5)))

    checkAnswer(duplicatedNumbers.select(count_distinct(col("A"))), Seq(Row(3)))

    checkAnswer(duplicatedNumbers.select(countDistinct(col("A"))), Seq(Row(3)))

    checkAnswer(duplicatedNumbers.select(countDistinct("A")), Seq(Row(3)))
  }

  test("covariance") {
    checkAnswer(
      number1.groupBy("K").agg(covar_pop(col("V1"), col("V2"))),
      Seq(Row(1, 0), Row(2, 38.75)))

    checkAnswer(
      number1.groupBy("K").agg(covar_samp(col("V1"), col("V2"))),
      Seq(Row(1, null), Row(2, 51.666666666666664)))
  }

  test("grouping") {
    checkAnswer(
      xyz
        .cube("X", "Y")
        .agg(grouping(col("X")), grouping(col("Y")), grouping_id(col("X"), col("Y"))),
      Seq(
        Row(1, 2, 0, 0, 0),
        Row(2, 1, 0, 0, 0),
        Row(2, 2, 0, 0, 0),
        Row(1, null, 0, 1, 1),
        Row(2, null, 0, 1, 1),
        Row(null, null, 1, 1, 3),
        Row(null, 2, 1, 0, 2),
        Row(null, 1, 1, 0, 2)),
      sort = false)
  }

  test("kurtosis") {
    checkAnswer(
      xyz.select(kurtosis(col("X")), kurtosis(col("Y")), kurtosis(col("Z"))),
      Seq(Row(-3.333333333333, 5.000000000000, 3.613736609956)))
  }

  test("max, min, mean") {
    // Case 01: Non-null values
    val expected1 = Seq(Row(2, 1, 3.600000))
    checkAnswer(xyz.select(max(col("X")), min(col("Y")), mean(col("Z"))), expected1)
    checkAnswer(xyz.select(max("X"), min("Y"), mean("Z")), expected1)

    // Case 02: Some null values
    val expected2 = Seq(Row(3, 1, 2.000000))
    checkAnswer(nullInts.select(max(col("A")), min(col("A")), mean(col("A"))), expected2)
    checkAnswer(nullInts.select(max("A"), min("A"), mean("A")), expected2)

    // Case 03: All null values
    val expected3 = Seq(Row(null, null, null))
    checkAnswer(allNulls.select(max(col("A")), min(col("A")), mean(col("A"))), expected3)
    checkAnswer(allNulls.select(max("A"), min("A"), mean("A")), expected3)
  }

  test("skew") {
    checkAnswer(
      xyz.select(skew(col("X")), skew(col("Y")), skew(col("Z"))),
      Seq(Row(-0.6085811063146803, -2.236069766354172, 1.8414236309018863)))
  }

  test("stddev") {
    checkAnswer(
      xyz.select(stddev(col("X")), stddev_samp(col("Y")), stddev_pop(col("Z"))),
      Seq(Row(0.5477225575051661, 0.4472135954999579, 3.3226495451672298)))
  }

  test("sum") {
    checkAnswer(
      duplicatedNumbers.groupBy("A").agg(sum(col("A"))),
      Seq(Row(3, 6), Row(2, 4), Row(1, 1)),
      sort = false)

    checkAnswer(
      duplicatedNumbers.groupBy("A").agg(sum("A")),
      Seq(Row(3, 6), Row(2, 4), Row(1, 1)),
      sort = false)

    checkAnswer(
      duplicatedNumbers.groupBy("A").agg(sum_distinct(col("A"))),
      Seq(Row(3, 3), Row(2, 2), Row(1, 1)),
      sort = false)
  }

  test("variance") {
    checkAnswer(
      xyz.groupBy("X").agg(variance(col("Y")), var_pop(col("Z")), var_samp(col("Z"))),
      Seq(Row(1, 0.000000, 1.000000, 2.000000), Row(2, 0.333333, 14.888889, 22.333333)),
      sort = false)
  }

  test("cume_dist") {
    checkAnswer(
      xyz.select(cume_dist().over(Window.partitionBy(col("X")).orderBy(col("Y")))),
      Seq(Row(0.3333333333333333), Row(1.0), Row(1.0), Row(1.0), Row(1.0)),
      sort = false)
  }

  test("dense_rank") {
    checkAnswer(
      xyz.select(dense_rank().over(Window.orderBy(col("X")))),
      Seq(Row(1), Row(1), Row(2), Row(2), Row(2)),
      sort = false)
  }

  test("lag") {
    checkAnswer(
      xyz.select(lag(col("Z"), 1, lit(0)).over(Window.partitionBy(col("X")).orderBy(col("X")))),
      Seq(Row(0), Row(10), Row(1), Row(0), Row(1)),
      sort = false)

    checkAnswer(
      xyz.select(lag(col("Z"), 1).over(Window.partitionBy(col("X")).orderBy(col("X")))),
      Seq(Row(null), Row(10), Row(1), Row(null), Row(1)),
      sort = false)

    checkAnswer(
      xyz.select(lag(col("Z")).over(Window.partitionBy(col("X")).orderBy(col("X")))),
      Seq(Row(null), Row(10), Row(1), Row(null), Row(1)),
      sort = false)
  }

  test("lead") {
    checkAnswer(
      xyz.select(lead(col("Z"), 1, lit(0)).over(Window.partitionBy(col("X")).orderBy(col("X")))),
      Seq(Row(1), Row(3), Row(0), Row(3), Row(0)),
      sort = false)

    checkAnswer(
      xyz.select(lead(col("Z"), 1).over(Window.partitionBy(col("X")).orderBy(col("X")))),
      Seq(Row(1), Row(3), Row(null), Row(3), Row(null)),
      sort = false)

    checkAnswer(
      xyz.select(lead(col("Z")).over(Window.partitionBy(col("X")).orderBy(col("X")))),
      Seq(Row(1), Row(3), Row(null), Row(3), Row(null)),
      sort = false)
  }

  test("ntile") {
    val df = xyz.withColumn("n", lit(4))
    checkAnswer(
      df.select(ntile(col("n")).over(Window.partitionBy(col("X")).orderBy(col("Y")))),
      Seq(Row(1), Row(2), Row(3), Row(1), Row(2)),
      sort = false)
  }

  test("percent_rank") {
    checkAnswer(
      xyz.select(percent_rank().over(Window.partitionBy(col("X")).orderBy(col("Y")))),
      Seq(Row(0.0), Row(0.5), Row(0.5), Row(0.0), Row(0.0)),
      sort = false)
  }

  test("rank") {
    checkAnswer(
      xyz.select(rank().over(Window.partitionBy(col("X")).orderBy(col("Y")))),
      Seq(Row(1), Row(2), Row(2), Row(1), Row(1)),
      sort = false)
  }

  test("row_number") {
    checkAnswer(
      xyz.select(row_number().over(Window.partitionBy(col("X")).orderBy(col("Y")))),
      Seq(Row(1), Row(2), Row(3), Row(1), Row(2)),
      sort = false)
  }

  test("coalesce") {
    checkAnswer(
      nullData2.select(coalesce(col("A"), col("B"), col("C"))),
      Seq(Row(1), Row(2), Row(3), Row(null), Row(1), Row(1), Row(1)),
      sort = false)
  }

  test("NaN and Null") {
    checkAnswer(
      nanData1.select(equal_nan(col("A")), is_null(col("A"))),
      Seq(Row(false, false), Row(true, false), Row(null, true), Row(false, false)),
      sort = false)
  }

  test("negate and not") {
    val df = session.sql("select * from values(1, true),(-2,false) as T(a,b)")
    checkAnswer(
      df.select(negate(col("A")), not(col("B"))),
      Seq(Row(-1, false), Row(2, true)),
      sort = false)
  }

  test("random") {
    val df = session.sql("select 1")
    df.select(random(123)).collect()
    df.select(random()).collect()
  }

  test("sqrt") {
    checkAnswer(
      testData1.select(sqrt(col("NUM"))),
      Seq(Row(1.0), Row(1.4142135623730951)),
      sort = false)
  }

  test("bitwise not") {
    checkAnswer(testData1.select(bitnot(col("NUM"))), Seq(Row(-2), Row(-3)), sort = false)
  }

  test("abs") {
    checkAnswer(number2.select(abs(col("X"))), Seq(Row(1), Row(0), Row(5)), sort = false)
  }

  test("ceil floor") {
    checkAnswer(double1.select(ceil(col("A"))), Seq(Row(2), Row(3), Row(4)))
    checkAnswer(double1.select(ceil(col("A"))), Seq(Row(2), Row(3), Row(4)))

    checkAnswer(double1.select(floor(col("A"))), Seq(Row(1), Row(2), Row(3)))
    checkAnswer(double1.select(floor(col("A"))), Seq(Row(1), Row(2), Row(3)))
  }

  test("greatest least") {
    checkAnswer(
      xyz.select(greatest(col("X"), col("Y"), col("Z"))),
      Seq(Row(2), Row(3), Row(10), Row(2), Row(3)),
      sort = false)

    checkAnswer(
      xyz.select(least(col("X"), col("Y"), col("Z"))),
      Seq(Row(1), Row(1), Row(1), Row(1), Row(2)),
      sort = false)
  }

  test("round") {
    checkAnswer(double1.select(round(col("A"))), Seq(Row(1.0), Row(2.0), Row(3.0)))
    checkAnswer(double1.select(round(col("A"), lit(0))), Seq(Row(1.0), Row(2.0), Row(3.0)))

  }

  test("asin acos") {
    checkAnswer(
      double2.select(acos(col("A")), asin(col("A"))),
      Seq(
        Row(1.4706289056333368, 0.1001674211615598),
        Row(1.369438406004566, 0.2013579207903308),
        Row(1.2661036727794992, 0.3046926540153975)),
      sort = false)

    checkAnswer(
      double2.select(acos(col("A")), asin(col("A"))),
      Seq(
        Row(1.4706289056333368, 0.1001674211615598),
        Row(1.369438406004566, 0.2013579207903308),
        Row(1.2661036727794992, 0.3046926540153975)),
      sort = false)
  }

  test("atan atan2") {
    checkAnswer(
      double2.select(atan(col("B")), atan(col("A"))),
      Seq(
        Row(0.4636476090008061, 0.09966865249116204),
        Row(0.5404195002705842, 0.19739555984988078),
        Row(0.6107259643892086, 0.2914567944778671)),
      sort = false)

    checkAnswer(
      double2
        .select(atan2(col("B"), col("A"))),
      Seq(Row(1.373400766945016), Row(1.2490457723982544), Row(1.1659045405098132)),
      sort = false)
  }

  test("cos cosh") {
    checkAnswer(
      double2.select(cos(col("A")), cos(col("A")), cosh(col("B")), cosh(col("B"))),
      Seq(
        Row(0.9950041652780258, 0.9950041652780258, 1.1276259652063807, 1.1276259652063807),
        Row(0.9800665778412416, 0.9800665778412416, 1.1854652182422676, 1.1854652182422676),
        Row(0.955336489125606, 0.955336489125606, 1.255169005630943, 1.255169005630943)),
      sort = false)
  }

  test("exp") {
    checkAnswer(
      number2.select(exp(col("X")), exp(col("X"))),
      Seq(
        Row(2.718281828459045, 2.718281828459045),
        Row(1.0, 1.0),
        Row(0.006737946999085467, 0.006737946999085467)),
      sort = false)
  }

  test("factorial") {
    checkAnswer(integer1.select(factorial(col("A"))), Seq(Row(1), Row(2), Row(6)), sort = false)
  }

  test("log") {
    checkAnswer(
      integer1.select(log(lit(2), col("A")), log(lit(4), col("A"))),
      Seq(Row(0.0, 0.0), Row(1.0, 0.5), Row(1.5849625007211563, 0.7924812503605781)),
      sort = false)
  }

  test("pow") {
    checkAnswer(
      double2.select(pow(col("A"), col("B"))),
      Seq(Row(0.31622776601683794), Row(0.3807307877431757), Row(0.4305116202499342)),
      sort = false)
  }
  test("shiftleft shiftright") {
    checkAnswer(
      integer1.select(bitshiftleft(col("A"), lit(1)), bitshiftright(col("A"), lit(1))),
      Seq(Row(2, 0), Row(4, 1), Row(6, 1)),
      sort = false)
  }

  test("sin sinh") {
    checkAnswer(
      double2.select(sin(col("A")), sin(col("A")), sinh(col("A")), sinh(col("A"))),
      Seq(
        Row(0.09983341664682815, 0.09983341664682815, 0.10016675001984403, 0.10016675001984403),
        Row(0.19866933079506122, 0.19866933079506122, 0.20133600254109402, 0.20133600254109402),
        Row(0.29552020666133955, 0.29552020666133955, 0.3045202934471426, 0.3045202934471426)),
      sort = false)
  }

  test("tan tanh") {
    checkAnswer(
      double2.select(tan(col("A")), tan(col("A")), tanh(col("A")), tanh(col("A"))),
      Seq(
        Row(0.10033467208545055, 0.10033467208545055, 0.09966799462495582, 0.09966799462495582),
        Row(0.2027100355086725, 0.2027100355086725, 0.197375320224904, 0.197375320224904),
        Row(0.30933624960962325, 0.30933624960962325, 0.2913126124515909, 0.2913126124515909)),
      sort = false)
  }

  test("degrees") {
    checkAnswer(
      double2.select(degrees(col("A")), degrees(col("B"))),
      Seq(
        Row(5.729577951308233, 28.64788975654116),
        Row(11.459155902616466, 34.37746770784939),
        Row(17.188733853924695, 40.10704565915762)),
      sort = false)
  }

  test("radians") {
    checkAnswer(
      double1.select(radians(col("A")), radians(col("A"))),
      Seq(
        Row(0.019390607989657, 0.019390607989657),
        Row(0.038781215979314, 0.038781215979314),
        Row(0.058171823968971005, 0.058171823968971005)),
      sort = false)
  }

  test("md5 sha1 sha2") {
    checkAnswer(
      string1.select(md5(col("A")), sha1(col("A")), sha2(col("A"), 224)),
      Seq(
        Row(
          "5a105e8b9d40e1329780d62ea2265d8a", // pragma: allowlist secret
          "b444ac06613fc8d63795be9ad0beaf55011936ac", // pragma: allowlist secret
          "aff3c83c40e2f1ae099a0166e1f27580525a9de6acd995f21717e984"), // pragma: allowlist secret
        Row(
          "ad0234829205b9033196ba818f7a872b", // pragma: allowlist secret
          "109f4b3c50d7b0df729d299bc6f8e9ef9066971f", // pragma: allowlist secret
          "35f757ad7f998eb6dd3dd1cd3b5c6de97348b84a951f13de25355177"), // pragma: allowlist secret
        Row(
          "8ad8757baa8564dc136c1e07507f4a98", // pragma: allowlist secret
          "3ebfa301dc59196f18593c45e519287a23297589", // pragma: allowlist secret
          "d2d5c076b2435565f66649edd604dd5987163e8a8240953144ec652f")), // pragma: allowlist secret
      sort = false)
  }

  test("hash") {
    checkAnswer(
      string1.select(hash(col("A"))),
      Seq(Row(-1996792119384707157L), Row(-410379000639015509L), Row(9028932499781431792L)),
      sort = false)
  }

  test("ascii") {
    checkAnswer(string1.select(ascii(col("B"))), Seq(Row(97), Row(98), Row(99)), sort = false)
  }

  test("concat_ws") {
    checkAnswer(
      string1.select(concat_ws(lit(","), col("A"), col("B"))),
      Seq(Row("test1,a"), Row("test2,b"), Row("test3,c")),
      sort = false)
  }

  test("initcap length lower upper") {
    checkAnswer(
      string2.select(initcap(col("A")), length(col("A")), lower(col("A")), upper(col("A"))),
      Seq(
        Row("Asdfg", 5, "asdfg", "ASDFG"),
        Row("Qqq", 3, "qqq", "QQQ"),
        Row("Qw", 2, "qw", "QW")),
      sort = false)
  }

  test("lpad rpad") {
    checkAnswer(
      string2.select(lpad(col("A"), lit(8), lit("X")), rpad(col("A"), lit(9), lit("S"))),
      Seq(
        Row("XXXasdFg", "asdFgSSSS"),
        Row("XXXXXqqq", "qqqSSSSSS"),
        Row("XXXXXXQw", "QwSSSSSSS")),
      sort = false)
  }

  test("ltrim rtrim, trim") {
    checkAnswer(
      string3.select(ltrim(col("A")), rtrim(col("A"))),
      Seq(Row("abcba  ", "  abcba"), Row("a12321a   ", " a12321a")),
      sort = false)

    checkAnswer(
      string3
        .select(
          ltrim(col("A"), lit(" a")),
          rtrim(col("A"), lit(" a")),
          trim(col("A"), lit("a "))),
      Seq(Row("bcba  ", "  abcb", "bcb"), Row("12321a   ", " a12321", "12321")),
      sort = false)
  }

  test("repeat") {
    checkAnswer(
      string1.select(repeat(col("B"), lit(3))),
      Seq(Row("aaa"), Row("bbb"), Row("ccc")),
      sort = false)
  }

  test("builtin function") {
    val repeat = functions.builtin("repeat")
    checkAnswer(
      string1.select(repeat(col("B"), 3)),
      Seq(Row("aaa"), Row("bbb"), Row("ccc")),
      sort = false)
  }

  test("soundex") {
    checkAnswer(
      string4.select(soundex(col("A"))),
      Seq(Row("a140"), Row("b550"), Row("p200")),
      sort = false)
  }

  test("sub string") {
    checkAnswer(
      string1.select(substring(col("A"), lit(2), lit(4))),
      Seq(Row("est1"), Row("est2"), Row("est3")),
      sort = false)
  }

  test("translate") {
    checkAnswer(
      string3.select(translate(col("A"), lit("ab "), lit("XY"))),
      Seq(Row("XYcYX"), Row("X12321X")),
      sort = false)
  }

  test("add months, current date") {
    checkAnswer(
      date1.select(add_months(col("A"), lit(1))),
      Seq(Row(Date.valueOf("2020-09-01")), Row(Date.valueOf("2011-01-01"))),
      sort = false)
    // zero1.select(current_date()) gets the date on server, which uses session timezone.
    // System.currentTimeMillis() is based on jvm timezone. They should not always be equal.
    // We can set local JVM timezone to session timezone to ensure it passes.
    testWithAlteredSessionParameter(testWithTimezone({
      checkAnswer(zero1.select(current_date()), Seq(Row(new Date(System.currentTimeMillis()))))
    }, getTimeZone(session)), "TIMEZONE", "'GMT'")
    testWithAlteredSessionParameter(testWithTimezone({
      checkAnswer(zero1.select(current_date()), Seq(Row(new Date(System.currentTimeMillis()))))
    }, getTimeZone(session)), "TIMEZONE", "'Etc/GMT+8'")
    testWithAlteredSessionParameter(testWithTimezone({
      checkAnswer(zero1.select(current_date()), Seq(Row(new Date(System.currentTimeMillis()))))
    }, getTimeZone(session)), "TIMEZONE", "'Etc/GMT-8'")
  }

  test("current timestamp") {
    assert(
      (System.currentTimeMillis() - zero1
        .select(current_timestamp())
        .collect()(0)
        .getTimestamp(0)
        .getTime).abs < 100000)
  }

  test("year month day week quarter") {
    checkAnswer(
      date1.select(
        year(col("A")),
        month(col("A")),
        dayofmonth(col("A")),
        dayofweek(col("A")),
        dayofyear(col("A")),
        quarter(col("A")),
        weekofyear(col("A")),
        last_day(col("A"))),
      Seq(
        Row(2020, 8, 1, 6, 214, 3, 31, new Date(120, 7, 31)),
        Row(2010, 12, 1, 3, 335, 4, 48, new Date(110, 11, 31))),
      sort = false)
  }

  test("next day") {
    checkAnswer(
      date1.select(next_day(col("A"), lit("FR"))),
      Seq(Row(new Date(120, 7, 7)), Row(new Date(110, 11, 3))),
      sort = false)
  }

  test("previous day") {
    date2.select(previous_day(col("a"), col("b"))).show()
    checkAnswer(
      date2.select(previous_day(col("a"), col("b"))),
      Seq(Row(new Date(120, 6, 27)), Row(new Date(110, 10, 24))),
      sort = false)
  }

  test("hour minute second") {
    checkAnswer(
      timestamp1.select(hour(col("A")), minute(col("A")), second(col("A"))),
      Seq(Row(13, 11, 20), Row(1, 30, 5)),
      sort = false)
  }

  test("datediff") {
    checkAnswer(
      timestamp1
        .select(col("a"), dateadd("year", lit(1), col("a")).as("b"))
        .select(datediff("year", col("a"), col("b"))),
      Seq(Row(1), Row(1)))
  }

  test("dateadd") {
    checkAnswer(
      date1.select(dateadd("year", lit(1), col("a"))),
      Seq(Row(new Date(121, 7, 1)), Row(new Date(111, 11, 1))),
      sort = false)
  }

  test("to_timestamp") {
    checkAnswer(
      long1.select(to_timestamp(col("A"))),
      Seq(
        Row(Timestamp.valueOf("2019-06-25 16:19:17.0")),
        Row(Timestamp.valueOf("2019-08-10 23:25:57.0")),
        Row(Timestamp.valueOf("2006-10-22 01:12:37.0"))),
      sort = false)

    val df = session.sql("select * from values('04/05/2020 01:02:03') as T(a)")

    checkAnswer(
      df.select(to_timestamp(col("A"), lit("mm/dd/yyyy hh24:mi:ss"))),
      Seq(Row(Timestamp.valueOf("2020-04-05 01:02:03.0"))))
  }

  test("convert_timezone") {
    checkAnswer(
      timestampNTZ.select(
        convert_timezone(lit("America/Los_Angeles"), lit("America/New_York"), col("a"))),
      Seq(
        Row(Timestamp.valueOf("2020-05-01 16:11:20.0")),
        Row(Timestamp.valueOf("2020-08-21 04:30:05.0"))),
      sort = false)

    val df = Seq(("2020-05-01 16:11:20.0 +02:00", "2020-08-21 04:30:05.0 -06:00")).toDF("a", "b")
    checkAnswer(
      df.select(
        convert_timezone(lit("America/Los_Angeles"), col("a")),
        convert_timezone(lit("America/New_York"), col("b"))),
      Seq(
        Row(
          Timestamp.valueOf("2020-05-01 07:11:20.0"),
          Timestamp.valueOf("2020-08-21 06:30:05.0"))))
    // -06:00 -> New_York should be -06:00 -> -04:00, which is +2 hours.
  }

  test("to_date") {
    val df = session.sql("select * from values('2020-05-11') as T(a)")
    checkAnswer(df.select(to_date(col("A"))), Seq(Row(new Date(120, 4, 11))))

    val df1 = session.sql("select * from values('2020.07.23') as T(a)")
    checkAnswer(df1.select(to_date(col("A"), lit("YYYY.MM.DD"))), Seq(Row(new Date(120, 6, 23))))
  }

  test("date_trunc") {
    checkAnswer(
      timestamp1.select(date_trunc("quarter", col("A"))),
      Seq(
        Row(Timestamp.valueOf("2020-04-01 00:00:00.0")),
        Row(Timestamp.valueOf("2020-07-01 00:00:00.0"))),
      sort = false)
  }

  test("trunc") {
    val df = Seq((3.14, 1)).toDF("expr", "scale")
    checkAnswer(df.select(trunc(col("expr"), col("scale"))), Seq(Row(3.1)))
  }

  test("concat") {
    checkAnswer(
      string1.select(concat(col("A"), col("B"))),
      Seq(Row("test1a"), Row("test2b"), Row("test3c")),
      sort = false)
  }

  test("split") {
    assert(
      string5
        .select(split(col("A"), lit(",")))
        .collect()(0)
        .getString(0)
        .replaceAll("[ \n]", "") == "[\"1\",\"2\",\"3\",\"4\",\"5\"]")
  }

  test("contains") {
    checkAnswer(
      string4.select(contains(col("a"), lit("app"))),
      Seq(Row(true), Row(false), Row(false)),
      sort = false)
  }

  test("startswith") {
    checkAnswer(
      string4.select(startswith(col("a"), lit("ban"))),
      Seq(Row(false), Row(true), Row(false)),
      sort = false)
  }

  test("char") {
    val df = Seq((84, 85), (96, 97)).toDF("A", "B")

    checkAnswer(
      df.select(char(col("A")), char(col("B"))),
      Seq(Row("T", "U"), Row("`", "a")),
      sort = false)
  }

  test("array_overlap") {
    checkAnswer(
      array1
        .select(arrays_overlap(col("ARR1"), col("ARR2"))),
      Seq(Row(true), Row(false)),
      sort = false)
  }

  test("array_intersection") {
    checkAnswer(
      array1.select(array_intersection(col("ARR1"), col("ARR2"))),
      Seq(Row("[\n  3\n]"), Row("[]")),
      sort = false)
  }

  test("is_array") {
    checkAnswer(array1.select(is_array(col("ARR1"))), Seq(Row(true), Row(true)), sort = false)
    checkAnswer(
      variant1.select(is_array(col("arr1")), is_array(col("bool1")), is_array(col("str1"))),
      Seq(Row(true, false, false)),
      sort = false)
  }

  test("is_boolean") {
    checkAnswer(
      variant1.select(is_boolean(col("arr1")), is_boolean(col("bool1")), is_boolean(col("str1"))),
      Seq(Row(false, true, false)),
      sort = false)
  }

  test("is_binary") {
    checkAnswer(
      variant1.select(is_binary(col("bin1")), is_binary(col("bool1")), is_binary(col("str1"))),
      Seq(Row(true, false, false)),
      sort = false)
  }

  test("is_char/is_varchar") {
    checkAnswer(
      variant1.select(is_char(col("str1")), is_char(col("bin1")), is_char(col("bool1"))),
      Seq(Row(true, false, false)),
      sort = false)
    checkAnswer(
      variant1.select(is_varchar(col("str1")), is_varchar(col("bin1")), is_varchar(col("bool1"))),
      Seq(Row(true, false, false)),
      sort = false)
  }

  test("is_date/is_date_value") {
    checkAnswer(
      variant1.select(is_date(col("date1")), is_date(col("time1")), is_date(col("bool1"))),
      Seq(Row(true, false, false)),
      sort = false)
    checkAnswer(
      variant1.select(
        is_date_value(col("date1")),
        is_date_value(col("time1")),
        is_date_value(col("str1"))),
      Seq(Row(true, false, false)),
      sort = false)
  }

  test("is_decimal") {
    checkAnswer(
      variant1
        .select(is_decimal(col("decimal1")), is_decimal(col("double1")), is_decimal(col("num1"))),
      Seq(Row(true, false, true)),
      sort = false)
  }

  test("is_double/is_real") {
    checkAnswer(
      variant1.select(
        is_double(col("decimal1")),
        is_double(col("double1")),
        is_double(col("num1")),
        is_double(col("bool1"))),
      Seq(Row(true, true, true, false)),
      sort = false)

    checkAnswer(
      variant1.select(
        is_real(col("decimal1")),
        is_real(col("double1")),
        is_real(col("num1")),
        is_real(col("bool1"))),
      Seq(Row(true, true, true, false)),
      sort = false)
  }

  test("is_integer") {
    checkAnswer(
      variant1.select(
        is_integer(col("decimal1")),
        is_integer(col("double1")),
        is_integer(col("num1")),
        is_integer(col("bool1"))),
      Seq(Row(false, false, true, false)),
      sort = false)
  }

  test("is_null_value") {
    checkAnswer(
      nullJson1.select(is_null_value(sqlExpr("v:a"))),
      Seq(Row(true), Row(false), Row(null)),
      sort = false)
  }

  test("is_object") {
    checkAnswer(
      variant1.select(is_object(col("obj1")), is_object(col("arr1")), is_object(col("str1"))),
      Seq(Row(true, false, false)),
      sort = false)
  }

  test("is_time") {
    checkAnswer(
      variant1
        .select(is_time(col("time1")), is_time(col("date1")), is_time(col("timestamp_tz1"))),
      Seq(Row(true, false, false)),
      sort = false)
  }

  test("is_timestamp_*") {
    checkAnswer(
      variant1.select(
        is_timestamp_ntz(col("timestamp_ntz1")),
        is_timestamp_ntz(col("timestamp_tz1")),
        is_timestamp_ntz(col("timestamp_ltz1"))),
      Seq(Row(true, false, false)),
      sort = false)

    checkAnswer(
      variant1.select(
        is_timestamp_ltz(col("timestamp_ntz1")),
        is_timestamp_ltz(col("timestamp_tz1")),
        is_timestamp_ltz(col("timestamp_ltz1"))),
      Seq(Row(false, false, true)),
      sort = false)

    checkAnswer(
      variant1.select(
        is_timestamp_tz(col("timestamp_ntz1")),
        is_timestamp_tz(col("timestamp_tz1")),
        is_timestamp_tz(col("timestamp_ltz1"))),
      Seq(Row(false, true, false)),
      sort = false)
  }

  test("current_region") {
    val result = zero1.select(current_region()).collect()
    assert(result.length == 1)
    // for example, public.aws_us_west_2, qa2, prod3
    assert(result(0).getString(0).length > 0)
  }

  test("current_time") {
    val localtime = zero1.select(current_time()).collect()(0).getTime(0).toString
    assert(localtime.matches("\\d{2}:\\d{2}:\\d{2}"))
  }

  test("current_version") {
    zero1.select(current_version()).show()
    val version = zero1.select(current_version()).collect()(0).getString(0)
    assert(version.matches("\\d+\\.\\d+\\.\\d+.*"))
  }

  test("current_account") {
    val account = zero1.select(current_account()).collect()
    assert(account.length == 1)
  }

  test("current_role") {
    val role = zero1.select(current_role()).collect()
    assert(role.length == 1)
  }

  test("current_statement") {
    assert(
      zero1
        .select(current_statement())
        .collect()(0)
        .getString(0)
        .trim
        .startsWith("SELECT current_statement()"))
  }

  test("current_available_roles") {
    val rolesString = zero1.select(current_available_roles()).collect()(0).getString(0)
    val mapper = new ObjectMapper()
    val rolesJson = mapper.readTree(rolesString)
    assert(rolesJson.isArray)
    val arr = rolesJson.asInstanceOf[ArrayNode]
    val roles = new Array[String](arr.size)
    (0 until arr.size()).foreach(index => roles(index) = arr.get(index).asText())
    val role = zero1.select(current_role()).collect()(0).getString(0)
    assert(roles.contains(role))
  }

  test("current_session") {
    val sessionID = zero1.select(current_session()).collect()(0).getString(0)
    assert(sessionID.matches("\\d+"))
  }

  test("current_user") {
    assert(
      zero1
        .select(current_user())
        .collect()(0)
        .getString(0)
        .equalsIgnoreCase(getUserFromProperties))
  }

  test("current_database") {
    assert(
      zero1
        .select(current_database())
        .collect()(0)
        .getString(0)
        .equalsIgnoreCase(getDatabaseFromProperties.replaceAll("""^"|"$""", "")))
  }

  test("current_schema") {
    assert(
      zero1
        .select(current_schema())
        .collect()(0)
        .getString(0)
        .equalsIgnoreCase(getSchemaFromProperties.replaceAll("""^"|"$""", "")))
  }

  test("current_schemas") {
    val schemasString = zero1.select(current_schemas()).collect()(0).getString(0)
    val mapper = new ObjectMapper()
    val schemasJson = mapper.readTree(schemasString)
    assert(schemasJson.isArray)
    val arr = schemasJson.asInstanceOf[ArrayNode]
    val schemas = new Array[String](arr.size)
    (0 until arr.size()).foreach(index => schemas(index) = arr.get(index).asText())

    val schema = zero1.select(current_schema()).collect()(0).getString(0)
    assert(schemas.exists(_.replaceAll("""^"|"$""", "").endsWith(schema)))
  }

  test("current_warehouse") {
    assert(
      zero1
        .select(current_warehouse())
        .collect()(0)
        .getString(0)
        .equalsIgnoreCase(getWarehouseFromProperties.replaceAll("""^"|"$""", "")))
  }

  test("date_from_parts") {
    val df = Seq((2020, 9, 16)).toDF("year", "month", "day")
    val result = df.select(date_from_parts(col("year"), col("month"), col("day")))
    checkAnswer(result, Seq(Row(new Date(120, 8, 16))))
  }

  test("dayname") {
    checkAnswer(date1.select(dayname(col("a"))), Seq(Row("Sat"), Row("Wed")), sort = false)
  }

  test("monthname") {
    checkAnswer(date1.select(monthname(col("a"))), Seq(Row("Aug"), Row("Dec")), sort = false)
  }

  test("endswith") {
    checkAnswer(string4.filter(endswith(col("a"), lit("le"))), Seq(Row("apple")))
  }

  test("insert") {
    checkAnswer(
      string4.select(insert(col("a"), lit(2), lit(3), lit("abc"))),
      Seq(Row("aabce"), Row("babcna"), Row("pabch")),
      sort = false)
  }

  test("left") {
    checkAnswer(
      string4.select(left(col("a"), lit(2))),
      Seq(Row("ap"), Row("ba"), Row("pe")),
      sort = false)
  }

  test("right") {
    checkAnswer(
      string4.select(right(col("a"), lit(2))),
      Seq(Row("le"), Row("na"), Row("ch")),
      sort = false)
  }

  test("sysdate") {
    assert(
      zero1
        .select(sysdate())
        .collect()(0)
        .getTimestamp(0)
        .toString
        .length > 0)
  }

  test("regexp_count") {
    checkAnswer(
      string4.select(regexp_count(col("a"), lit("a"))),
      Seq(Row(1), Row(3), Row(1)),
      sort = false)

    checkAnswer(
      string4.select(regexp_count(col("a"), lit("a"), lit(2), lit("c"))),
      Seq(Row(0), Row(3), Row(1)),
      sort = false)
  }

  test("replace") {
    checkAnswer(
      string4.select(replace(col("a"), lit("a"))),
      Seq(Row("pple"), Row("bnn"), Row("pech")),
      sort = false)

    checkAnswer(
      string4.select(replace(col("a"), lit("a"), lit("z"))),
      Seq(Row("zpple"), Row("bznznz"), Row("pezch")),
      sort = false)

  }

  test("time_from_parts") {
    assert(
      zero1
        .select(time_from_parts(lit(1), lit(2), lit(3)))
        .collect()(0)
        .getTime(0)
        .equals(new Time(3723000)))

    assert(
      zero1
        .select(time_from_parts(lit(1), lit(2), lit(3), lit(444444444)))
        .collect()(0)
        .getTime(0)
        .equals(new Time(3723444)))
  }

  test("charindex") {
    checkAnswer(
      string4.select(charindex(lit("na"), col("a"))),
      Seq(Row(0), Row(3), Row(0)),
      sort = false)

    checkAnswer(
      string4.select(charindex(lit("na"), col("a"), lit(4))),
      Seq(Row(0), Row(5), Row(0)),
      sort = false)
  }

  test("collate") {
    checkAnswer(string3.where(collate(col("a"), "en_US-trim") === "abcba"), Seq(Row("  abcba  ")))
  }

  test("collation") {
    checkAnswer(zero1.select(collation(lit("f").collate("de"))), Seq(Row("de")))
  }

  test("div0") {
    checkAnswer(zero1.select(div0(lit(2), lit(0)), div0(lit(4), lit(2))), Seq(Row(0.0, 2.0)))
  }

  test("timestamp_from_parts") {
    assert(
      date3
        .select(
          timestamp_from_parts(
            col("year"),
            col("month"),
            col("day"),
            col("hour"),
            col("minute"),
            col("second")))
        .collect()(0)
        .getTimestamp(0)
        .toString == "2020-10-28 13:35:47.0")

    assert(
      date3
        .select(
          timestamp_from_parts(
            col("year"),
            col("month"),
            col("day"),
            col("hour"),
            col("minute"),
            col("second"),
            col("nanosecond")))
        .collect()(0)
        .getTimestamp(0)
        .toString == "2020-10-28 13:35:47.001234567")

    assert(
      date3
        .select(timestamp_from_parts(
          date_from_parts(col("year"), col("month"), col("day")),
          time_from_parts(col("hour"), col("minute"), col("second"), col("nanosecond"))))
        .collect()(0)
        .getTimestamp(0)
        .toString == "2020-10-28 13:35:47.001234567")
  }

  test("timestamp_ltz_from_parts") {
    assert(
      date3
        .select(
          timestamp_ltz_from_parts(
            col("year"),
            col("month"),
            col("day"),
            col("hour"),
            col("minute"),
            col("second")))
        .collect()(0)
        .getTimestamp(0)
        .toString == "2020-10-28 13:35:47.0")

    assert(
      date3
        .select(
          timestamp_ltz_from_parts(
            col("year"),
            col("month"),
            col("day"),
            col("hour"),
            col("minute"),
            col("second"),
            col("nanosecond")))
        .collect()(0)
        .getTimestamp(0)
        .toString == "2020-10-28 13:35:47.001234567")
  }

  test("timestamp_ntz_from_parts") {
    assert(
      date3
        .select(
          timestamp_ntz_from_parts(
            col("year"),
            col("month"),
            col("day"),
            col("hour"),
            col("minute"),
            col("second")))
        .collect()(0)
        .getTimestamp(0)
        .toString == "2020-10-28 13:35:47.0")

    assert(
      date3
        .select(
          timestamp_ntz_from_parts(
            col("year"),
            col("month"),
            col("day"),
            col("hour"),
            col("minute"),
            col("second"),
            col("nanosecond")))
        .collect()(0)
        .getTimestamp(0)
        .toString == "2020-10-28 13:35:47.001234567")

    assert(
      date3
        .select(timestamp_ntz_from_parts(
          date_from_parts(col("year"), col("month"), col("day")),
          time_from_parts(col("hour"), col("minute"), col("second"), col("nanosecond"))))
        .collect()(0)
        .getTimestamp(0)
        .toString == "2020-10-28 13:35:47.001234567")
  }

  test("timestamp_tz_from_parts") {
    assert(
      date3
        .select(
          timestamp_tz_from_parts(
            col("year"),
            col("month"),
            col("day"),
            col("hour"),
            col("minute"),
            col("second")))
        .collect()(0)
        .getTimestamp(0)
        .toString == "2020-10-28 13:35:47.0")

    assert(
      date3
        .select(
          timestamp_tz_from_parts(
            col("year"),
            col("month"),
            col("day"),
            col("hour"),
            col("minute"),
            col("second"),
            col("nanosecond")))
        .collect()(0)
        .getTimestamp(0)
        .toString == "2020-10-28 13:35:47.001234567")

    assert(
      date3
        .select(
          timestamp_tz_from_parts(
            col("year"),
            col("month"),
            col("day"),
            col("hour"),
            col("minute"),
            col("second"),
            col("nanosecond"),
            col("timezone")))
        .collect()(0)
        .getTimestamp(0)
        .toString == "2020-10-28 13:35:47.001234567")

    assert(
      date3
        .select(
          timestamp_tz_from_parts(
            col("year"),
            col("month"),
            col("day"),
            col("hour"),
            col("minute"),
            col("second"),
            col("nanosecond"),
            lit("America/New_York")))
        .collect()(0)
        .getTimestamp(0)
        .toGMTString == "28 Oct 2020 17:35:47 GMT")

  }

  test("check_json") {
    checkAnswer(
      nullJson1.select(check_json(col("v"))),
      Seq(Row(null), Row(null), Row(null)),
      sort = false)

    checkAnswer(
      invalidJson1.select(check_json(col("v"))),
      Seq(
        Row("incomplete object value, pos 11"),
        Row("missing colon, pos 7"),
        Row("unfinished string, pos 5")),
      sort = false)
  }

  test("check_xml") {
    checkAnswer(
      nullXML1.select(check_xml(col("v"))),
      Seq(Row(null), Row(null), Row(null), Row(null)),
      sort = false)

    checkAnswer(
      invalidXML1.select(check_xml(col("v"))),
      Seq(
        Row("no opening tag for </t>, pos 8"),
        Row("missing closing tags: </t1></t1>, pos 8"),
        Row("bad character in XML tag name: '<', pos 4")),
      sort = false)
  }

  test("json_extract_path_text") {
    checkAnswer(
      validJson1.select(json_extract_path_text(col("v"), col("k"))),
      Seq(Row(null), Row("foo"), Row(null), Row(null)),
      sort = false)
  }

  test("parse_json") {
    checkAnswer(
      nullJson1.select(parse_json(col("v"))),
      Seq(Row("{\n  \"a\": null\n}"), Row("{\n  \"a\": \"foo\"\n}"), Row(null)),
      sort = false)
  }

  test("parse_xml") {
    checkAnswer(
      nullXML1.select(parse_xml(col("v"))),
      Seq(
        Row("<t1>\n  foo\n  <t2>bar</t2>\n  <t3></t3>\n</t1>"),
        Row("<t1></t1>"),
        Row(null),
        Row(null)),
      sort = false)
  }

  test("strip_null_value") {
    checkAnswer(
      nullJson1.select(sqlExpr("v:a")),
      Seq(Row("null"), Row("\"foo\""), Row(null)),
      sort = false)

    checkAnswer(
      nullJson1.select(strip_null_value(sqlExpr("v:a"))),
      Seq(Row(null), Row("\"foo\""), Row(null)),
      sort = false)
  }

  test("array_agg") {
    assert(monthlySales.select(array_agg(col("amount"))).collect()(0).get(0).toString ==
      "[\n  10000,\n  400,\n  4500,\n  35000,\n  5000,\n  3000,\n  200,\n  90500,\n  6000,\n  " +
        "5000,\n  2500,\n  9500,\n  8000,\n  10000,\n  800,\n  4500\n]")
  }

  test("array_agg WITHIN GROUP") {
    assert(
      monthlySales
        .select(array_agg(col("amount")).withinGroup(col("amount")))
        .collect()(0)
        .get(0)
        .toString ==
        "[\n  200,\n  400,\n  800,\n  2500,\n  3000,\n  4500,\n  4500,\n  5000,\n  5000,\n  " +
          "6000,\n  8000,\n  9500,\n  10000,\n  10000,\n  35000,\n  90500\n]")
  }

  test("array_agg WITHIN GROUP ORDER BY DESC") {
    assert(
      monthlySales
        .select(array_agg(col("amount")).withinGroup(col("amount").desc))
        .collect()(0)
        .get(0)
        .toString ==
        "[\n  90500,\n  35000,\n  10000,\n  10000,\n  9500,\n  8000,\n  6000,\n  5000,\n" +
          "  5000,\n  4500,\n  4500,\n  3000,\n  2500,\n  800,\n  400,\n  200\n]")
  }

  test("array_agg WITHIN GROUP ORDER BY multiple columns") {
    val sortColumns = Seq(col("month").asc, col("empid").desc, col("amount"))
    val amountValues = monthlySales.sort(sortColumns).select("amount").collect()
    val expected = "[\n  " + amountValues.map { _.getLong(0).toString }.mkString(",\n  ") + "\n]"
    // println(expected)
    assert(
      monthlySales
        .select(array_agg(col("amount")).withinGroup(sortColumns))
        .collect()(0)
        .get(0)
        .toString == expected)
  }

  test("window function array_agg WITHIN GROUP") {
    val value1 = "[\n  1,\n  3\n]"
    val value2 = "[\n  1,\n  3,\n  10\n]"
    checkAnswer(
      xyz.select(
        array_agg(col("Z"))
          .withinGroup(Seq(col("Z"), col("Y")))
          .over(Window.partitionBy(col("X")))),
      Seq(Row(value1), Row(value1), Row(value2), Row(value2), Row(value2)),
      false)
  }

  test("array_append") {
    checkAnswer(
      array1.select(array_append(array_append(col("arr1"), lit("amount")), lit(32.21))),
      Seq(
        Row("[\n  1,\n  2,\n  3,\n  \"amount\",\n  3.221000000000000e+01\n]"),
        Row("[\n  6,\n  7,\n  8,\n  \"amount\",\n  3.221000000000000e+01\n]")),
      sort = false)

    // Get array result in List[Variant]
    val resultSet =
      array1.select(array_append(array_append(col("arr1"), lit("amount")), lit(32.21))).collect()
    val row1 = Seq(
      new Variant(1),
      new Variant(2),
      new Variant(3),
      new Variant("amount"),
      new Variant("3.221000000000000e+01"))
    assert(resultSet(0).getSeqOfVariant(0).equals(row1))
    val row2 = Seq(
      new Variant(6),
      new Variant(7),
      new Variant(8),
      new Variant("amount"),
      new Variant("3.221000000000000e+01"))
    assert(resultSet(1).getSeqOfVariant(0).equals(row2))

    checkAnswer(
      array2.select(array_append(array_append(col("arr1"), col("d")), col("e"))),
      Seq(
        Row("[\n  1,\n  2,\n  3,\n  2,\n  \"e1\"\n]"),
        Row("[\n  6,\n  7,\n  8,\n  1,\n  \"e2\"\n]")),
      sort = false)
  }

  test("array_cat") {
    checkAnswer(
      array1.select(array_cat(col("arr1"), col("arr2"))),
      Seq(
        Row("[\n  1,\n  2,\n  3,\n  3,\n  4,\n  5\n]"),
        Row("[\n  6,\n  7,\n  8,\n  9,\n  0,\n  1\n]")),
      sort = false)
  }

  test("array_compact") {
    checkAnswer(
      nullArray1.select(array_compact(col("arr1"))),
      Seq(Row("[\n  1,\n  3\n]"), Row("[\n  6,\n  8\n]")),
      sort = false)
  }

  test("array_construct") {
    assert(
      zero1
        .select(array_construct(lit(1), lit(1.2), lit("string"), lit(""), lit(null)))
        .collect()(0)
        .getString(0) ==
        "[\n  1,\n  1.200000000000000e+00,\n  \"string\",\n  \"\",\n  undefined\n]")

    assert(
      zero1
        .select(array_construct())
        .collect()(0)
        .getString(0) ==
        "[]")

    checkAnswer(
      integer1
        .select(array_construct(col("a"), lit(1.2), lit(null))),
      Seq(
        Row("[\n  1,\n  1.200000000000000e+00,\n  undefined\n]"),
        Row("[\n  2,\n  1.200000000000000e+00,\n  undefined\n]"),
        Row("[\n  3,\n  1.200000000000000e+00,\n  undefined\n]")),
      sort = false)
  }

  test("array_construct_compact") {
    assert(
      zero1
        .select(array_construct_compact(lit(1), lit(1.2), lit("string"), lit(""), lit(null)))
        .collect()(0)
        .getString(0) ==
        "[\n  1,\n  1.200000000000000e+00,\n  \"string\",\n  \"\"\n]")

    assert(
      zero1
        .select(array_construct_compact())
        .collect()(0)
        .getString(0) ==
        "[]")

    checkAnswer(
      integer1
        .select(array_construct_compact(col("a"), lit(1.2), lit(null))),
      Seq(
        Row("[\n  1,\n  1.200000000000000e+00\n]"),
        Row("[\n  2,\n  1.200000000000000e+00\n]"),
        Row("[\n  3,\n  1.200000000000000e+00\n]")),
      sort = false)
  }

  test("array_contains") {
    assert(
      zero1
        .select(array_contains(lit(1), array_construct(lit(1), lit(1.2), lit("string"))))
        .collect()(0)
        .getBoolean(0))

    assert(
      !zero1
        .select(array_contains(lit(-1), array_construct(lit(1), lit(1.2), lit("string"))))
        .collect()(0)
        .getBoolean(0))

    checkAnswer(
      integer1
        .select(array_contains(col("a"), array_construct(lit(1), lit(1.2), lit("string")))),
      Seq(Row(true), Row(false), Row(false)),
      sort = false)
  }

  test("array_insert") {
    checkAnswer(
      array2.select(array_insert(col("arr1"), col("d"), col("e"))),
      Seq(Row("[\n  1,\n  2,\n  \"e1\",\n  3\n]"), Row("[\n  6,\n  \"e2\",\n  7,\n  8\n]")),
      sort = false)
  }

  test("array_position") {
    checkAnswer(
      array2.select(array_position(col("d"), col("arr1"))),
      Seq(Row(1), Row(null)),
      sort = false)
  }

  test("array_prepend") {
    checkAnswer(
      array1.select(array_prepend(array_prepend(col("arr1"), lit("amount")), lit(32.21))),
      Seq(
        Row("[\n  3.221000000000000e+01,\n  \"amount\",\n  1,\n  2,\n  3\n]"),
        Row("[\n  3.221000000000000e+01,\n  \"amount\",\n  6,\n  7,\n  8\n]")),
      sort = false)

    checkAnswer(
      array2.select(array_prepend(array_prepend(col("arr1"), col("d")), col("e"))),
      Seq(
        Row("[\n  \"e1\",\n  2,\n  1,\n  2,\n  3\n]"),
        Row("[\n  \"e2\",\n  1,\n  6,\n  7,\n  8\n]")),
      sort = false)
  }

  test("array_size") {
    checkAnswer(array2.select(array_size(col("arr1"))), Seq(Row(3), Row(3)), sort = false)

    checkAnswer(array2.select(array_size(col("d"))), Seq(Row(null), Row(null)), sort = false)

    checkAnswer(
      array2.select(array_size(parse_json(col("f")))),
      Seq(Row(1), Row(2)),
      sort = false)
  }

  test("array_slice") {
    checkAnswer(
      array3.select(array_slice(col("arr1"), col("d"), col("e"))),
      Seq(Row("[\n  2\n]"), Row("[\n  5\n]"), Row("[\n  6,\n  7\n]")),
      sort = false)
  }

  test("array_to_string") {
    checkAnswer(
      array3.select(array_to_string(col("arr1"), col("f"))),
      Seq(Row("1,2,3"), Row("4, 5, 6"), Row("6;7;8")),
      sort = false)
  }

  test("objectagg") {
    checkAnswer(
      object1.select(objectagg(col("key"), col("value"))),
      Seq(Row("{\n  \"age\": 21,\n  \"zip\": 94401\n}")),
      sort = false)
  }

  test("object_construct") {
    checkAnswer(
      object1.select(object_construct(col("key"), col("value"))),
      Seq(Row("{\n  \"age\": 21\n}"), Row("{\n  \"zip\": 94401\n}")),
      sort = false)

    checkAnswer(object1.select(object_construct()), Seq(Row("{}"), Row("{}")), sort = false)
  }

  test("object_delete") {
    checkAnswer(
      object2.select(object_delete(col("obj"), col("k"), lit("name"), lit("non-exist-key"))),
      Seq(Row("{\n  \"zip\": 21021\n}"), Row("{\n  \"age\": 26,\n  \"zip\": 94021\n}")),
      sort = false)
  }

  test("object_insert") {
    checkAnswer(
      object2.select(object_insert(col("obj"), lit("key"), lit("v"))),
      Seq(
        Row("{\n  \"age\": 21,\n  \"key\": \"v\",\n  \"name\": \"Joe\",\n  \"zip\": 21021\n}"),
        Row("{\n  \"age\": 26,\n  \"key\": \"v\",\n  \"name\": \"Jay\",\n  \"zip\": 94021\n}")),
      sort = false)

    // Get object result in Map[String, Variant]
    val resultSet = object2.select(object_insert(col("obj"), lit("key"), lit("v"))).collect()
    val row1 = Map(
      "age" -> new Variant(21),
      "key" -> new Variant("v"),
      "name" -> new Variant("Joe"),
      "zip" -> new Variant(21021))
    assert(resultSet(0).getMapOfVariant(0).equals(row1))
    val row2 = Map(
      "age" -> new Variant(26),
      "key" -> new Variant("v"),
      "name" -> new Variant("Jay"),
      "zip" -> new Variant(94021))
    assert(resultSet(1).getMapOfVariant(0).equals(row2))

    checkAnswer(
      object2.select(object_insert(col("obj"), col("k"), col("v"), col("flag"))),
      Seq(
        Row("{\n  \"age\": 0,\n  \"name\": \"Joe\",\n  \"zip\": 21021\n}"),
        Row("{\n  \"age\": 26,\n  \"key\": 0,\n  \"name\": \"Jay\",\n  \"zip\": 94021\n}")),
      sort = false)
  }

  test("object_pick") {
    checkAnswer(
      object2.select(object_pick(col("obj"), col("k"), lit("name"), lit("non-exist-key"))),
      Seq(Row("{\n  \"age\": 21,\n  \"name\": \"Joe\"\n}"), Row("{\n  \"name\": \"Jay\"\n}")),
      sort = false)

    checkAnswer(
      object2.select(object_pick(col("obj"), array_construct(lit("name"), lit("zip")))),
      Seq(
        Row("{\n  \"name\": \"Joe\",\n  \"zip\": 21021\n}"),
        Row("{\n  \"name\": \"Jay\",\n  \"zip\": 94021\n}")),
      sort = false)
  }

  test("as_array") {
    checkAnswer(
      array1.select(as_array(col("ARR1"))),
      Seq(Row("[\n  1,\n  2,\n  3\n]"), Row("[\n  6,\n  7,\n  8\n]")),
      sort = false)
    checkAnswer(
      variant1.select(as_array(col("arr1")), as_array(col("bool1")), as_array(col("str1"))),
      Seq(Row("[\n  \"Example\"\n]", null, null)),
      sort = false)
  }

  test("as_binary") {
    checkAnswer(
      variant1.select(as_binary(col("bin1")), as_binary(col("bool1")), as_binary(col("str1"))),
      Seq(Row(Array[Byte](115, 110, 111, 119), null, null)),
      sort = false)
  }

  test("as_char/as_varchar") {
    checkAnswer(
      variant1.select(as_char(col("str1")), as_char(col("bin1")), as_char(col("bool1"))),
      Seq(Row("X", null, null)),
      sort = false)
    checkAnswer(
      variant1.select(as_varchar(col("str1")), as_varchar(col("bin1")), as_varchar(col("bool1"))),
      Seq(Row("X", null, null)),
      sort = false)
  }

  test("as_date") {
    checkAnswer(
      variant1.select(as_date(col("date1")), as_date(col("time1")), as_date(col("bool1"))),
      Seq(Row(new Date(117, 1, 24), null, null)),
      sort = false)
  }

  test("as_decimal/as_number") {
    checkAnswer(
      variant1
        .select(as_decimal(col("decimal1")), as_decimal(col("double1")), as_decimal(col("num1"))),
      Seq(Row(1, null, 15)),
      sort = false)

    assert(
      variant1
        .select(as_decimal(col("decimal1"), 6))
        .collect()(0)
        .getLong(0) == 1)

    assert(
      variant1
        .select(as_decimal(col("decimal1"), 6, 3))
        .collect()(0)
        .getDecimal(0)
        .doubleValue() == 1.23)

    checkAnswer(
      variant1
        .select(as_number(col("decimal1")), as_number(col("double1")), as_number(col("num1"))),
      Seq(Row(1, null, 15)),
      sort = false)

    assert(
      variant1
        .select(as_number(col("decimal1"), 6))
        .collect()(0)
        .getLong(0) == 1)

    assert(
      variant1
        .select(as_number(col("decimal1"), 6, 3))
        .collect()(0)
        .getDecimal(0)
        .doubleValue() == 1.23)
  }

  test("as_double/as_real") {
    checkAnswer(
      variant1.select(
        as_double(col("decimal1")),
        as_double(col("double1")),
        as_double(col("num1")),
        as_double(col("bool1"))),
      Seq(Row(1.23, 3.21, 15.0, null)),
      sort = false)

    checkAnswer(
      variant1.select(
        as_real(col("decimal1")),
        as_real(col("double1")),
        as_real(col("num1")),
        as_real(col("bool1"))),
      Seq(Row(1.23, 3.21, 15.0, null)),
      sort = false)
  }

  test("as_integer") {
    checkAnswer(
      variant1.select(
        as_integer(col("decimal1")),
        as_integer(col("double1")),
        as_integer(col("num1")),
        as_integer(col("bool1"))),
      Seq(Row(1, null, 15, null)),
      sort = false)
  }

  test("as_object") {
    checkAnswer(
      variant1.select(as_object(col("obj1")), as_object(col("arr1")), as_object(col("str1"))),
      Seq(Row("{\n  \"Tree\": \"Pine\"\n}", null, null)),
      sort = false)
  }

  test("as_time") {
    checkAnswer(
      variant1
        .select(as_time(col("time1")), as_time(col("date1")), as_time(col("timestamp_tz1"))),
      Seq(Row(Time.valueOf("20:57:01"), null, null)),
      sort = false)
  }

  test("as_timestamp_*") {
    checkAnswer(
      variant1.select(
        as_timestamp_ntz(col("timestamp_ntz1")),
        as_timestamp_ntz(col("timestamp_tz1")),
        as_timestamp_ntz(col("timestamp_ltz1"))),
      Seq(Row(Timestamp.valueOf("2017-02-24 12:00:00.456"), null, null)),
      sort = false)

    checkAnswer(
      variant1.select(
        as_timestamp_ltz(col("timestamp_ntz1")),
        as_timestamp_ltz(col("timestamp_tz1")),
        as_timestamp_ltz(col("timestamp_ltz1"))),
      Seq(Row(null, null, Timestamp.valueOf("2017-02-24 04:00:00.123"))),
      sort = false)

    checkAnswer(
      variant1.select(
        as_timestamp_tz(col("timestamp_ntz1")),
        as_timestamp_tz(col("timestamp_tz1")),
        as_timestamp_tz(col("timestamp_ltz1"))),
      Seq(Row(null, Timestamp.valueOf("2017-02-24 13:00:00.123"), null)),
      sort = false)
  }

  test("strtok_to_array") {
    checkAnswer(
      string6
        .select(strtok_to_array(col("a"), col("b"))),
      Seq(
        Row("[\n  \"1\",\n  \"2\",\n  \"3\",\n  \"4\",\n  \"5\"\n]"),
        Row("[\n  \"1\",\n  \"2\",\n  \"3\",\n  \"4\",\n  \"5\"\n]")),
      sort = false)

    checkAnswer(
      string6
        .select(strtok_to_array(col("a"))),
      Seq(
        Row("[\n  \"1,2,3,4,5\"\n]"),
        Row("[\n  \"1\",\n  \"2\",\n  \"3\",\n  \"4\",\n  \"5\"\n]")),
      sort = false)
  }

  test("to_array") {
    checkAnswer(
      integer1
        .select(to_array(col("a"))),
      Seq(Row("[\n  1\n]"), Row("[\n  2\n]"), Row("[\n  3\n]")),
      sort = false)
  }

  test("to_json") {
    checkAnswer(
      integer1
        .select(to_json(col("a"))),
      Seq(Row("1"), Row("2"), Row("3")),
      sort = false)

    checkAnswer(
      variant1
        .select(to_json(col("time1"))),
      Seq(Row("\"20:57:01\"")),
      sort = false)
  }

  test("to_object") {
    checkAnswer(
      variant1
        .select(to_object(col("obj1"))),
      Seq(Row("{\n  \"Tree\": \"Pine\"\n}")),
      sort = false)
  }

  test("to_variant") {
    checkAnswer(
      integer1
        .select(to_variant(col("a"))),
      Seq(Row("1"), Row("2"), Row("3")),
      sort = false)
    assert(
      integer1.select(to_variant(col("a"))).collect()(0).getVariant(0).equals(new Variant(1)))
  }

  test("to_xml") {
    checkAnswer(
      integer1
        .select(to_xml(col("a"))),
      Seq(
        Row("<SnowflakeData type=\"INTEGER\">1</SnowflakeData>"),
        Row("<SnowflakeData type=\"INTEGER\">2</SnowflakeData>"),
        Row("<SnowflakeData type=\"INTEGER\">3</SnowflakeData>")),
      sort = false)
  }

  test("get") {
    checkAnswer(
      object2
        .select(get(col("obj"), col("k"))),
      Seq(Row("21"), Row(null)),
      sort = false)

    checkAnswer(
      object2
        .select(get(col("obj"), lit("AGE"))),
      Seq(Row(null), Row(null)),
      sort = false)
  }

  test("get_ignore_case") {
    checkAnswer(
      object2
        .select(get(col("obj"), col("k"))),
      Seq(Row("21"), Row(null)),
      sort = false)

    checkAnswer(
      object2
        .select(get_ignore_case(col("obj"), lit("AGE"))),
      Seq(Row("21"), Row("26")),
      sort = false)
  }

  test("object_keys") {
    checkAnswer(
      object2
        .select(object_keys(col("obj"))),
      Seq(
        Row("[\n  \"age\",\n  \"name\",\n  \"zip\"\n]"),
        Row("[\n  \"age\",\n  \"name\",\n  \"zip\"\n]")),
      sort = false)
  }

  test("xmlget") {
    checkAnswer(
      validXML1
        .select(get(xmlget(col("v"), col("t2")), lit('$'))),
      Seq(Row("\"bar\""), Row(null), Row("\"foo\"")),
      sort = false)

    assert(
      validXML1
        .select(get(xmlget(col("v"), col("t2")), lit('$')))
        .collect()(0)
        .getVariant(0)
        .equals(new Variant("\"bar\"")))

    checkAnswer(
      validXML1
        .select(get(xmlget(col("v"), col("t3"), lit('0')), lit('@'))),
      Seq(Row("\"t3\""), Row(null), Row(null)),
      sort = false)

    checkAnswer(
      validXML1
        .select(get(xmlget(col("v"), col("t2"), col("instance")), lit('$'))),
      Seq(Row("\"bar\""), Row(null), Row("\"bar\"")),
      sort = false)
  }

  test("get_path") {
    checkAnswer(
      validJson1
        .select(get_path(col("v"), col("k"))),
      Seq(Row("null"), Row("\"foo\""), Row(null), Row(null)),
      sort = false)
  }

  test("approx_percentile") {
    checkAnswer(
      approxNumbers.select(approx_percentile(col("a"), 0.5)),
      Seq(Row(4.5)),
      sort = false)
  }

  test("approx_percentile_accumulate") {
    checkAnswer(
      approxNumbers.select(approx_percentile_accumulate(col("a"))),
      Seq(Row("{\n  \"state\": [\n    0.000000000000000e+00,\n    1.000000000000000e+00,\n    " +
        "1.000000000000000e+00,\n    1.000000000000000e+00,\n    2.000000000000000e+00,\n    " +
        "1.000000000000000e+00,\n    3.000000000000000e+00,\n    1.000000000000000e+00,\n    " +
        "4.000000000000000e+00,\n    1.000000000000000e+00,\n    5.000000000000000e+00,\n    " +
        "1.000000000000000e+00,\n    6.000000000000000e+00,\n    1.000000000000000e+00,\n    " +
        "7.000000000000000e+00,\n    1.000000000000000e+00,\n    8.000000000000000e+00,\n    " +
        "1.000000000000000e+00,\n    9.000000000000000e+00,\n    1.000000000000000e+00\n  ],\n  " +
        "\"type\": \"tdigest\",\n  \"version\": 1\n}")),
      sort = false)
  }

  test("approx_percentile_estimate") {
    checkAnswer(
      approxNumbers.select(
        approx_percentile_estimate(approx_percentile_accumulate(col("a")), 0.5)),
      approxNumbers.select(approx_percentile(col("a"), 0.5)),
      sort = false)
  }

  test("approx_percentile_combine") {
    val df1 = approxNumbers
      .select(col("a"))
      .where($"a" >= 3)
      .select(approx_percentile_accumulate(col("a")).as("b"))
    val df2 = approxNumbers.select(approx_percentile_accumulate(col("a")).as("b"))
    val df = df1.union(df2)
    print(df.collect()(0))
    checkAnswer(
      df.select(approx_percentile_combine(col("b"))),
      Seq(Row("{\n  \"state\": [\n    0.000000000000000e+00,\n    1.000000000000000e+00,\n    " +
        "1.000000000000000e+00,\n    1.000000000000000e+00,\n    2.000000000000000e+00,\n    " +
        "1.000000000000000e+00,\n    3.000000000000000e+00,\n    1.000000000000000e+00,\n    " +
        "3.000000000000000e+00,\n    1.000000000000000e+00,\n    4.000000000000000e+00,\n    " +
        "1.000000000000000e+00,\n    4.000000000000000e+00,\n    1.000000000000000e+00,\n    " +
        "5.000000000000000e+00,\n    1.000000000000000e+00,\n    5.000000000000000e+00,\n    " +
        "1.000000000000000e+00,\n    6.000000000000000e+00,\n    1.000000000000000e+00,\n    " +
        "6.000000000000000e+00,\n    1.000000000000000e+00,\n    7.000000000000000e+00,\n    " +
        "1.000000000000000e+00,\n    7.000000000000000e+00,\n    1.000000000000000e+00,\n    " +
        "8.000000000000000e+00,\n    1.000000000000000e+00,\n    8.000000000000000e+00,\n    " +
        "1.000000000000000e+00,\n    9.000000000000000e+00,\n    1.000000000000000e+00,\n    " +
        "9.000000000000000e+00,\n    1.000000000000000e+00\n  ],\n  \"type\": \"tdigest\",\n  " +
        "\"version\": 1\n}")),
      sort = false)
  }

  test("toScalar(DataFrame) with SELECT") {
    // Re-use testData1 and nullData1 for testing
    // testData1.show()
    // nullData1.show()

    // Use 1 col(DataFrame) in SELECT column list
    val df = nullData1.filter(col("a") === 3)
    val subQuery = toScalar(df)
    var expectedResult = Seq(Row(1, true, 3), Row(2, false, 3))
    checkAnswer(testData1.select(col("num"), col("bool"), subQuery), expectedResult)
    checkAnswer(testData1.select(col("num"), col("bool"), subQuery.as("abc")), expectedResult)

    // Use 2 toScalar(DataFrame) in SELECT column list
    val dfMax = nullData1.agg(max(col("a")))
    val dfMin = nullData1.agg(min(col("a")))
    expectedResult = Seq(Row(1, 3, 1), Row(2, 3, 1))
    checkAnswer(testData1.select(col("num"), toScalar(dfMax), toScalar(dfMin)), expectedResult)
    // Test difference column sequence
    expectedResult = Seq(Row(3, 1, 1), Row(3, 2, 1))
    checkAnswer(testData1.select(toScalar(dfMax), col("num"), toScalar(dfMin)), expectedResult)

    // Test Column operation such as +/- on toScalar(DataFrame)
    expectedResult = Seq(Row(1 + 3, 3 - 1), Row(2 + 3, 3 - 1))
    checkAnswer(
      testData1.select(col("num") + toScalar(dfMax), toScalar(dfMax) - toScalar(dfMin)),
      expectedResult)
  }

  test("col(DataFrame) with SELECT") {
    // Re-use testData1 and nullData1 for testing
    // testData1.show()
    // nullData1.show()

    // Use 1 col(DataFrame) in SELECT column list
    val df = nullData1.filter(col("a") === 3)
    val subQuery = col(df)
    var expectedResult = Seq(Row(1, true, 3), Row(2, false, 3))
    checkAnswer(testData1.select(col("num"), col("bool"), subQuery), expectedResult)
    checkAnswer(testData1.select(col("num"), col("bool"), subQuery.as("abc")), expectedResult)

    // Use 2 col(DataFrame) in SELECT column list
    val dfMax = nullData1.agg(max(col("a")))
    val dfMin = nullData1.agg(min(col("a")))
    expectedResult = Seq(Row(1, 3, 1), Row(2, 3, 1))
    checkAnswer(testData1.select(col("num"), col(dfMax), col(dfMin)), expectedResult)
    // Test difference column sequence
    expectedResult = Seq(Row(3, 1, 1), Row(3, 2, 1))
    checkAnswer(testData1.select(col(dfMax), col("num"), col(dfMin)), expectedResult)

    // Test Column operation such as +/- on col(DataFrame)
    expectedResult = Seq(Row(1 + 3, 3 - 1), Row(2 + 3, 3 - 1))
    checkAnswer(
      testData1.select(col("num") + col(dfMax), col(dfMax) - col(dfMin)),
      expectedResult)
  }

  test("col(DataFrame) with WHERE") {
    // Re-use testData1 and nullData1 for testing
    // testData1.show()
    // nullData1.show()

    // Use 1 col(DataFrame)in WHERE clause
    val df = nullData1.filter(col("a") === 2)
    val subQuery = col(df)
    var expectedResult = Seq(Row(1, true, "a"))
    checkAnswer(testData1.filter(col("num") < subQuery), expectedResult)
    expectedResult = Seq(Row(2, false, "b"))
    checkAnswer(testData1.filter(col("num") >= subQuery), expectedResult)

    // Use 2 col(DataFrame) in SELECT column list
    val dfMax = nullData1.agg(max(col("a")))
    val dfMin = nullData1.agg(min(col("a")))
    expectedResult = Seq(Row(2, false, "b"))
    checkAnswer(
      testData1.filter(col("num") > col(dfMin) && col("num") < col(dfMax)),
      expectedResult)
    expectedResult = Seq(Row(1, true, "a"))
    checkAnswer(
      testData1.filter(col("num") >= col(dfMin) && col("num") < col(dfMax) - 1),
      expectedResult)
    // empty result
    assert(
      testData1
        .filter(col("num") < col(dfMin) && col("num") > col(dfMax))
        .count() === 0)
  }

  test("col(DataFrame) negative test") {
    // col(DataFrame) needs to be used for single column data frame.
    assertThrows[SnowparkClientException]({
      col(testData1)
    })

    // If multiple rows are returned, error happens.
    assertThrows[SnowflakeSQLException]({
      testData1.select(col("num"), col(nullData1)).show()
    })
    assertThrows[SnowflakeSQLException]({
      testData1.filter(col("num") < col(nullData1)).show()
    })
  }

  test("iff") {
    val df =
      Seq((true, 2, 2, 4), (false, 12, 12, 14), (true, 22, 23, 24)).toDF("a", "b", "c", "d")

    val df1 = df.select(df("a"), df("b"), df("d"), iff(col("a"), df("b"), df("d")))
    assert(
      getShowString(df1, 10, 50) ==
        """--------------------------------------------------
          ||"A"    |"B"  |"D"  |"IFF(""A"", ""B"", ""D"")"  |
          |--------------------------------------------------
          ||true   |2    |4    |2                           |
          ||false  |12   |14   |14                          |
          ||true   |22   |24   |22                          |
          |--------------------------------------------------
          |""".stripMargin)

    val df2 = df.select(df("b"), df("c"), df("d"), iff(col("b") === col("c"), df("b"), df("d")))
    assert(
      getShowString(df2, 10, 50) ==
        """----------------------------------------------------------
          ||"B"  |"C"  |"D"  |"IFF((""B"" = ""C""), ""B"", ""D"")"  |
          |----------------------------------------------------------
          ||2    |2    |4    |2                                     |
          ||12   |12   |14   |12                                    |
          ||22   |23   |24   |24                                    |
          |----------------------------------------------------------
          |""".stripMargin)
  }

  test("seq") {
    checkAnswer(session.generator(5, Seq(seq1())), Seq(Row(0), Row(1), Row(2), Row(3), Row(4)))
    checkAnswer(session.generator(5, Seq(seq2())), Seq(Row(0), Row(1), Row(2), Row(3), Row(4)))
    checkAnswer(session.generator(5, Seq(seq4())), Seq(Row(0), Row(1), Row(2), Row(3), Row(4)))
    checkAnswer(session.generator(5, Seq(seq8())), Seq(Row(0), Row(1), Row(2), Row(3), Row(4)))

    // test wrap-around
    assert(
      session
        .generator(Byte.MaxValue.toInt + 10, Seq(seq1(false).as("a")))
        .where(col("a") < 0)
        .count() > 0)
    assert(
      session
        .generator(Byte.MaxValue.toInt + 10, Seq(seq1().as("a")))
        .where(col("a") < 0)
        .count() == 0)
    assert(
      session
        .generator(Short.MaxValue.toInt + 10, Seq(seq2(false).as("a")))
        .where(col("a") < 0)
        .count() > 0)
    assert(
      session
        .generator(Short.MaxValue.toInt + 10, Seq(seq2().as("a")))
        .where(col("a") < 0)
        .count() == 0)
    assert(
      session
        .generator(Int.MaxValue.toLong + 10, Seq(seq4(false).as("a")))
        .where(col("a") < 0)
        .count() > 0)
    assert(
      session
        .generator(Int.MaxValue.toLong + 10, Seq(seq4().as("a")))
        .where(col("a") < 0)
        .count() == 0)
    // do not test the wrap-around of seq8, too costly.

    // test range
    assert(
      session
        .generator(Byte.MaxValue.toLong + 10, Seq(seq1(false).as("a")))
        .where(col("a") > Byte.MaxValue)
        .count() == 0)
    assert(
      session
        .generator(Byte.MaxValue.toLong + 10, Seq(seq2(false).as("a")))
        .where(col("a") > Byte.MaxValue)
        .count() > 0)
    assert(
      session
        .generator(Short.MaxValue.toLong + 10, Seq(seq4(false).as("a")))
        .where(col("a") > Short.MaxValue)
        .count() > 0)
    assert(
      session
        .generator(Int.MaxValue.toLong + 10, Seq(seq8(false).as("a")))
        .where(col("a") > Int.MaxValue)
        .count() > 0)
  }

  test("uniform") {
    val result = session.generator(5, uniform(lit(1), lit(5), random())).collect()
    assert(result.length == 5)
    result.foreach(row => {
      assert(row.size == 1)
      assert(row.getInt(0) >= 1)
      assert(row.getInt(0) <= 5)
    })
  }

  test("listagg") {
    val df = Seq(1, 2, 3, 2, 4, 5).toDF("col")
    checkAnswer(
      df.select(
        listagg(df.col("col"))
          .withinGroup(df.col("col").asc)),
      Seq(Row("122345")))
    checkAnswer(
      df.select(
        listagg(df.col("col"), ",")
          .withinGroup(df.col("col").asc)),
      Seq(Row("1,2,2,3,4,5")))
    checkAnswer(
      df.select(
        listagg(df.col("col"), ",", isDistinct = true)
          .withinGroup(df.col("col").asc)),
      Seq(Row("1,2,3,4,5")))

    // delimiter is '
    checkAnswer(
      df.select(
        listagg(df.col("col"), "'", isDistinct = true)
          .withinGroup(df.col("col").asc)),
      Seq(Row("1'2'3'4'5")))
  }

  test("regexp_replace") {
    val data = Seq("cat", "dog", "mouse").toDF("a")
    val pattern = lit("^ca|^[m|d]o")
    var expected = Seq(Row("t"), Row("g"), Row("use"))
    checkAnswer(data.select(regexp_replace(data("a"), pattern)), expected, sort = false)

    val replacement = lit("ch")
    expected = Seq(Row("cht"), Row("chg"), Row("chuse"))
    checkAnswer(
      data.select(regexp_replace(data("a"), pattern, replacement)),
      expected,
      sort = false)
  }

  test("desc column order") {
    val input = Seq(1, 2, 3).toDF("data")
    val expected = Seq(3, 2, 1).toDF("data")

    val inputStr = Seq("a", "b", "c").toDF("dataStr")
    val expectedStr = Seq("c", "b", "a").toDF("dataStr")

    checkAnswer(input.sort(desc("data")), expected, sort = false)
    checkAnswer(inputStr.sort(desc("dataStr")), expectedStr, sort = false)
  }

  test("asc column order") {
<<<<<<< HEAD

=======
>>>>>>> d26eb08a
    val input = Seq(3, 2, 1).toDF("data")
    val expected = Seq(1, 2, 3).toDF("data")

    val inputStr = Seq("c", "b", "a").toDF("dataStr")
    val expectedStr = Seq("a", "b", "c").toDF("dataStr")

    checkAnswer(input.sort(asc("data")), expected, sort = false)
    checkAnswer(inputStr.sort(asc("dataStr")), expectedStr, sort = false)
  }

  test("column array size") {

    val input = Seq(Array(1, 2, 3)).toDF("size")
    val expected = Seq((3)).toDF("size")
    checkAnswer(input.select(size(col("size"))), expected, sort = false)
  }

<<<<<<< HEAD
  test("expr function") {

    val input = Seq(1, 2, 3).toDF("id")
    val expected = Seq((3)).toDF("id")
    checkAnswer(input.filter(expr("id > 2")), expected, sort = false)
  }

  test("array function") {

    val input = Seq((1, 2, 3), (4, 5, 6)).toDF("a", "b", "c")
    val expected = Seq(Array(1, 2), Array(4, 5)).toDF("id")
    checkAnswer(input.select(array(col("a"), col("b")).as("id")), expected, sort = false)
  }

  test("date-format function") {

    val input = Seq("2023-10-10", "2022-05-15").toDF("date")
    val expected = Seq("2023/10/10", "2022/05/15").toDF("formatted_date")

    checkAnswer(input.select(date_format(col("date"), "YYYY/MM/DD").as("formatted_date")),
                expected, sort = false)
  }

  test("last value function") {

    val input = Seq((5, "a", 10), (5, "b", 20),
                    (3, "d", 15), (3, "e", 40)).toDF("grade", "name", "score")
    val window = Window.partitionBy(col("grade")).orderBy(col("score").desc)
    val expected = Seq("a", "a", "d", "d").toDF("last_score_name")

    checkAnswer(input.select(last(col("name")).over(window).as("last_score_name")),
      expected, sort = false)
  }

=======
>>>>>>> d26eb08a
}

class EagerFunctionSuite extends FunctionSuite with EagerSession

class LazyFunctionSuite extends FunctionSuite with LazySession<|MERGE_RESOLUTION|>--- conflicted
+++ resolved
@@ -2190,10 +2190,6 @@
   }
 
   test("asc column order") {
-<<<<<<< HEAD
-
-=======
->>>>>>> d26eb08a
     val input = Seq(3, 2, 1).toDF("data")
     val expected = Seq(1, 2, 3).toDF("data")
 
@@ -2210,8 +2206,7 @@
     val expected = Seq((3)).toDF("size")
     checkAnswer(input.select(size(col("size"))), expected, sort = false)
   }
-
-<<<<<<< HEAD
+  
   test("expr function") {
 
     val input = Seq(1, 2, 3).toDF("id")
@@ -2246,8 +2241,6 @@
       expected, sort = false)
   }
 
-=======
->>>>>>> d26eb08a
 }
 
 class EagerFunctionSuite extends FunctionSuite with EagerSession
