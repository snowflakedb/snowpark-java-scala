package com.snowflake.snowpark_test;

import com.snowflake.snowpark_java.*;
import java.sql.Date;
import java.sql.Time;
import java.sql.Timestamp;
import org.junit.Test;

public class JavaFunctionSuite extends TestBase {

  @Test
  public void toScalar() {
    DataFrame df1 = getSession().sql("select * from values(1,1,1),(2,2,3) as T(c1, c2, c3)");
    DataFrame df2 = getSession().sql("select * from values(2) as T(a)");

    Row[] expected = {Row.create(1, 2), Row.create(2, 2)};
    checkAnswer(df1.select(Functions.col("c1"), Functions.col(df2)), expected, false);
    checkAnswer(df1.select(Functions.col("c1"), Functions.toScalar(df2)), expected, false);
  }

  @Test
  public void sqlText() {
    DataFrame df =
        getSession()
            .sql(
                "select parse_json(column1) as v  from values ('{\"a\": null}'),"
                    + "('{\"a\": \"foo\"}'), (null)");
    Row[] expected = {Row.create("null"), Row.create("\"foo\""), Row.create((Object) null)};
    checkAnswer(df.select(Functions.sqlExpr("v:a")), expected, false);
  }

  @Test
  public void approx_count_distinct() {
    DataFrame df = getSession().sql("select * from values(3),(2),(1),(3),(2) as T(a)");
    Row[] expected = {Row.create(3)};
    checkAnswer(df.select(Functions.approx_count_distinct(df.col("a"))), expected);
  }

  @Test
  public void avg() {
    DataFrame df = getSession().sql("select * from values(3),(2),(1),(3),(2) as T(a)");
    Row[] expected = {Row.create(2.2000)};
    checkAnswer(df.select(Functions.avg(df.col("a"))), expected);
  }

  @Test
  public void corr() {
    DataFrame df =
        getSession()
            .sql(
                "select * from values(1, 10.0, 0),(2, 10.0, 11.0),"
                    + "(2, 20.0, 22.0),(2, 25.0, 0),(2, 30.0, 35.0) as T(k, v1, v2)");
    Row[] expected = {Row.create(1, null), Row.create(2, 0.40367115665231024)};
    checkAnswer(
        df.groupBy(df.col("k")).agg(Functions.corr(df.col("v1"), df.col("v2"))), expected, false);
  }

  @Test
  public void count() {
    DataFrame df =
        getSession().sql("select * from values(3, 1),(2, 1),(1, 2),(3, 3),(2, 2) as T(a, b)");
    Row[] expected = {Row.create(5)};
    checkAnswer(df.select(Functions.count(df.col("a"))), expected);

    Row[] expected1 = {Row.create(3)};
    checkAnswer(df.select(Functions.count_distinct(df.col("A"))), expected1);

    Row[] expected2 = {Row.create(5)};
    checkAnswer(df.select(Functions.count_distinct(df.col("A"), df.col("b"))), expected2);

    checkAnswer(df.select(Functions.countDistinct(df.col("A"))), expected1);

    checkAnswer(df.select(Functions.countDistinct(df.col("A"), df.col("b"))), expected2);

    checkAnswer(df.select(Functions.countDistinct("A")), expected1);

    checkAnswer(df.select(Functions.countDistinct("A", "b")), expected2);
  }

  @Test
  public void covariance() {
    DataFrame df =
        getSession()
            .sql(
                "select * from values(1, 10.0, 0),(2, 10.0, 11.0),"
                    + "(2, 20.0, 22.0),(2, 25.0, 0),(2, 30.0, 35.0) as T(k, v1, v2)");
    Row[] expected = {Row.create(1, 0), Row.create(2, 38.75)};

    checkAnswer(
        df.groupBy(df.col("k")).agg(Functions.covar_pop(df.col("v1"), df.col("v2"))),
        expected,
        false);

    Row[] expected1 = {Row.create(1, null), Row.create(2, 51.666666)};
    checkAnswer(
        df.groupBy(df.col("k")).agg(Functions.covar_samp(df.col("v1"), df.col("v2"))),
        expected1,
        false);
  }

  @Test
  public void grouping() {
    DataFrame df =
        getSession()
            .sql("select * from values(1,2,1),(1,2,3),(2,1,10),(2,2,1),(2,2,3) as T(x,y,z)");
    Row[] expected = {
      Row.create(1, 2, 0, 0, 0),
      Row.create(2, 1, 0, 0, 0),
      Row.create(2, 2, 0, 0, 0),
      Row.create(1, null, 0, 1, 1),
      Row.create(2, null, 0, 1, 1),
      Row.create(null, null, 1, 1, 3),
      Row.create(null, 2, 1, 0, 2),
      Row.create(null, 1, 1, 0, 2)
    };

    checkAnswer(
        df.cube(df.col("x"), df.col("y"))
            .agg(
                Functions.grouping(df.col("x")),
                Functions.grouping(df.col("y")),
                Functions.grouping_id(df.col("x"), df.col("y"))),
        expected,
        false);

    checkAnswer(
        df.cube("x", "y")
            .agg(
                Functions.grouping(df.col("x")),
                Functions.grouping(df.col("y")),
                Functions.grouping_id(df.col("x"), df.col("y"))),
        expected,
        false);
  }

  @Test
  public void kurtosis() {
    DataFrame df =
        getSession()
            .sql("select * from values(1,2,1),(1,2,3),(2,1,10),(2,2,1),(2,2,3) as T(x,y,z)");
    Row[] expected = {Row.create(-3.333333333333, 5.000000000000, 3.613736609956)};

    checkAnswer(
        df.select(
            Functions.kurtosis(df.col("x")),
            Functions.kurtosis(df.col("y")),
            Functions.kurtosis(df.col("z"))),
        expected,
        false);
  }

  @Test
  public void max_min_mean() {
    // Case 01: Non-null values
    DataFrame df1 =
        getSession()
            .sql("select * from values(1,2,1),(1,2,3),(2,1,10),(2,2,1),(2,2,3) as T(x,y,z)");
    Row[] expected1 = {Row.create(2, 1, 3.600000)};

    checkAnswer(
        df1.select(
            Functions.max(df1.col("x")), Functions.min(df1.col("y")), Functions.mean(df1.col("z"))),
        expected1,
        false);
    checkAnswer(
        df1.select(Functions.max("x"), Functions.min("y"), Functions.mean("z")), expected1, false);

    // Case 02: Some null values
    DataFrame df2 =
        getSession()
            .sql("select * from values(1,5,8),(null,8,7),(3,null,9),(4,6,null) as T(x,y,z)");
    Row[] expected2 = {Row.create(4, 5, 8.000000)};

    checkAnswer(
        df2.select(
            Functions.max(df2.col("x")), Functions.min(df2.col("y")), Functions.mean(df2.col("z"))),
        expected2,
        false);
    checkAnswer(
        df2.select(Functions.max("x"), Functions.min("y"), Functions.mean("z")), expected2, false);

    // Case 03: All null values
    DataFrame df3 =
        getSession()
            .sql(
                "select * from values(null,null,null),(null,null,null),(null,null,null) as T(x,y,z)");
    Row[] expected3 = {Row.create(null, null, null)};

    checkAnswer(
        df3.select(
            Functions.max(df3.col("x")), Functions.min(df3.col("y")), Functions.mean(df3.col("z"))),
        expected3,
        false);
    checkAnswer(
        df3.select(Functions.max("x"), Functions.min("y"), Functions.mean("z")), expected3, false);
  }

  @Test
  public void median() {
    DataFrame df = getSession().sql("select * from values(3),(2),(1),(3),(2) as T(a)");
    Row[] expected = {Row.create(2.000)};
    checkAnswer(df.select(Functions.median(df.col("a"))), expected);
  }

  @Test
  public void skew() {
    DataFrame df =
        getSession()
            .sql("select * from values(1,2,1),(1,2,3),(2,1,10),(2,2,1),(2,2,3) as T(x,y,z)");
    Row[] expected = {Row.create(-0.6085811063146803, -2.236069766354172, 1.8414236309018863)};
    checkAnswer(
        df.select(
            Functions.skew(df.col("x")), Functions.skew(df.col("y")), Functions.skew(df.col("z"))),
        expected);
  }

  @Test
  public void stddev() {
    DataFrame df =
        getSession()
            .sql("select * from values(1,2,1),(1,2,3),(2,1,10),(2,2,1),(2,2,3) as T(x,y,z)");
    Row[] expected = {Row.create(0.5477225575051661, 0.4472135954999579, 3.3226495451672298)};
    checkAnswer(
        df.select(
            Functions.stddev(df.col("x")),
            Functions.stddev_samp(df.col("y")),
            Functions.stddev_pop(df.col("z"))),
        expected);
  }

  @Test
  public void sum() {
    DataFrame df = getSession().sql("select * from values(3),(2),(1),(3),(2) as T(a)");
    Row[] expected = {Row.create(3, 6), Row.create(2, 4), Row.create(1, 1)};

    checkAnswer(df.groupBy(df.col("a")).agg(Functions.sum(df.col("a"))), expected, false);

    checkAnswer(df.groupBy(df.col("a")).agg(Functions.sum("a")), expected, false);

    Row[] expected1 = {Row.create(3, 3), Row.create(2, 2), Row.create(1, 1)};
    checkAnswer(df.groupBy(df.col("a")).agg(Functions.sum_distinct(df.col("a"))), expected1, false);
  }

  @Test
  public void variance() {
    DataFrame df =
        getSession()
            .sql("select * from values(1,2,1),(1,2,3),(2,1,10),(2,2,1),(2,2,3) as T(x,y,z)");
    Row[] expected = {
      Row.create(1, 0.000000, 1.000000, 2.000000), Row.create(2, 0.333333, 14.888889, 22.333333)
    };
    checkAnswer(
        df.groupBy(df.col("x"))
            .agg(
                Functions.variance(df.col("y")),
                Functions.var_pop(df.col("z")),
                Functions.var_samp(df.col("z"))),
        expected,
        false);
  }

  @Test
  public void approx_percentile() {
    DataFrame df =
        getSession().sql("select * from values(1),(2),(3),(4),(5),(6),(7),(8),(9),(0) as T(a)");
    Row[] expected = {Row.create(4.5)};
    checkAnswer(df.select(Functions.approx_percentile(df.col("a"), 0.5)), expected);
  }

  @Test
  public void approx_percentile_accumulate() {
    DataFrame df =
        getSession().sql("select * from values(1),(2),(3),(4),(5),(6),(7),(8),(9),(0) as T(a)");
    Row[] expected = {
      Row.create(
          "{\n  \"state\": [\n    0.000000000000000e+00,\n    1.000000000000000e+00,\n    "
              + "1.000000000000000e+00,\n    1.000000000000000e+00,\n    2.000000000000000e+00,\n    "
              + "1.000000000000000e+00,\n    3.000000000000000e+00,\n    1.000000000000000e+00,\n    "
              + "4.000000000000000e+00,\n    1.000000000000000e+00,\n    5.000000000000000e+00,\n    "
              + "1.000000000000000e+00,\n    6.000000000000000e+00,\n    1.000000000000000e+00,\n    "
              + "7.000000000000000e+00,\n    1.000000000000000e+00,\n    8.000000000000000e+00,\n    "
              + "1.000000000000000e+00,\n    9.000000000000000e+00,\n    1.000000000000000e+00\n  ],\n  "
              + "\"type\": \"tdigest\",\n  \"version\": 1\n}")
    };
    checkAnswer(df.select(Functions.approx_percentile_accumulate(df.col("a"))), expected);
  }

  @Test
  public void approx_percentile_estimate() {
    DataFrame df =
        getSession().sql("select * from values(1),(2),(3),(4),(5),(6),(7),(8),(9),(0) as T(a)");
    checkAnswer(
        df.select(
            Functions.approx_percentile_estimate(
                Functions.approx_percentile_accumulate(df.col("a")), 0.5)),
        df.select(Functions.approx_percentile(df.col("a"), 0.5)));
  }

  @Test
  public void approx_percentile_combine() {
    DataFrame df =
        getSession().sql("select * from values(1),(2),(3),(4),(5),(6),(7),(8),(9),(0) as T(a)");
    DataFrame df1 =
        df.select(df.col("a"))
            .where(df.col("a").geq(Functions.lit(3)))
            .select(Functions.approx_percentile_accumulate(df.col("a")).as("b"));
    DataFrame df2 = df.select(Functions.approx_percentile_accumulate(df.col("a")).as("b"));
    DataFrame df3 = df1.union(df2);
    Row[] expected = {
      Row.create(
          "{\n  \"state\": [\n    0.000000000000000e+00,\n    1.000000000000000e+00,\n    "
              + "1.000000000000000e+00,\n    1.000000000000000e+00,\n    2.000000000000000e+00,\n    "
              + "1.000000000000000e+00,\n    3.000000000000000e+00,\n    1.000000000000000e+00,\n    "
              + "3.000000000000000e+00,\n    1.000000000000000e+00,\n    4.000000000000000e+00,\n    "
              + "1.000000000000000e+00,\n    4.000000000000000e+00,\n    1.000000000000000e+00,\n    "
              + "5.000000000000000e+00,\n    1.000000000000000e+00,\n    5.000000000000000e+00,\n    "
              + "1.000000000000000e+00,\n    6.000000000000000e+00,\n    1.000000000000000e+00,\n    "
              + "6.000000000000000e+00,\n    1.000000000000000e+00,\n    7.000000000000000e+00,\n    "
              + "1.000000000000000e+00,\n    7.000000000000000e+00,\n    1.000000000000000e+00,\n    "
              + "8.000000000000000e+00,\n    1.000000000000000e+00,\n    8.000000000000000e+00,\n    "
              + "1.000000000000000e+00,\n    9.000000000000000e+00,\n    1.000000000000000e+00,\n    "
              + "9.000000000000000e+00,\n    1.000000000000000e+00\n  ],\n  \"type\": \"tdigest\",\n  "
              + "\"version\": 1\n}")
    };

    checkAnswer(df3.select(Functions.approx_percentile_combine(df3.col("b"))), expected, false);
  }

  @Test
  public void coalesce() {
    DataFrame df =
        getSession()
            .sql(
                "select * from values(1,2,3),(null,2,3),(null,null,3),(null,null,null),"
                    + "(1,null,3),(1,null,null),(1,2,null) as T(a,b,c)");
    Row[] expected = {
      Row.create(1),
      Row.create(2),
      Row.create(3),
      Row.create((Object) null),
      Row.create(1),
      Row.create(1),
      Row.create(1)
    };
    checkAnswer(
        df.select(Functions.coalesce(df.col("a"), df.col("b"), df.col("c"))), expected, false);
  }

  @Test
  public void equal_nan() {
    DataFrame df =
        getSession().sql("select * from values(1.2),('NaN'::Double),(null),(2.3) as T(a)");
    Row[] expected = {
      Row.create(false, false),
      Row.create(true, false),
      Row.create(null, true),
      Row.create(false, false)
    };
    checkAnswer(
        df.select(Functions.equal_nan(df.col("a")), Functions.is_null(df.col("a"))),
        expected,
        false);
  }

  @Test
  public void cume_dist() {
    DataFrame df =
        getSession()
            .sql("select * from values(1,2,1),(1,2,3),(2,1,10),(2,2,1),(2,2,3) as T(x,y,z)");
    Row[] expected = {
      Row.create(0.33333333), Row.create(1.0), Row.create(1.0), Row.create(1.0), Row.create(1.0)
    };
    checkAnswer(
        df.select(Functions.cume_dist().over(Window.partitionBy(df.col("x")).orderBy(df.col("y")))),
        expected,
        false);
  }

  @Test
  public void dense_rank() {
    DataFrame df =
        getSession()
            .sql("select * from values(1,2,1),(1,2,3),(2,1,10),(2,2,1),(2,2,3) as T(x,y,z)");
    Row[] expected = {Row.create(1), Row.create(1), Row.create(2), Row.create(2), Row.create(2)};
    checkAnswer(
        df.select(Functions.dense_rank().over(Window.orderBy(df.col("x")))), expected, false);
  }

  @Test
  public void lag() {
    DataFrame df =
        getSession()
            .sql("select * from values(1,2,1),(1,2,3),(2,1,10),(2,2,1),(2,2,3) as T(x,y,z)");
    Row[] expected1 = {Row.create(0), Row.create(10), Row.create(1), Row.create(0), Row.create(1)};
    checkAnswer(
        df.select(
            Functions.lag(df.col("z"), 1, Functions.lit(0))
                .over(Window.partitionBy(df.col("x")).orderBy(df.col("x")))),
        expected1,
        false);

    Row[] expected2 = {
      Row.create((Object) null),
      Row.create(10),
      Row.create(1),
      Row.create((Object) null),
      Row.create(1)
    };
    checkAnswer(
        df.select(
            Functions.lag(df.col("z"), 1)
                .over(Window.partitionBy(df.col("x")).orderBy(df.col("x")))),
        expected2,
        false);

    checkAnswer(
        df.select(
            Functions.lag(df.col("z")).over(Window.partitionBy(df.col("x")).orderBy(df.col("x")))),
        expected2,
        false);
  }

  @Test
  public void ntile() {
    DataFrame df =
        getSession()
            .sql("select * from values(1,2,1),(1,2,3),(2,1,10),(2,2,1),(2,2,3) as T(x,y,z)")
            .withColumn("n", Functions.lit(4));
    Row[] expected = {Row.create(1), Row.create(2), Row.create(3), Row.create(1), Row.create(2)};
    checkAnswer(
        df.select(
            Functions.ntile(df.col("n"))
                .over(Window.partitionBy(df.col("x")).orderBy(df.col("y")))),
        expected,
        false);
  }

  @Test
  public void sqrt() {
    DataFrame df =
        getSession().sql("select * from values(1, true, 'a'),(2, false, 'b') as T(num, bool, str)");
    Row[] expected = {Row.create(1.0), Row.create(1.4142135623730951)};
    checkAnswer(df.select(Functions.sqrt(df.col("num"))), expected, false);
  }

  @Test
  public void abs() {
    DataFrame df =
        getSession().sql("select * from values(1, 2, 3),(0, -1, 4),(-5, 0, -9) as T(x,y,z)");
    Row[] expected = {Row.create(1), Row.create(0), Row.create(5)};
    checkAnswer(df.select(Functions.abs(df.col("x"))), expected, false);
  }

  @Test
  public void asin_acos() {
    DataFrame df =
        getSession().sql("select * from values(0.1, 0.5),(0.2, 0.6),(0.3, 0.7) as T(a,b)");
    Row[] expected = {
      Row.create(1.4706289056333368, 0.1001674211615598),
      Row.create(1.369438406004566, 0.2013579207903308),
      Row.create(1.2661036727794992, 0.3046926540153975)
    };
    checkAnswer(
        df.select(Functions.acos(df.col("a")), Functions.asin(df.col("a"))), expected, false);
  }

  @Test
  public void atan() {
    DataFrame df =
        getSession().sql("select * from values(0.1, 0.5),(0.2, 0.6),(0.3, 0.7) as T(a,b)");
    Row[] expected = {
      Row.create(0.4636476090008061, 0.09966865249116204),
      Row.create(0.5404195002705842, 0.19739555984988078),
      Row.create(0.6107259643892086, 0.2914567944778671)
    };
    checkAnswer(
        df.select(Functions.atan(df.col("b")), Functions.atan(df.col("a"))), expected, false);

    Row[] expected1 = {
      Row.create(1.373400766945016), Row.create(1.2490457723982544), Row.create(1.1659045405098132)
    };
    checkAnswer(df.select(Functions.atan2(df.col("b"), df.col("a"))), expected1, false);
  }

  @Test
  public void ceil_floor() {
    DataFrame df = getSession().sql("select * from values(1.111),(2.222),(3.333) as T(a)");
    Row[] expected = {Row.create(2, 1), Row.create(3, 2), Row.create(4, 3)};
    checkAnswer(
        df.select(Functions.ceil(df.col("a")), Functions.floor(df.col("a"))), expected, false);
  }

  @Test
  public void cos_cosh() {
    DataFrame df =
        getSession().sql("select * from values(0.1, 0.5),(0.2, 0.6),(0.3, 0.7) as T(a,b)");
    Row[] expected = {
      Row.create(0.9950041652780258, 1.1276259652063807),
      Row.create(0.9800665778412416, 1.1854652182422676),
      Row.create(0.955336489125606, 1.255169005630943)
    };
    checkAnswer(
        df.select(Functions.cos(df.col("a")), Functions.cosh(df.col("b"))), expected, false);
  }

  @Test
  public void exp() {
    DataFrame df =
        getSession().sql("select * from values(1, 2, 3),(0, -1, 4),(-5, 0, -9) as T(x,y,z)");
    Row[] expected = {
      Row.create(2.718281828459045), Row.create(1.0), Row.create(0.006737946999085467)
    };
    checkAnswer(df.select(Functions.exp(df.col("x"))), expected, false);
  }

  @Test
  public void factorial() {
    DataFrame df = getSession().sql("select * from values(1),(2),(3) as T(a)");
    Row[] expected = {Row.create(1), Row.create(2), Row.create(6)};
    checkAnswer(df.select(Functions.factorial(df.col("a"))), expected, false);
  }

  @Test
  public void greatest_least() {
    DataFrame df =
        getSession()
            .sql("select * from values(1,2,1),(1,2,3),(2,1,10),(2,2,1),(2,2,3) as T(x,y,z)");
    Row[] expected = {Row.create(2), Row.create(3), Row.create(10), Row.create(2), Row.create(3)};
    checkAnswer(
        df.select(Functions.greatest(df.col("x"), df.col("y"), df.col("z"))), expected, false);

    Row[] expected1 = {Row.create(1), Row.create(1), Row.create(1), Row.create(1), Row.create(2)};
    checkAnswer(
        df.select(Functions.least(df.col("x"), df.col("y"), df.col("z"))), expected1, false);
  }

  @Test
  public void log() {
    DataFrame df = getSession().sql("select * from values(1),(2),(3) as T(a)");
    Row[] expected = {
      Row.create(0.0, 0.0), Row.create(1.0, 0.5), Row.create(1.5849625007211563, 0.7924812503605781)
    };
    checkAnswer(
        df.select(
            Functions.log(Functions.lit(2), df.col("a")),
            Functions.log(Functions.lit(4), df.col("a"))),
        expected,
        false);
  }

  @Test
  public void percent_rank() {
    DataFrame df =
        getSession()
            .sql("select * from values(1,2,1),(1,2,3),(2,1,10),(2,2,1),(2,2,3) as T(x,y,z)");
    Row[] expected = {
      Row.create(0.0), Row.create(0.5), Row.create(0.5), Row.create(0.0), Row.create(0.0)
    };
    checkAnswer(
        df.select(
            Functions.percent_rank().over(Window.partitionBy(df.col("x")).orderBy(df.col("y")))),
        expected,
        false);
  }

  @Test
  public void rank() {
    DataFrame df =
        getSession()
            .sql("select * from values(1,2,1),(1,2,3),(2,1,10),(2,2,1),(2,2,3) as T(x,y,z)");
    Row[] expected = {Row.create(1), Row.create(2), Row.create(2), Row.create(1), Row.create(1)};
    checkAnswer(
        df.select(Functions.rank().over(Window.partitionBy(df.col("x")).orderBy(df.col("y")))),
        expected,
        false);
  }

  @Test
  public void row_number() {
    DataFrame df =
        getSession()
            .sql("select * from values(1,2,1),(1,2,3),(2,1,10),(2,2,1),(2,2,3) as T(x,y,z)");
    Row[] expected = {Row.create(1), Row.create(2), Row.create(3), Row.create(1), Row.create(2)};
    checkAnswer(
        df.select(
            Functions.row_number().over(Window.partitionBy(df.col("x")).orderBy(df.col("y")))),
        expected,
        false);
  }

  @Test
  public void pow() {
    DataFrame df =
        getSession().sql("select * from values(0.1, 0.5),(0.2, 0.6),(0.3, 0.7) as T(a,b)");
    Row[] expected = {
      Row.create(0.31622776601683794),
      Row.create(0.3807307877431757),
      Row.create(0.4305116202499342)
    };
    checkAnswer(df.select(Functions.pow(df.col("a"), df.col("b"))), expected, false);
  }

  @Test
  public void round() {
    DataFrame df = getSession().sql("select * from values(1.111),(2.222),(3.333) as T(a)");
    Row[] expected = {Row.create(1.0), Row.create(2.0), Row.create(3.0)};
    checkAnswer(df.select(Functions.round(df.col("a"))), expected, false);
    checkAnswer(df.select(Functions.round(df.col("a"), Functions.lit(0))), expected, false);
  }

  @Test
  public void bitshift() {
    DataFrame df = getSession().sql("select * from values(1),(2),(3) as T(a)");
    Row[] expected = {Row.create(2, 0), Row.create(4, 1), Row.create(6, 1)};
    checkAnswer(
        df.select(
            Functions.bitshiftleft(df.col("a"), Functions.lit(1)),
            Functions.bitshiftright(df.col("a"), Functions.lit(1))),
        expected,
        false);
  }

  @Test
  public void sin() {
    DataFrame df =
        getSession().sql("select * from values(0.1, 0.5),(0.2, 0.6),(0.3, 0.7) as T(a,b)");
    Row[] expected = {
      Row.create(0.09983341664682815, 0.10016675001984403),
      Row.create(0.19866933079506122, 0.20133600254109402),
      Row.create(0.29552020666133955, 0.3045202934471426)
    };
    checkAnswer(
        df.select(Functions.sin(df.col("a")), Functions.sinh(df.col("a"))), expected, false);
  }

  @Test
  public void tan() {
    DataFrame df =
        getSession().sql("select * from values(0.1, 0.5),(0.2, 0.6),(0.3, 0.7) as T(a,b)");
    Row[] expected = {
      Row.create(0.10033467208545055, 0.09966799462495582),
      Row.create(0.2027100355086725, 0.197375320224904),
      Row.create(0.30933624960962325, 0.2913126124515909)
    };
    checkAnswer(
        df.select(Functions.tan(df.col("a")), Functions.tanh(df.col("a"))), expected, false);
  }

  @Test
  public void negate_not() {
    DataFrame df = getSession().sql("select * from values(1, true),(-2,false) as T(a,b)");
    Row[] expected = {Row.create(-1, false), Row.create(2, true)};
    checkAnswer(
        df.select(Functions.negate(df.col("a")), Functions.not(df.col("b"))), expected, false);
  }

  @Test
  public void random() {
    DataFrame df = getSession().sql("select 1");
    df.select(Functions.random(123)).collect();
    df.select(Functions.random()).collect();
  }

  @Test
  public void bitnot() {
    DataFrame df =
        getSession()
            .sql("select * from values(1, true, 'a'), (2, false, 'b') as T(num, bool, str)");
    Row[] expected = {Row.create(-2), Row.create(-3)};
    checkAnswer(df.select(Functions.bitnot(df.col("num"))), expected, false);
  }

  @Test
  public void to_decimal() {
    DataFrame df = getSession().sql("select * from values('1') as t(a)");
    Row[] expected = {Row.create(1)};
    checkAnswer(df.select(Functions.to_decimal(df.col("a"), 10, 0)), expected);
  }

  @Test
  public void div0() {
    DataFrame df = getSession().sql("select * from values(0) as T(a)");
    Row[] expected = {Row.create(0.0, 2.0)};
    checkAnswer(
        df.select(
            Functions.div0(Functions.lit(2), Functions.lit(0)),
            Functions.div0(Functions.lit(4), Functions.lit(2))),
        expected);
  }

  @Test
  public void degrees() {
    DataFrame df =
        getSession().sql("select * from values(0.1, 0.5),(0.2, 0.6),(0.3, 0.7) as T(a,b)");
    Row[] expected = {
      Row.create(5.729577951308233, 28.64788975654116),
      Row.create(11.459155902616466, 34.37746770784939),
      Row.create(17.188733853924695, 40.10704565915762)
    };
    checkAnswer(
        df.select(Functions.degrees(df.col("a")), Functions.degrees(df.col("b"))), expected, false);
  }

  @Test
  public void radians() {
    DataFrame df = getSession().sql("select * from values(1.111),(2.222),(3.333) as T(a)");
    Row[] expected = {
      Row.create(0.019390607989657), Row.create(0.03878121597931), Row.create(0.058171823968971005)
    };
    checkAnswer(df.select(Functions.radians(df.col("a"))), expected, false);
  }

  @Test
  public void md5_sha1_sha2() {
    DataFrame df =
        getSession()
            .sql("select * from values('test1', 'a'),('test2', 'b'),('test3', 'c') as T(a, b)");
    Row[] expected = {
      Row.create(
          "5a105e8b9d40e1329780d62ea2265d8a", // pragma: allowlist secret
          "b444ac06613fc8d63795be9ad0beaf55011936ac", // pragma: allowlist secret
          "aff3c83c40e2f1ae099a0166e1f27580525a9de6acd995f21717e984" // pragma: allowlist secret
          ),
      Row.create(
          "ad0234829205b9033196ba818f7a872b", // pragma: allowlist secret
          "109f4b3c50d7b0df729d299bc6f8e9ef9066971f", // pragma: allowlist secret
          "35f757ad7f998eb6dd3dd1cd3b5c6de97348b84a951f13de25355177" // pragma: allowlist secret
          ),
      Row.create(
          "8ad8757baa8564dc136c1e07507f4a98", // pragma: allowlist secret
          "3ebfa301dc59196f18593c45e519287a23297589", // pragma: allowlist secret
          "d2d5c076b2435565f66649edd604dd5987163e8a8240953144ec652f" // pragma: allowlist secret
          )
    };
    checkAnswer(
        df.select(
            Functions.md5(df.col("a")),
            Functions.sha1(df.col("a")),
            Functions.sha2(df.col("a"), 224)),
        expected,
        false);
  }

  @Test
  public void hash() {
    DataFrame df =
        getSession()
            .sql("select * from values('test1', 'a'),('test2', 'b'),('test3', 'c') as T(a, b)");
    Row[] expected = {
      Row.create(-1996792119384707157L),
      Row.create(-410379000639015509L),
      Row.create(9028932499781431792L)
    };
    checkAnswer(df.select(Functions.hash(df.col("a"))), expected, false);
  }

  @Test
  public void ascii() {
    DataFrame df =
        getSession()
            .sql("select * from values('test1', 'a'),('test2', 'b'),('test3', 'c') as T(a, b)");
    Row[] expected = {Row.create(97), Row.create(98), Row.create(99)};
    checkAnswer(df.select(Functions.ascii(df.col("b"))), expected, false);
  }

  @Test
  public void concat_ws() {
    DataFrame df =
        getSession()
            .sql("select * from values('test1', 'a'),('test2', 'b'),('test3', 'c') as T(a, b)");
    Row[] expected = {Row.create("test1,a"), Row.create("test2,b"), Row.create("test3,c")};
    checkAnswer(
        df.select(Functions.concat_ws(Functions.lit(","), df.col("a"), df.col("b"))),
        expected,
        false);
  }

  @Test
  public void initcap_length_lower_upper() {
    DataFrame df = getSession().sql("select * from values('asdFg'),('qqq'),('Qw') as T(a)");
    Row[] expected = {
      Row.create("Asdfg", 5, "asdfg", "ASDFG"),
      Row.create("Qqq", 3, "qqq", "QQQ"),
      Row.create("Qw", 2, "qw", "QW")
    };
    checkAnswer(
        df.select(
            Functions.initcap(df.col("a")),
            Functions.length(df.col("a")),
            Functions.lower(df.col("a")),
            Functions.upper(df.col("a"))),
        expected,
        false);
  }

  @Test
  public void lpad_rpad() {
    DataFrame df = getSession().sql("select * from values('asdFg'),('qqq'),('Qw') as T(a)");
    Row[] expected = {
      Row.create("XXXasdFg", "asdFgSSSS"),
      Row.create("XXXXXqqq", "qqqSSSSSS"),
      Row.create("XXXXXXQw", "QwSSSSSSS")
    };
    checkAnswer(
        df.select(
            Functions.lpad(df.col("a"), Functions.lit(8), Functions.lit("X")),
            Functions.rpad(df.col("a"), Functions.lit(9), Functions.lit("S"))),
        expected,
        false);
  }

  @Test
  public void ltrim_rtrim_trim() {
    DataFrame df = getSession().sql("select * from values('  abcba  '), (' a12321a   ') as T(a)");
    Row[] expected = {
      Row.create("bcba  ", "  abcb", "bcb"), Row.create("12321a   ", " a12321", "12321")
    };
    checkAnswer(
        df.select(
            Functions.ltrim(df.col("a"), Functions.lit(" a")),
            Functions.rtrim(df.col("a"), Functions.lit(" a")),
            Functions.trim(df.col("a"), Functions.lit("a "))),
        expected,
        false);

    Row[] expected2 = {Row.create("abcba  ", "  abcba"), Row.create("a12321a   ", " a12321a")};

    checkAnswer(
        df.select(Functions.ltrim(df.col("a")), Functions.rtrim(df.col("a"))), expected2, false);
  }

  @Test
  public void repeat() {
    DataFrame df =
        getSession()
            .sql("select * from values('test1', 'a'),('test2', 'b'),('test3', 'c') as T(a, b)");
    Row[] expected = {Row.create("aaa"), Row.create("bbb"), Row.create("ccc")};
    checkAnswer(df.select(Functions.repeat(df.col("B"), Functions.lit(3))), expected, false);
  }

  @Test
  public void soundex() {
    DataFrame df = getSession().sql("select * from values('apple'),('banana'),('peach') as T(a)");
    Row[] expected = {Row.create("a140"), Row.create("b550"), Row.create("p200")};
    checkAnswer(df.select(Functions.soundex(df.col("a"))), expected, false);
  }

  @Test
  public void split() {
    DataFrame df = getSession().sql("select * from values('1,2,3,4,5') as T(a)");
    assert df.select(Functions.split(df.col("a"), Functions.lit(",")))
        .collect()[0]
        .getString(0)
        .replaceAll("[ \n]", "")
        .equals("[\"1\",\"2\",\"3\",\"4\",\"5\"]");
  }

  @Test
  public void substring() {
    DataFrame df =
        getSession()
            .sql("select * from values('test1', 'a'),('test2', 'b'),('test3', 'c') as T(a, b)");
    Row[] expected = {Row.create("est1"), Row.create("est2"), Row.create("est3")};
    checkAnswer(
        df.select(Functions.substring(df.col("a"), Functions.lit(2), Functions.lit(4))),
        expected,
        false);
  }

  @Test
  public void translate() {
    DataFrame df = getSession().sql("select * from values('  abcba  '), (' a12321a   ') as T(a)");
    Row[] expected = {Row.create("XYcYX"), Row.create("X12321X")};
    checkAnswer(
        df.select(Functions.translate(df.col("a"), Functions.lit("ab "), Functions.lit("XY"))),
        expected,
        false);
  }

  @Test
  public void contains() {
    DataFrame df = getSession().sql("select * from values('apple'),('banana'),('peach') as T(a)");
    Row[] expected = {Row.create(true), Row.create(false), Row.create(false)};
    checkAnswer(df.select(Functions.contains(df.col("a"), Functions.lit("app"))), expected, false);
  }

  @Test
  public void startswith() {
    DataFrame df = getSession().sql("select * from values('apple'),('banana'),('peach') as T(a)");
    Row[] expected = {Row.create(false), Row.create(true), Row.create(false)};
    checkAnswer(
        df.select(Functions.startswith(df.col("a"), Functions.lit("ban"))), expected, false);
  }

  @Test
  public void chr() {
    DataFrame df = getSession().sql("select * from values(84,85),(96,97) as T(a, b)");
    Row[] expected = {Row.create("T", "U"), Row.create("`", "a")};
    checkAnswer(df.select(Functions.chr(df.col("a")), Functions.chr(df.col("b"))), expected, false);
  }

  @Test
  public void add_month() {
    DataFrame df =
        getSession()
            .sql("select * from values('2020-08-01'::Date, 1),('2010-12-01'::Date, 2) as T(a,b)");
    Row[] expected = {
      Row.create(Date.valueOf("2020-09-01")), Row.create(Date.valueOf("2011-01-01"))
    };
    checkAnswer(df.select(Functions.add_months(df.col("a"), Functions.lit(1))), expected, false);
  }

  @Test
  public void current_date() {
    DataFrame df = getSession().sql("select * from values(0) as T(a)");
    Row[] expected = getSession().sql("select current_date()").collect();
    checkAnswer(df.select(Functions.current_date()), expected);
  }

  @Test
  public void current_timestamp() {
    DataFrame df = getSession().sql("select * from values(0) as T(a)");
    assert Math.abs(
            df.select(Functions.current_timestamp()).collect()[0].getTimestamp(0).getTime()
                - System.currentTimeMillis())
        < 100000;
  }

  @Test
  public void current_region() {
    DataFrame df = getSession().sql("select * from values(0) as T(a)");
    Row[] expected = getSession().sql("select current_region()").collect();
    checkAnswer(df.select(Functions.current_region()), expected);
  }

  @Test
  public void current_time() {
    DataFrame df = getSession().sql("select * from values(0) as T(a)");
    assert df.select(Functions.current_time())
        .collect()[0]
        .getTime(0)
        .toString()
        .matches("\\d{2}:\\d{2}:\\d{2}");
  }

  @Test
  public void current_version() {
    DataFrame df = getSession().sql("select * from values(0) as T(a)");
    Row[] expected = getSession().sql("select current_version()").collect();
    checkAnswer(df.select(Functions.current_version()), expected);
  }

  @Test
  public void current_account() {
    DataFrame df = getSession().sql("select * from values(0) as T(a)");
    Row[] expected = getSession().sql("select current_account()").collect();
    checkAnswer(df.select(Functions.current_account()), expected);
  }

  @Test
  public void current_role() {
    DataFrame df = getSession().sql("select * from values(0) as T(a)");
    Row[] expected = getSession().sql("select current_role()").collect();
    checkAnswer(df.select(Functions.current_role()), expected);
  }

  @Test
  public void current_available_roles() {
    DataFrame df = getSession().sql("select * from values(0) as T(a)");
    Row[] expected = getSession().sql("select current_available_roles()").collect();
    checkAnswer(df.select(Functions.current_available_roles()), expected, false);
  }

  @Test
  public void current_session() {
    DataFrame df = getSession().sql("select * from values(0) as T(a)");
    Row[] expected = getSession().sql("select current_session()").collect();
    checkAnswer(df.select(Functions.current_session()), expected, false);
  }

  @Test
  public void current_statement() {
    DataFrame df = getSession().sql("select * from values(0) as T(a)");
    assert df.select(Functions.current_statement())
        .collect()[0]
        .getString(0)
        .trim()
        .startsWith("SELECT current_statement()");
  }

  @Test
  public void current_user() {
    DataFrame df = getSession().sql("select * from values(0) as T(a)");
    Row[] expected = getSession().sql("select current_user()").collect();
    checkAnswer(df.select(Functions.current_user()), expected, false);
  }

  @Test
  public void current_database() {
    DataFrame df = getSession().sql("select * from values(0) as T(a)");
    Row[] expected = getSession().sql("select current_database()").collect();
    checkAnswer(df.select(Functions.current_database()), expected, false);
  }

  @Test
  public void current_schema() {
    DataFrame df = getSession().sql("select * from values(0) as T(a)");
    Row[] expected = getSession().sql("select current_schema()").collect();
    checkAnswer(df.select(Functions.current_schema()), expected, false);
  }

  @Test
  public void current_schemas() {
    DataFrame df = getSession().sql("select * from values(0) as T(a)");
    Row[] expected = getSession().sql("select current_schemas()").collect();
    checkAnswer(df.select(Functions.current_schemas()), expected, false);
  }

  @Test
  public void current_warehouse() {
    DataFrame df = getSession().sql("select * from values(0) as T(a)");
    Row[] expected = getSession().sql("select current_warehouse()").collect();
    checkAnswer(df.select(Functions.current_warehouse()), expected, false);
  }

  @Test
  public void sysdate() {
    DataFrame df = getSession().sql("select * from values(0) as T(a)");
    assert df.select(Functions.sysdate()).collect()[0].getTimestamp(0).toString().length() > 0;
  }

  @Test
  public void convert_timezone() {
    DataFrame df =
        getSession()
            .sql(
                "select * from values('2020-05-01 13:11:20.000' :: timestamp_ntz),"
                    + "('2020-08-21 01:30:05.000' :: timestamp_ntz) as T(a)");
    Row[] expected = {
      Row.create(Timestamp.valueOf("2020-05-01 16:11:20.0")),
      Row.create(Timestamp.valueOf("2020-08-21 04:30:05.0"))
    };
    checkAnswer(
        df.select(
            Functions.convert_timezone(
                Functions.lit("America/Los_Angeles"),
                Functions.lit("America/New_York"),
                df.col("a"))),
        expected,
        false);

    DataFrame df2 =
        getSession()
            .sql(
                "select * from values('2020-05-01 16:11:20.0 +02:00',"
                    + "'2020-08-21 04:30:05.0 -06:00') as T(a, b)");
    Row[] expected2 = {
      Row.create(
          Timestamp.valueOf("2020-05-01 07:11:20.0"), Timestamp.valueOf("2020-08-21 06:30:05.0"))
    };
    checkAnswer(
        df2.select(
            Functions.convert_timezone(Functions.lit("America/Los_Angeles"), df2.col("a")),
            Functions.convert_timezone(Functions.lit("America/New_York"), df2.col("b"))),
        expected2,
        false);
  }

  @Test
  public void year_month_day() {
    DataFrame df =
        getSession()
            .sql("select * from values('2020-08-01'::Date, 1),('2010-12-01'::Date, 2) as T(a,b)");
    Row[] expected = {
      Row.create(2020, 8, 1, 6, 214, 3, 31, new Date(120, 7, 31)),
      Row.create(2010, 12, 1, 3, 335, 4, 48, new Date(110, 11, 31))
    };
    checkAnswer(
        df.select(
            Functions.year(df.col("a")),
            Functions.month(df.col("a")),
            Functions.dayofmonth(df.col("a")),
            Functions.dayofweek(df.col("a")),
            Functions.dayofyear(df.col("a")),
            Functions.quarter(df.col("a")),
            Functions.weekofyear(df.col("a")),
            Functions.last_day(df.col("a"))),
        expected,
        false);
  }

  @Test
  public void hour_minute_second() {
    DataFrame df =
        getSession()
            .sql(
                "select * from values('2020-05-01 13:11:20.000' :: timestamp),"
                    + "('2020-08-21 01:30:05.000' :: timestamp) as T(a)");
    Row[] expected = {Row.create(13, 11, 20), Row.create(1, 30, 5)};
    checkAnswer(
        df.select(
            Functions.hour(df.col("a")),
            Functions.minute(df.col("a")),
            Functions.second(df.col("a"))),
        expected,
        false);
  }

  @Test
  public void nextDay() {
    DataFrame df =
        getSession()
            .sql("select * from values('2020-08-01'::Date, 1),('2010-12-01'::Date, 2) as T(a,b)");
    Row[] expected = {Row.create(new Date(120, 7, 7)), Row.create(new Date(110, 11, 3))};
    checkAnswer(df.select(Functions.next_day(df.col("a"), Functions.lit("FR"))), expected, false);
  }

  @Test
  public void previousDay() {
    DataFrame df =
        getSession()
            .sql(
                "select * from values('2020-08-01'::Date, 'mo'),('2010-12-01'::Date, 'we') as T(a,b)");
    Row[] expected = {Row.create(new Date(120, 6, 27)), Row.create(new Date(110, 10, 24))};
    checkAnswer(df.select(Functions.previous_day(df.col("a"), df.col("b"))), expected, false);
  }

  @Test
  public void to_timestamp() {
    DataFrame df =
        getSession().sql("select * from values(1561479557),(1565479557),(1161479557) as T(a)");
    Row[] expected = {
      Row.create(Timestamp.valueOf("2019-06-25 16:19:17.0")),
      Row.create(Timestamp.valueOf("2019-08-10 23:25:57.0")),
      Row.create(Timestamp.valueOf("2006-10-22 01:12:37.0"))
    };
    checkAnswer(df.select(Functions.to_timestamp(df.col("a"))), expected, false);

    DataFrame df2 = getSession().sql("select * from values('04/05/2020 01:02:03') as T(a)");
    Row[] expected2 = {Row.create(Timestamp.valueOf("2020-04-05 01:02:03.0"))};
    checkAnswer(
        df2.select(Functions.to_timestamp(df2.col("a"), Functions.lit("mm/dd/yyyy hh24:mi:ss"))),
        expected2,
        false);
  }

  @Test
  public void to_date() {
    DataFrame df = getSession().sql("select * from values('2020-05-11') as T(a)");
    Row[] expected = {Row.create(new Date(120, 4, 11))};
    checkAnswer(df.select(Functions.to_date(df.col("a"))), expected, false);

    DataFrame df1 = getSession().sql("select * from values('2020.07.23') as T(a)");
    Row[] expected1 = {Row.create(new Date(120, 6, 23))};
    checkAnswer(
        df1.select(Functions.to_date(df.col("a"), Functions.lit("YYYY.MM.DD"))), expected1, false);
  }

  @Test
  public void date_from_parts() {
    DataFrame df = getSession().sql("select * from values(2020, 9, 16) as t(year, month, day)");
    Row[] expected = {Row.create(new Date(120, 8, 16))};
    checkAnswer(
        df.select(Functions.date_from_parts(df.col("year"), df.col("month"), df.col("day"))),
        expected);
  }

  @Test
  public void time_from_parts() {
    DataFrame df = getSession().sql("select * from values(0) as T(a)");
    assert df.select(
            Functions.time_from_parts(Functions.lit(1), Functions.lit(2), Functions.lit(3)))
        .collect()[0]
        .getTime(0)
        .equals(new Time(3723000));

    assert df.select(
            Functions.time_from_parts(
                Functions.lit(1), Functions.lit(2), Functions.lit(3), Functions.lit(444444444)))
        .collect()[0]
        .getTime(0)
        .equals(new Time(3723444));
  }

  @Test
  public void timestamp_from_parts() {
    DataFrame df =
        getSession()
            .sql(
                "select * from values(2020, 10, 28, 13, 35, 47, 1234567, 'America/Los_Angeles') as T(year, month, day, hour, minute, second, nanosecond, timezone)");
    assert df.select(
            Functions.timestamp_from_parts(
                df.col("year"),
                df.col("month"),
                df.col("day"),
                df.col("hour"),
                df.col("minute"),
                df.col("second")))
        .collect()[0]
        .getTimestamp(0)
        .toString()
        .equals("2020-10-28 13:35:47.0");

    assert df.select(
            Functions.timestamp_from_parts(
                df.col("year"),
                df.col("month"),
                df.col("day"),
                df.col("hour"),
                df.col("minute"),
                df.col("second"),
                df.col("nanosecond")))
        .collect()[0]
        .getTimestamp(0)
        .toString()
        .equals("2020-10-28 13:35:47.001234567");

    assert df.select(
            Functions.timestamp_from_parts(
                Functions.date_from_parts(df.col("year"), df.col("month"), df.col("day")),
                Functions.time_from_parts(
                    df.col("hour"), df.col("minute"), df.col("second"), df.col("nanosecond"))))
        .collect()[0]
        .getTimestamp(0)
        .toString()
        .equals("2020-10-28 13:35:47.001234567");
  }

  @Test
  public void timestamp_ltz_from_parts() {
    DataFrame df =
        getSession()
            .sql(
                "select * from values(2020, 10, 28, 13, 35, 47, 1234567, 'America/Los_Angeles') as T(year, month, day, hour, minute, second, nanosecond, timezone)");

    assert df.select(
            Functions.timestamp_ltz_from_parts(
                df.col("year"),
                df.col("month"),
                df.col("day"),
                df.col("hour"),
                df.col("minute"),
                df.col("second")))
        .collect()[0]
        .getTimestamp(0)
        .toString()
        .equals("2020-10-28 13:35:47.0");

    assert df.select(
            Functions.timestamp_ltz_from_parts(
                df.col("year"),
                df.col("month"),
                df.col("day"),
                df.col("hour"),
                df.col("minute"),
                df.col("second"),
                df.col("nanosecond")))
        .collect()[0]
        .getTimestamp(0)
        .toString()
        .equals("2020-10-28 13:35:47.001234567");
  }

  @Test
  public void timestamp_ntz_from_parts() {
    DataFrame df =
        getSession()
            .sql(
                "select * from values(2020, 10, 28, 13, 35, 47, 1234567, 'America/Los_Angeles') as T(year, month, day, hour, minute, second, nanosecond, timezone)");

    assert df.select(
            Functions.timestamp_ntz_from_parts(
                df.col("year"),
                df.col("month"),
                df.col("day"),
                df.col("hour"),
                df.col("minute"),
                df.col("second")))
        .collect()[0]
        .getTimestamp(0)
        .toString()
        .equals("2020-10-28 13:35:47.0");

    assert df.select(
            Functions.timestamp_ntz_from_parts(
                df.col("year"),
                df.col("month"),
                df.col("day"),
                df.col("hour"),
                df.col("minute"),
                df.col("second"),
                df.col("nanosecond")))
        .collect()[0]
        .getTimestamp(0)
        .toString()
        .equals("2020-10-28 13:35:47.001234567");

    assert df.select(
            Functions.timestamp_ntz_from_parts(
                Functions.date_from_parts(df.col("year"), df.col("month"), df.col("day")),
                Functions.time_from_parts(
                    df.col("hour"), df.col("minute"), df.col("second"), df.col("nanosecond"))))
        .collect()[0]
        .getTimestamp(0)
        .toString()
        .equals("2020-10-28 13:35:47.001234567");
  }

  @Test
  public void timestamp_tz_from_parts() {
    DataFrame df =
        getSession()
            .sql(
                "select * from values(2020, 10, 28, 13, 35, 47, 1234567, 'America/Los_Angeles') as T(year, month, day, hour, minute, second, nanosecond, timezone)");

    assert df.select(
            Functions.timestamp_tz_from_parts(
                df.col("year"),
                df.col("month"),
                df.col("day"),
                df.col("hour"),
                df.col("minute"),
                df.col("second")))
        .collect()[0]
        .getTimestamp(0)
        .toString()
        .equals("2020-10-28 13:35:47.0");

    assert df.select(
            Functions.timestamp_tz_from_parts(
                df.col("year"),
                df.col("month"),
                df.col("day"),
                df.col("hour"),
                df.col("minute"),
                df.col("second"),
                df.col("nanosecond")))
        .collect()[0]
        .getTimestamp(0)
        .toString()
        .equals("2020-10-28 13:35:47.001234567");

    assert df.select(
            Functions.timestamp_tz_from_parts(
                df.col("year"),
                df.col("month"),
                df.col("day"),
                df.col("hour"),
                df.col("minute"),
                df.col("second"),
                df.col("nanosecond"),
                df.col("timezone")))
        .collect()[0]
        .getTimestamp(0)
        .toString()
        .equals("2020-10-28 13:35:47.001234567");
  }

  @Test
  public void dayname() {
    DataFrame df =
        getSession()
            .sql("select * from values('2020-08-01'::Date, 1),('2010-12-01'::Date, 2) as T(a,b)");
    Row[] expected = {Row.create("Sat"), Row.create("Wed")};
    checkAnswer(df.select(Functions.dayname(df.col("a"))), expected, false);
  }

  @Test
  public void monthname() {
    DataFrame df =
        getSession()
            .sql("select * from values('2020-08-01'::Date, 1),('2010-12-01'::Date, 2) as T(a,b)");
    Row[] expected = {Row.create("Aug"), Row.create("Dec")};
    checkAnswer(df.select(Functions.monthname(df.col("a"))), expected, false);
  }

  @Test
  public void dateadd() {
    DataFrame df =
        getSession()
            .sql("select * from values('2020-08-01'::Date, 1),('2010-12-01'::Date, 2) as T(a,b)");
    Row[] expected = {Row.create(new Date(121, 7, 1)), Row.create(new Date(111, 11, 1))};
    checkAnswer(
        df.select(Functions.dateadd("year", Functions.lit(1), df.col("a"))), expected, false);
  }

  @Test
  public void datediff() {
    DataFrame df =
        getSession()
            .sql(
                "select * from values('2020-05-01 13:11:20.000' :: timestamp),"
                    + "('2020-08-21 01:30:05.000' :: timestamp) as T(a)");
    Row[] expected = {Row.create(1), Row.create(1)};
    checkAnswer(
        df.select(df.col("a"), Functions.dateadd("year", Functions.lit(1), df.col("a")).as("b"))
            .select(Functions.datediff("year", Functions.col("a"), Functions.col("b"))),
        expected);
  }

  @Test
  public void trunc() {
    DataFrame df = getSession().sql("select * from values(3.14, 1) as t(expr, scale)");
    Row[] expected = {Row.create(3.1)};
    checkAnswer(df.select(Functions.trunc(df.col("expr"), df.col("scale"))), expected);
  }

  @Test
  public void date_trunc() {
    DataFrame df =
        getSession()
            .sql(
                "select * from values('2020-05-01 13:11:20.000' :: timestamp),"
                    + "('2020-08-21 01:30:05.000' :: timestamp) as T(a)");
    Row[] expected = {
      Row.create(Timestamp.valueOf("2020-04-01 00:00:00.0")),
      Row.create(Timestamp.valueOf("2020-07-01 00:00:00.0"))
    };
    checkAnswer(df.select(Functions.date_trunc("quarter", df.col("a"))), expected, false);
  }

  @Test
  public void concat() {
    DataFrame df =
        getSession()
            .sql("select * from values('test1', 'a'),('test2', 'b'),('test3', 'c') as T(a, b)");
    Row[] expected = {Row.create("test1a"), Row.create("test2b"), Row.create("test3c")};
    checkAnswer(df.select(Functions.concat(df.col("a"), df.col("b"))), expected, false);
  }

  @Test
  public void array_overlap() {
    DataFrame df =
        getSession()
            .sql(
                "select array_construct(a,b,c) as arr1, array_construct(d,e,f) as arr2 "
                    + "from values(1,2,3,3,4,5),(6,7,8,9,0,1) as T(a,b,c,d,e,f)");
    Row[] expected = {Row.create(true), Row.create(false)};
    checkAnswer(
        df.select(Functions.arrays_overlap(df.col("arr1"), df.col("arr2"))), expected, false);
  }

  @Test
  public void endswith() {
    DataFrame df = getSession().sql("select * from values('apple'),('banana'),('peach') as T(a)");
    Row[] expected = {Row.create("apple")};
    checkAnswer(df.filter(Functions.endswith(df.col("a"), Functions.lit("le"))), expected);
  }

  @Test
  public void insert() {
    DataFrame df = getSession().sql("select * from values('apple'),('banana'),('peach') as T(a)");
    Row[] expected = {Row.create("aabce"), Row.create("babcna"), Row.create("pabch")};
    checkAnswer(
        df.select(
            Functions.insert(
                df.col("a"), Functions.lit(2), Functions.lit(3), Functions.lit("abc"))),
        expected,
        false);
  }

  @Test
  public void left() {
    DataFrame df = getSession().sql("select * from values('apple'),('banana'),('peach') as T(a)");
    Row[] expected = {Row.create("ap"), Row.create("ba"), Row.create("pe")};
    checkAnswer(df.select(Functions.left(df.col("a"), Functions.lit(2))), expected, false);
  }

  @Test
  public void right() {
    DataFrame df = getSession().sql("select * from values('apple'),('banana'),('peach') as T(a)");
    Row[] expected = {Row.create("le"), Row.create("na"), Row.create("ch")};
    checkAnswer(df.select(Functions.right(df.col("a"), Functions.lit(2))), expected, false);
  }

  @Test
  public void regexp_count() {
    DataFrame df = getSession().sql("select * from values('apple'),('banana'),('peach') as T(a)");
    Row[] expected = {Row.create(0), Row.create(3), Row.create(1)};
    checkAnswer(
        df.select(
            Functions.regexp_count(
                df.col("a"), Functions.lit("a"), Functions.lit(2), Functions.lit("c"))),
        expected,
        false);

    Row[] expected1 = {Row.create(1), Row.create(3), Row.create(1)};
    checkAnswer(
        df.select(Functions.regexp_count(df.col("a"), Functions.lit("a"))), expected1, false);
  }

  @Test
  public void regexp_replace() {
    DataFrame df = getSession().sql("select * from values('cat'),('dog'),('mouse') as T(a)");
    Column pattern = Functions.lit("^ca|^[m|d]o");
    Row[] expected = {Row.create("t"), Row.create("g"), Row.create("use")};
    checkAnswer(df.select(Functions.regexp_replace(df.col("a"), pattern)), expected, false);

    Column replacement = Functions.lit("ch");
    Row[] expected1 = {Row.create("cht"), Row.create("chg"), Row.create("chuse")};
    checkAnswer(
        df.select(Functions.regexp_replace(df.col("a"), pattern, replacement)), expected1, false);
  }

  @Test
  public void replace() {
    DataFrame df = getSession().sql("select * from values('apple'),('banana'),('peach') as T(a)");
    Row[] expected = {Row.create("zpple"), Row.create("bznznz"), Row.create("pezch")};
    checkAnswer(
        df.select(Functions.replace(df.col("a"), Functions.lit("a"), Functions.lit("z"))),
        expected,
        false);

    Row[] expected1 = {Row.create("pple"), Row.create("bnn"), Row.create("pech")};
    checkAnswer(df.select(Functions.replace(df.col("a"), Functions.lit("a"))), expected1, false);
  }

  @Test
  public void charindex() {
    DataFrame df = getSession().sql("select * from values('apple'),('banana'),('peach') as T(a)");
    Row[] expected = {Row.create(0), Row.create(3), Row.create(0)};
    checkAnswer(df.select(Functions.charindex(Functions.lit("na"), df.col("a"))), expected, false);

    Row[] expected1 = {Row.create(0), Row.create(5), Row.create(0)};
    checkAnswer(
        df.select(Functions.charindex(Functions.lit("na"), df.col("a"), Functions.lit(4))),
        expected1,
        false);
  }

  @Test
  public void collate() {
    DataFrame df = getSession().sql("select * from values('  abcba  '), (' a12321a   ') as T(a)");
    Row[] expected = {Row.create("  abcba  ")};
    checkAnswer(
        df.where(Functions.collate(df.col("a"), "en_US-trim").equal_to(Functions.lit("abcba"))),
        expected,
        false);
  }

  @Test
  public void collation() {
    DataFrame df = getSession().sql("select * from values(0) as T(a)");
    Row[] expected = {Row.create("de")};
    checkAnswer(df.select(Functions.collation(Functions.lit("f").collate("de"))), expected);
  }

  @Test
  public void array_intersection() {
    DataFrame df =
        getSession()
            .sql(
                "select array_construct(a,b,c) as arr1, array_construct(d,e,f) as arr2 "
                    + "from values(1,2,3,3,4,5),(6,7,8,9,0,1) as T(a,b,c,d,e,f)");
    Row[] expected = {Row.create("[\n  3\n]"), Row.create("[]")};
    checkAnswer(
        df.select(Functions.array_intersection(df.col("arr1"), df.col("arr2"))), expected, false);
  }

  @Test
  public void is_array() {
    DataFrame df =
        getSession()
            .sql(
                "select array_construct(a,b,c) as arr1, array_construct(d,e,f) as arr2 "
                    + "from values(1,2,3,3,4,5),(6,7,8,9,0,1) as T(a,b,c,d,e,f)");
    Row[] expected = {Row.create(true), Row.create(true)};
    checkAnswer(df.select(Functions.is_array(df.col("arr1"))), expected, false);
  }

  @Test
  public void is_boolean() {
    DataFrame df =
        getSession()
            .sql(
                "select to_variant(to_array('Example')) as arr1,"
                    + " to_variant(to_object(parse_json('{\"Tree\": \"Pine\"}'))) as obj1, "
                    + " to_variant(to_binary('snow', 'utf-8')) as bin1,"
                    + " to_variant(true) as bool1,"
                    + " to_variant('X') as str1, "
                    + " to_variant(to_date('2017-02-24')) as date1, "
                    + " to_variant(to_time('20:57:01.123456789+07:00')) as time1, "
                    + " to_variant(to_timestamp_ntz('2017-02-24 12:00:00.456')) as timestamp_ntz1, "
                    + " to_variant(to_timestamp_ltz('2017-02-24 13:00:00.123 +01:00')) as timestamp_ltz1, "
                    + " to_variant(to_timestamp_tz('2017-02-24 13:00:00.123 +01:00')) as timestamp_tz1, "
                    + " to_variant(1.23::decimal(6, 3)) as decimal1, "
                    + " to_variant(3.21::double) as double1, "
                    + " to_variant(15) as num1 ");
    Row[] expected = {Row.create(false, true, false)};
    checkAnswer(
        df.select(
            Functions.is_boolean(df.col("arr1")),
            Functions.is_boolean(df.col("bool1")),
            Functions.is_boolean(df.col("str1"))),
        expected,
        false);
  }

  @Test
  public void is_binary() {
    DataFrame df =
        getSession()
            .sql(
                "select to_variant(to_array('Example')) as arr1,"
                    + " to_variant(to_object(parse_json('{\"Tree\": \"Pine\"}'))) as obj1, "
                    + " to_variant(to_binary('snow', 'utf-8')) as bin1,"
                    + " to_variant(true) as bool1,"
                    + " to_variant('X') as str1, "
                    + " to_variant(to_date('2017-02-24')) as date1, "
                    + " to_variant(to_time('20:57:01.123456789+07:00')) as time1, "
                    + " to_variant(to_timestamp_ntz('2017-02-24 12:00:00.456')) as timestamp_ntz1, "
                    + " to_variant(to_timestamp_ltz('2017-02-24 13:00:00.123 +01:00')) as timestamp_ltz1, "
                    + " to_variant(to_timestamp_tz('2017-02-24 13:00:00.123 +01:00')) as timestamp_tz1, "
                    + " to_variant(1.23::decimal(6, 3)) as decimal1, "
                    + " to_variant(3.21::double) as double1, "
                    + " to_variant(15) as num1 ");
    Row[] expected = {Row.create(true, false, false)};
    checkAnswer(
        df.select(
            Functions.is_binary(df.col("bin1")),
            Functions.is_binary(df.col("bool1")),
            Functions.is_binary(df.col("str1"))),
        expected,
        false);
  }

  @Test
  public void is_char() {
    DataFrame df =
        getSession()
            .sql(
                "select to_variant(to_array('Example')) as arr1,"
                    + " to_variant(to_object(parse_json('{\"Tree\": \"Pine\"}'))) as obj1, "
                    + " to_variant(to_binary('snow', 'utf-8')) as bin1,"
                    + " to_variant(true) as bool1,"
                    + " to_variant('X') as str1, "
                    + " to_variant(to_date('2017-02-24')) as date1, "
                    + " to_variant(to_time('20:57:01.123456789+07:00')) as time1, "
                    + " to_variant(to_timestamp_ntz('2017-02-24 12:00:00.456')) as timestamp_ntz1, "
                    + " to_variant(to_timestamp_ltz('2017-02-24 13:00:00.123 +01:00')) as timestamp_ltz1, "
                    + " to_variant(to_timestamp_tz('2017-02-24 13:00:00.123 +01:00')) as timestamp_tz1, "
                    + " to_variant(1.23::decimal(6, 3)) as decimal1, "
                    + " to_variant(3.21::double) as double1, "
                    + " to_variant(15) as num1 ");
    Row[] expected = {Row.create(true, false, false)};
    checkAnswer(
        df.select(
            Functions.is_char(df.col("str1")),
            Functions.is_char(df.col("bin1")),
            Functions.is_char(df.col("bool1"))),
        expected,
        false);

    checkAnswer(
        df.select(
            Functions.is_varchar(df.col("str1")),
            Functions.is_varchar(df.col("bin1")),
            Functions.is_varchar(df.col("bool1"))),
        expected,
        false);
  }

  @Test
  public void is_date() {
    DataFrame df =
        getSession()
            .sql(
                "select to_variant(to_array('Example')) as arr1,"
                    + " to_variant(to_object(parse_json('{\"Tree\": \"Pine\"}'))) as obj1, "
                    + " to_variant(to_binary('snow', 'utf-8')) as bin1,"
                    + " to_variant(true) as bool1,"
                    + " to_variant('X') as str1, "
                    + " to_variant(to_date('2017-02-24')) as date1, "
                    + " to_variant(to_time('20:57:01.123456789+07:00')) as time1, "
                    + " to_variant(to_timestamp_ntz('2017-02-24 12:00:00.456')) as timestamp_ntz1, "
                    + " to_variant(to_timestamp_ltz('2017-02-24 13:00:00.123 +01:00')) as timestamp_ltz1, "
                    + " to_variant(to_timestamp_tz('2017-02-24 13:00:00.123 +01:00')) as timestamp_tz1, "
                    + " to_variant(1.23::decimal(6, 3)) as decimal1, "
                    + " to_variant(3.21::double) as double1, "
                    + " to_variant(15) as num1 ");
    Row[] expected = {Row.create(true, false, false)};
    checkAnswer(
        df.select(
            Functions.is_date(df.col("date1")),
            Functions.is_date(df.col("time1")),
            Functions.is_date(df.col("bool1"))),
        expected,
        false);

    checkAnswer(
        df.select(
            Functions.is_date_value(df.col("date1")),
            Functions.is_date_value(df.col("time1")),
            Functions.is_date_value(df.col("bool1"))),
        expected,
        false);
  }

  @Test
  public void is_decimal() {
    DataFrame df =
        getSession()
            .sql(
                "select to_variant(to_array('Example')) as arr1,"
                    + " to_variant(to_object(parse_json('{\"Tree\": \"Pine\"}'))) as obj1, "
                    + " to_variant(to_binary('snow', 'utf-8')) as bin1,"
                    + " to_variant(true) as bool1,"
                    + " to_variant('X') as str1, "
                    + " to_variant(to_date('2017-02-24')) as date1, "
                    + " to_variant(to_time('20:57:01.123456789+07:00')) as time1, "
                    + " to_variant(to_timestamp_ntz('2017-02-24 12:00:00.456')) as timestamp_ntz1, "
                    + " to_variant(to_timestamp_ltz('2017-02-24 13:00:00.123 +01:00')) as timestamp_ltz1, "
                    + " to_variant(to_timestamp_tz('2017-02-24 13:00:00.123 +01:00')) as timestamp_tz1, "
                    + " to_variant(1.23::decimal(6, 3)) as decimal1, "
                    + " to_variant(3.21::double) as double1, "
                    + " to_variant(15) as num1 ");
    Row[] expected = {Row.create(true, false, true)};
    checkAnswer(
        df.select(
            Functions.is_decimal(df.col("decimal1")),
            Functions.is_decimal(df.col("double1")),
            Functions.is_decimal(df.col("num1"))),
        expected,
        false);
  }

  @Test
  public void is_double() {
    DataFrame df =
        getSession()
            .sql(
                "select to_variant(to_array('Example')) as arr1,"
                    + " to_variant(to_object(parse_json('{\"Tree\": \"Pine\"}'))) as obj1, "
                    + " to_variant(to_binary('snow', 'utf-8')) as bin1,"
                    + " to_variant(true) as bool1,"
                    + " to_variant('X') as str1, "
                    + " to_variant(to_date('2017-02-24')) as date1, "
                    + " to_variant(to_time('20:57:01.123456789+07:00')) as time1, "
                    + " to_variant(to_timestamp_ntz('2017-02-24 12:00:00.456')) as timestamp_ntz1, "
                    + " to_variant(to_timestamp_ltz('2017-02-24 13:00:00.123 +01:00')) as timestamp_ltz1, "
                    + " to_variant(to_timestamp_tz('2017-02-24 13:00:00.123 +01:00')) as timestamp_tz1, "
                    + " to_variant(1.23::decimal(6, 3)) as decimal1, "
                    + " to_variant(3.21::double) as double1, "
                    + " to_variant(15) as num1 ");
    Row[] expected = {Row.create(true, true, true, false)};
    checkAnswer(
        df.select(
            Functions.is_double(df.col("decimal1")),
            Functions.is_double(df.col("double1")),
            Functions.is_double(df.col("num1")),
            Functions.is_double(df.col("bool1"))),
        expected,
        false);

    checkAnswer(
        df.select(
            Functions.is_real(df.col("decimal1")),
            Functions.is_real(df.col("double1")),
            Functions.is_real(df.col("num1")),
            Functions.is_real(df.col("bool1"))),
        expected,
        false);
  }

  @Test
  public void is_integer() {
    DataFrame df =
        getSession()
            .sql(
                "select to_variant(to_array('Example')) as arr1,"
                    + " to_variant(to_object(parse_json('{\"Tree\": \"Pine\"}'))) as obj1, "
                    + " to_variant(to_binary('snow', 'utf-8')) as bin1,"
                    + " to_variant(true) as bool1,"
                    + " to_variant('X') as str1, "
                    + " to_variant(to_date('2017-02-24')) as date1, "
                    + " to_variant(to_time('20:57:01.123456789+07:00')) as time1, "
                    + " to_variant(to_timestamp_ntz('2017-02-24 12:00:00.456')) as timestamp_ntz1, "
                    + " to_variant(to_timestamp_ltz('2017-02-24 13:00:00.123 +01:00')) as timestamp_ltz1, "
                    + " to_variant(to_timestamp_tz('2017-02-24 13:00:00.123 +01:00')) as timestamp_tz1, "
                    + " to_variant(1.23::decimal(6, 3)) as decimal1, "
                    + " to_variant(3.21::double) as double1, "
                    + " to_variant(15) as num1 ");
    Row[] expected = {Row.create(false, false, true, false)};
    checkAnswer(
        df.select(
            Functions.is_integer(df.col("decimal1")),
            Functions.is_integer(df.col("double1")),
            Functions.is_integer(df.col("num1")),
            Functions.is_integer(df.col("bool1"))),
        expected,
        false);
  }

  @Test
  public void is_null_value() {
    DataFrame df =
        getSession()
            .sql(
                "select parse_json(column1) as v  from values ('{\"a\": null}'), ('{\"a\": \"foo\"}'), (null)");
    Row[] expected = {Row.create(true), Row.create(false), Row.create((Object) null)};
    checkAnswer(df.select(Functions.is_null_value(Functions.sqlExpr("v:a"))), expected, false);
  }

  @Test
  public void is_object() {
    DataFrame df =
        getSession()
            .sql(
                "select to_variant(to_array('Example')) as arr1,"
                    + " to_variant(to_object(parse_json('{\"Tree\": \"Pine\"}'))) as obj1, "
                    + " to_variant(to_binary('snow', 'utf-8')) as bin1,"
                    + " to_variant(true) as bool1,"
                    + " to_variant('X') as str1, "
                    + " to_variant(to_date('2017-02-24')) as date1, "
                    + " to_variant(to_time('20:57:01.123456789+07:00')) as time1, "
                    + " to_variant(to_timestamp_ntz('2017-02-24 12:00:00.456')) as timestamp_ntz1, "
                    + " to_variant(to_timestamp_ltz('2017-02-24 13:00:00.123 +01:00')) as timestamp_ltz1, "
                    + " to_variant(to_timestamp_tz('2017-02-24 13:00:00.123 +01:00')) as timestamp_tz1, "
                    + " to_variant(1.23::decimal(6, 3)) as decimal1, "
                    + " to_variant(3.21::double) as double1, "
                    + " to_variant(15) as num1 ");
    Row[] expected = {Row.create(true, false, false)};
    checkAnswer(
        df.select(
            Functions.is_object(df.col("obj1")),
            Functions.is_object(df.col("arr1")),
            Functions.is_object(df.col("str1"))),
        expected,
        false);
  }

  @Test
  public void is_time() {
    DataFrame df =
        getSession()
            .sql(
                "select to_variant(to_array('Example')) as arr1,"
                    + " to_variant(to_object(parse_json('{\"Tree\": \"Pine\"}'))) as obj1, "
                    + " to_variant(to_binary('snow', 'utf-8')) as bin1,"
                    + " to_variant(true) as bool1,"
                    + " to_variant('X') as str1, "
                    + " to_variant(to_date('2017-02-24')) as date1, "
                    + " to_variant(to_time('20:57:01.123456789+07:00')) as time1, "
                    + " to_variant(to_timestamp_ntz('2017-02-24 12:00:00.456')) as timestamp_ntz1, "
                    + " to_variant(to_timestamp_ltz('2017-02-24 13:00:00.123 +01:00')) as timestamp_ltz1, "
                    + " to_variant(to_timestamp_tz('2017-02-24 13:00:00.123 +01:00')) as timestamp_tz1, "
                    + " to_variant(1.23::decimal(6, 3)) as decimal1, "
                    + " to_variant(3.21::double) as double1, "
                    + " to_variant(15) as num1 ");
    Row[] expected = {Row.create(true, false, false)};
    checkAnswer(
        df.select(
            Functions.is_time(df.col("time1")),
            Functions.is_time(df.col("date1")),
            Functions.is_time(df.col("timestamp_tz1"))),
        expected,
        false);
  }

  @Test
  public void is_timestamp() {
    DataFrame df =
        getSession()
            .sql(
                "select to_variant(to_array('Example')) as arr1,"
                    + " to_variant(to_object(parse_json('{\"Tree\": \"Pine\"}'))) as obj1, "
                    + " to_variant(to_binary('snow', 'utf-8')) as bin1,"
                    + " to_variant(true) as bool1,"
                    + " to_variant('X') as str1, "
                    + " to_variant(to_date('2017-02-24')) as date1, "
                    + " to_variant(to_time('20:57:01.123456789+07:00')) as time1, "
                    + " to_variant(to_timestamp_ntz('2017-02-24 12:00:00.456')) as timestamp_ntz1, "
                    + " to_variant(to_timestamp_ltz('2017-02-24 13:00:00.123 +01:00')) as timestamp_ltz1, "
                    + " to_variant(to_timestamp_tz('2017-02-24 13:00:00.123 +01:00')) as timestamp_tz1, "
                    + " to_variant(1.23::decimal(6, 3)) as decimal1, "
                    + " to_variant(3.21::double) as double1, "
                    + " to_variant(15) as num1 ");

    Row[] expected = {Row.create(true, false, false)};
    checkAnswer(
        df.select(
            Functions.is_timestamp_ntz(df.col("timestamp_ntz1")),
            Functions.is_timestamp_ntz(df.col("timestamp_tz1")),
            Functions.is_timestamp_ntz(df.col("timestamp_ltz1"))),
        expected,
        false);

    Row[] expected1 = {Row.create(false, false, true)};
    checkAnswer(
        df.select(
            Functions.is_timestamp_ltz(df.col("timestamp_ntz1")),
            Functions.is_timestamp_ltz(df.col("timestamp_tz1")),
            Functions.is_timestamp_ltz(df.col("timestamp_ltz1"))),
        expected1,
        false);

    Row[] expected2 = {Row.create(false, true, false)};
    checkAnswer(
        df.select(
            Functions.is_timestamp_tz(df.col("timestamp_ntz1")),
            Functions.is_timestamp_tz(df.col("timestamp_tz1")),
            Functions.is_timestamp_tz(df.col("timestamp_ltz1"))),
        expected2,
        false);
  }

  @Test
  public void check_json() {
    DataFrame df =
        getSession()
            .sql(
                "select parse_json(column1) as v  from values ('{\"a\": null}'), ('{\"a\": \"foo\"}'), (null)");
    Row[] expected = {
      Row.create((Object) null), Row.create((Object) null), Row.create((Object) null)
    };
    checkAnswer(df.select(Functions.check_json(df.col("v"))), expected, false);
  }

  @Test
  public void check_xml() {
    DataFrame df =
        getSession()
            .sql(
                "select (column1) as v from values ('<t1>foo<t2>bar</t2><t3></t3></t1>'), "
                    + "('<t1></t1>'), (null), ('')");
    Row[] expected = {
      Row.create((Object) null),
      Row.create((Object) null),
      Row.create((Object) null),
      Row.create((Object) null)
    };
    checkAnswer(df.select(Functions.check_xml(df.col("v"))), expected, false);
  }

  @Test
  public void json_extract_path_text() {
    DataFrame df =
        getSession()
            .sql(
                "select parse_json(column1) as v, column2 as k from values ('{\"a\": null}','a'), "
                    + "('{\"a\": \"foo\"}','a'), ('{\"a\": \"foo\"}','b'), (null,'a')");
    Row[] expected = {
      Row.create((Object) null),
      Row.create("foo"),
      Row.create((Object) null),
      Row.create((Object) null)
    };
    checkAnswer(
        df.select(Functions.json_extract_path_text(df.col("v"), df.col("k"))), expected, false);
  }

  @Test
  public void parse_json() {
    DataFrame df =
        getSession()
            .sql(
                "select parse_json(column1) as v  from values ('{\"a\": null}'), ('{\"a\": \"foo\"}'), (null)");
    Row[] expected = {
      Row.create("{\n  \"a\": null\n}"),
      Row.create("{\n  \"a\": \"foo\"\n}"),
      Row.create((Object) null)
    };
    checkAnswer(df.select(Functions.parse_json(df.col("v"))), expected, false);
  }

  @Test
  public void parse_xml() {
    DataFrame df =
        getSession()
            .sql(
                "select (column1) as v from values ('<t1>foo<t2>bar</t2><t3></t3></t1>'), "
                    + "('<t1></t1>'), (null), ('')");
    Row[] expected = {
      Row.create("<t1>\n  foo\n  <t2>bar</t2>\n  <t3></t3>\n</t1>"),
      Row.create("<t1></t1>"),
      Row.create((Object) null),
      Row.create((Object) null)
    };
    checkAnswer(df.select(Functions.parse_xml(df.col("v"))), expected, false);
  }

  @Test
  public void strip_null_value() {
    DataFrame df =
        getSession()
            .sql(
                "select parse_json(column1) as v  from values ('{\"a\": null}'), ('{\"a\": \"foo\"}'), (null)");
    Row[] expected = {Row.create((Object) null), Row.create("\"foo\""), Row.create((Object) null)};
    checkAnswer(df.select(Functions.strip_null_value(Functions.sqlExpr("v:a"))), expected, false);
  }

  @Test
  public void array_agg() {
    DataFrame df = getSession().sql("select * from values(1), (2), (3) as t(a)");
    df.select(Functions.array_agg(df.col("a"))).show();
  }

  @Test
  public void array_append() {
    DataFrame df =
        getSession()
            .sql(
                "select array_construct(a,b,c) as arr1, array_construct(d,e,f) as arr2 "
                    + "from values(1,2,3,3,4,5),(6,7,8,9,0,1) as T(a,b,c,d,e,f)");
    Row[] expected = {
      Row.create("[\n  1,\n  2,\n  3,\n  \"amount\"\n]"),
      Row.create("[\n  6,\n  7,\n  8,\n  \"amount\"\n]")
    };
    checkAnswer(
        df.select(Functions.array_append(df.col("arr1"), Functions.lit("amount"))),
        expected,
        false);
  }

  @Test
  public void array_cat() {
    DataFrame df =
        getSession()
            .sql(
                "select array_construct(a,b,c) as arr1, array_construct(d,e,f) as arr2 "
                    + "from values(1,2,3,3,4,5),(6,7,8,9,0,1) as T(a,b,c,d,e,f)");
    Row[] expected = {
      Row.create("[\n  1,\n  2,\n  3,\n  3,\n  4,\n  5\n]"),
      Row.create("[\n  6,\n  7,\n  8,\n  9,\n  0,\n  1\n]")
    };
    checkAnswer(df.select(Functions.array_cat(df.col("arr1"), df.col("arr2"))), expected, false);
  }

  @Test
  public void array_compact() {
    DataFrame df =
        getSession()
            .sql(
                "select array_construct(a,b,c) as arr1, array_construct(d,e,f) as arr2 "
                    + "from values(1,null,3,3,null,5),(6,null,8,9,null,1) as T(a,b,c,d,e,f)");
    Row[] expected = {Row.create("[\n  1,\n  3\n]"), Row.create("[\n  6,\n  8\n]")};
    checkAnswer(df.select(Functions.array_compact(df.col("arr1"))), expected, false);
  }

  @Test
  public void array_construct() {
    DataFrame df = getSession().sql("select * from values(0) as T(a)");
    assert df.select(Functions.array_construct(Functions.lit(1), Functions.lit(1.2)))
        .collect()[0]
        .getString(0)
        .equals("[\n  1,\n  1.200000000000000e+00\n]");
  }

  @Test
  public void array_construct_compact() {
    DataFrame df = getSession().sql("select * from values(0) as T(a)");
    assert df.select(Functions.array_construct_compact(Functions.lit(1), Functions.lit(1.2)))
        .collect()[0]
        .getString(0)
        .equals("[\n  1,\n  1.200000000000000e+00\n]");
  }

  @Test
  public void array_contains() {
    DataFrame df = getSession().sql("select * from values(0) as T(a)");
    assert df.select(
            Functions.array_contains(
                Functions.lit(1), Functions.array_construct(Functions.lit(1), Functions.lit(1.2))))
        .collect()[0]
        .getBoolean(0);
  }

  @Test
  public void array_insert() {
    DataFrame df =
        getSession()
            .sql(
                "select array_construct(a,b,c) as arr1, d, e, f "
                    + "from values(1,2,3,2,'e1','[{a:1}]'),(6,7,8,1,'e2','[{a:1},{b:2}]') as T(a,b,c,d,e,f)");
    Row[] expected = {
      Row.create("[\n  1,\n  2,\n  \"e1\",\n  3\n]"), Row.create("[\n  6,\n  \"e2\",\n  7,\n  8\n]")
    };
    checkAnswer(
        df.select(Functions.array_insert(df.col("arr1"), df.col("d"), df.col("e"))),
        expected,
        false);
  }

  @Test
  public void array_position() {
    DataFrame df =
        getSession()
            .sql(
                "select array_construct(a,b,c) as arr1, d, e, f "
                    + "from values(1,2,3,2,'e1','[{a:1}]'),(6,7,8,1,'e2','[{a:1},{b:2}]') as T(a,b,c,d,e,f)");
    Row[] expected = {Row.create(1), Row.create((Object) null)};
    checkAnswer(df.select(Functions.array_position(df.col("d"), df.col("arr1"))), expected, false);
  }

  @Test
  public void array_prepend() {
    DataFrame df =
        getSession()
            .sql(
                "select array_construct(a,b,c) as arr1, array_construct(d,e,f) as arr2 "
                    + "from values(1,2,3,3,4,5),(6,7,8,9,0,1) as T(a,b,c,d,e,f)");
    Row[] expected = {
      Row.create("[\n  3.221000000000000e+01,\n  \"amount\",\n  1,\n  2,\n  3\n]"),
      Row.create("[\n  3.221000000000000e+01,\n  \"amount\",\n  6,\n  7,\n  8\n]")
    };
    checkAnswer(
        df.select(
            Functions.array_prepend(
                Functions.array_prepend(df.col("arr1"), Functions.lit("amount")),
                Functions.lit(32.21))),
        expected,
        false);
  }

  @Test
  public void array_size() {
    DataFrame df =
        getSession()
            .sql(
                "select array_construct(a,b,c) as arr1, d, e, f "
                    + "from values(1,2,3,2,'e1','[{a:1}]'),(6,7,8,1,'e2','[{a:1},{b:2}]') as T(a,b,c,d,e,f)");
    Row[] expected = {Row.create(3), Row.create(3)};
    checkAnswer(df.select(Functions.array_size(df.col("arr1"))), expected, false);
  }

  @Test
  public void array_slice() {
    DataFrame df =
        getSession()
            .sql(
                "select array_construct(a,b,c) as arr1, d, e, f "
                    + "from values(1,2,3,1,2,','),(4,5,6,1,-1,', '),(6,7,8,0,2,';') as T(a,b,c,d,e,f)");
    Row[] expected = {
      Row.create("[\n  2\n]"), Row.create("[\n  5\n]"), Row.create("[\n  6,\n  7\n]")
    };
    checkAnswer(
        df.select(Functions.array_slice(df.col("arr1"), df.col("d"), df.col("e"))),
        expected,
        false);
  }

  @Test
  public void array_to_string() {
    DataFrame df =
        getSession()
            .sql(
                "select array_construct(a,b,c) as arr1, d, e, f "
                    + "from values(1,2,3,1,2,','),(4,5,6,1,-1,', '),(6,7,8,0,2,';') as T(a,b,c,d,e,f)");
    Row[] expected = {Row.create("1,2,3"), Row.create("4, 5, 6"), Row.create("6;7;8")};
    checkAnswer(df.select(Functions.array_to_string(df.col("arr1"), df.col("f"))), expected, false);
  }

  @Test
  public void objectagg() {
    DataFrame df =
        getSession()
            .sql(
                "select key, to_variant(value) as value from values('age', 21),('zip', "
                    + "94401) as T(key,value)");
    Row[] expected = {Row.create("{\n  \"age\": 21,\n  \"zip\": 94401\n}")};
    checkAnswer(df.select(Functions.objectagg(df.col("key"), df.col("value"))), expected, false);
  }

  @Test
  public void object_construct() {
    DataFrame df =
        getSession()
            .sql(
                "select key, to_variant(value) as value from values('age', 21),('zip', "
                    + "94401) as T(key,value)");
    Row[] expected = {Row.create("{\n  \"age\": 21\n}"), Row.create("{\n  \"zip\": 94401\n}")};
    checkAnswer(
        df.select(Functions.object_construct(df.col("key"), df.col("value"))), expected, false);
  }

  @Test
  public void object_delete() {
    DataFrame df =
        getSession()
            .sql(
                "select object_construct(a,b,c,d,e,f) as obj, k, v, flag from values('age', 21, 'zip', "
                    + "21021, 'name', 'Joe', 'age', 0, true),('age', 26, 'zip', 94021, 'name', 'Jay', 'key', "
                    + "0, false) as T(a,b,c,d,e,f,k,v,flag)");
    Row[] expected = {
      Row.create("{\n  \"zip\": 21021\n}"), Row.create("{\n  \"age\": 26,\n  \"zip\": 94021\n}")
    };
    checkAnswer(
        df.select(
            Functions.object_delete(
                df.col("obj"), df.col("k"), Functions.lit("name"), Functions.lit("non-exist-key"))),
        expected,
        false);
  }

  @Test
  public void object_insert() {
    DataFrame df =
        getSession()
            .sql(
                "select object_construct(a,b,c,d,e,f) as obj, k, v, flag from values('age', 21, 'zip', "
                    + "21021, 'name', 'Joe', 'age', 0, true),('age', 26, 'zip', 94021, 'name', 'Jay', 'key', "
                    + "0, false) as T(a,b,c,d,e,f,k,v,flag)");
    Row[] expected = {
      Row.create("{\n  \"age\": 21,\n  \"key\": \"v\",\n  \"name\": \"Joe\",\n  \"zip\": 21021\n}"),
      Row.create("{\n  \"age\": 26,\n  \"key\": \"v\",\n  \"name\": \"Jay\",\n  \"zip\": 94021\n}")
    };
    checkAnswer(
        df.select(Functions.object_insert(df.col("obj"), Functions.lit("key"), Functions.lit("v"))),
        expected,
        false);

    Row[] expected1 = {
      Row.create("{\n  \"age\": 0,\n  \"name\": \"Joe\",\n  \"zip\": 21021\n}"),
      Row.create("{\n  \"age\": 26,\n  \"key\": 0,\n  \"name\": \"Jay\",\n  \"zip\": 94021\n}")
    };
    checkAnswer(
        df.select(Functions.object_insert(df.col("obj"), df.col("k"), df.col("v"), df.col("flag"))),
        expected1,
        false);
  }

  @Test
  public void object_pick() {
    DataFrame df =
        getSession()
            .sql(
                "select object_construct(a,b,c,d,e,f) as obj, k, v, flag from values('age', 21, 'zip', "
                    + "21021, 'name', 'Joe', 'age', 0, true),('age', 26, 'zip', 94021, 'name', 'Jay', 'key', "
                    + "0, false) as T(a,b,c,d,e,f,k,v,flag)");
    Row[] expected = {
      Row.create("{\n  \"age\": 21,\n  \"name\": \"Joe\"\n}"),
      Row.create("{\n  \"name\": \"Jay\"\n}")
    };
    checkAnswer(
        df.select(
            Functions.object_pick(
                df.col("obj"), df.col("k"), Functions.lit("name"), Functions.lit("non-exist-key"))),
        expected,
        false);
  }

  @Test
  public void as_array() {
    DataFrame df =
        getSession()
            .sql(
                "select array_construct(a,b,c) as arr1, array_construct(d,e,f) as arr2 "
                    + "from values(1,2,3,3,4,5),(6,7,8,9,0,1) as T(a,b,c,d,e,f)");
    Row[] expected = {Row.create("[\n  1,\n  2,\n  3\n]"), Row.create("[\n  6,\n  7,\n  8\n]")};
    checkAnswer(df.select(Functions.as_array(df.col("arr1"))), expected, false);
  }

  @Test
  public void as_binary() {
    DataFrame df =
        getSession()
            .sql(
                "select to_variant(to_array('Example')) as arr1,"
                    + " to_variant(to_object(parse_json('{\"Tree\": \"Pine\"}'))) as obj1, "
                    + " to_variant(to_binary('snow', 'utf-8')) as bin1,"
                    + " to_variant(true) as bool1,"
                    + " to_variant('X') as str1, "
                    + " to_variant(to_date('2017-02-24')) as date1, "
                    + " to_variant(to_time('20:57:01.123456789+07:00')) as time1, "
                    + " to_variant(to_timestamp_ntz('2017-02-24 12:00:00.456')) as timestamp_ntz1, "
                    + " to_variant(to_timestamp_ltz('2017-02-24 13:00:00.123 +01:00')) as timestamp_ltz1, "
                    + " to_variant(to_timestamp_tz('2017-02-24 13:00:00.123 +01:00')) as timestamp_tz1, "
                    + " to_variant(1.23::decimal(6, 3)) as decimal1, "
                    + " to_variant(3.21::double) as double1, "
                    + " to_variant(15) as num1 ");
    Row[] expected = {Row.create(new byte[] {115, 110, 111, 119}, null, null)};
    checkAnswer(
        df.select(
            Functions.as_binary(df.col("bin1")),
            Functions.as_binary(df.col("bool1")),
            Functions.as_binary(df.col("str1"))),
        expected,
        false);
  }

  @Test
  public void as_char() {
    DataFrame df =
        getSession()
            .sql(
                "select to_variant(to_array('Example')) as arr1,"
                    + " to_variant(to_object(parse_json('{\"Tree\": \"Pine\"}'))) as obj1, "
                    + " to_variant(to_binary('snow', 'utf-8')) as bin1,"
                    + " to_variant(true) as bool1,"
                    + " to_variant('X') as str1, "
                    + " to_variant(to_date('2017-02-24')) as date1, "
                    + " to_variant(to_time('20:57:01.123456789+07:00')) as time1, "
                    + " to_variant(to_timestamp_ntz('2017-02-24 12:00:00.456')) as timestamp_ntz1, "
                    + " to_variant(to_timestamp_ltz('2017-02-24 13:00:00.123 +01:00')) as timestamp_ltz1, "
                    + " to_variant(to_timestamp_tz('2017-02-24 13:00:00.123 +01:00')) as timestamp_tz1, "
                    + " to_variant(1.23::decimal(6, 3)) as decimal1, "
                    + " to_variant(3.21::double) as double1, "
                    + " to_variant(15) as num1 ");
    Row[] expected = {Row.create("X", null, null)};
    checkAnswer(
        df.select(
            Functions.as_char(df.col("str1")),
            Functions.as_char(df.col("bin1")),
            Functions.as_char(df.col("bool1"))),
        expected,
        false);
    checkAnswer(
        df.select(
            Functions.as_varchar(df.col("str1")),
            Functions.as_varchar(df.col("bin1")),
            Functions.as_varchar(df.col("bool1"))),
        expected,
        false);
  }

  @Test
  public void as_date() {
    DataFrame df =
        getSession()
            .sql(
                "select to_variant(to_array('Example')) as arr1,"
                    + " to_variant(to_object(parse_json('{\"Tree\": \"Pine\"}'))) as obj1, "
                    + " to_variant(to_binary('snow', 'utf-8')) as bin1,"
                    + " to_variant(true) as bool1,"
                    + " to_variant('X') as str1, "
                    + " to_variant(to_date('2017-02-24')) as date1, "
                    + " to_variant(to_time('20:57:01.123456789+07:00')) as time1, "
                    + " to_variant(to_timestamp_ntz('2017-02-24 12:00:00.456')) as timestamp_ntz1, "
                    + " to_variant(to_timestamp_ltz('2017-02-24 13:00:00.123 +01:00')) as timestamp_ltz1, "
                    + " to_variant(to_timestamp_tz('2017-02-24 13:00:00.123 +01:00')) as timestamp_tz1, "
                    + " to_variant(1.23::decimal(6, 3)) as decimal1, "
                    + " to_variant(3.21::double) as double1, "
                    + " to_variant(15) as num1 ");
    Row[] expected = {Row.create(new Date(117, 1, 24), null, null)};
    checkAnswer(
        df.select(
            Functions.as_date(df.col("date1")),
            Functions.as_date(df.col("time1")),
            Functions.as_date(df.col("bool1"))),
        expected);
  }

  @Test
  public void as_number() {
    DataFrame df =
        getSession()
            .sql(
                "select to_variant(to_array('Example')) as arr1,"
                    + " to_variant(to_object(parse_json('{\"Tree\": \"Pine\"}'))) as obj1, "
                    + " to_variant(to_binary('snow', 'utf-8')) as bin1,"
                    + " to_variant(true) as bool1,"
                    + " to_variant('X') as str1, "
                    + " to_variant(to_date('2017-02-24')) as date1, "
                    + " to_variant(to_time('20:57:01.123456789+07:00')) as time1, "
                    + " to_variant(to_timestamp_ntz('2017-02-24 12:00:00.456')) as timestamp_ntz1, "
                    + " to_variant(to_timestamp_ltz('2017-02-24 13:00:00.123 +01:00')) as timestamp_ltz1, "
                    + " to_variant(to_timestamp_tz('2017-02-24 13:00:00.123 +01:00')) as timestamp_tz1, "
                    + " to_variant(1.23::decimal(6, 3)) as decimal1, "
                    + " to_variant(3.21::double) as double1, "
                    + " to_variant(15) as num1 ");

    assert df.select(Functions.as_decimal(df.col("decimal1"))).collect()[0].getLong(0) == 1;
    assert df.select(Functions.as_decimal(df.col("decimal1"), 6)).collect()[0].getLong(0) == 1;
    assert df.select(Functions.as_decimal(df.col("decimal1"), 6, 3))
            .collect()[0]
            .getDecimal(0)
            .doubleValue()
        == 1.23;

    assert df.select(Functions.as_number(df.col("decimal1"))).collect()[0].getLong(0) == 1;
    assert df.select(Functions.as_number(df.col("decimal1"), 6)).collect()[0].getLong(0) == 1;
    assert df.select(Functions.as_number(df.col("decimal1"), 6, 3))
            .collect()[0]
            .getDecimal(0)
            .doubleValue()
        == 1.23;
  }

  @Test
  public void as_real() {
    DataFrame df =
        getSession()
            .sql(
                "select to_variant(to_array('Example')) as arr1,"
                    + " to_variant(to_object(parse_json('{\"Tree\": \"Pine\"}'))) as obj1, "
                    + " to_variant(to_binary('snow', 'utf-8')) as bin1,"
                    + " to_variant(true) as bool1,"
                    + " to_variant('X') as str1, "
                    + " to_variant(to_date('2017-02-24')) as date1, "
                    + " to_variant(to_time('20:57:01.123456789+07:00')) as time1, "
                    + " to_variant(to_timestamp_ntz('2017-02-24 12:00:00.456')) as timestamp_ntz1, "
                    + " to_variant(to_timestamp_ltz('2017-02-24 13:00:00.123 +01:00')) as timestamp_ltz1, "
                    + " to_variant(to_timestamp_tz('2017-02-24 13:00:00.123 +01:00')) as timestamp_tz1, "
                    + " to_variant(1.23::decimal(6, 3)) as decimal1, "
                    + " to_variant(3.21::double) as double1, "
                    + " to_variant(15) as num1 ");
    Row[] expected = {Row.create(1.23, 3.21, 15.0, null)};
    checkAnswer(
        df.select(
            Functions.as_double(df.col("decimal1")),
            Functions.as_double(df.col("double1")),
            Functions.as_double(df.col("num1")),
            Functions.as_double(df.col("bool1"))),
        expected);

    checkAnswer(
        df.select(
            Functions.as_real(df.col("decimal1")),
            Functions.as_real(df.col("double1")),
            Functions.as_real(df.col("num1")),
            Functions.as_real(df.col("bool1"))),
        expected);
  }

  @Test
  public void as_integer() {
    DataFrame df =
        getSession()
            .sql(
                "select to_variant(to_array('Example')) as arr1,"
                    + " to_variant(to_object(parse_json('{\"Tree\": \"Pine\"}'))) as obj1, "
                    + " to_variant(to_binary('snow', 'utf-8')) as bin1,"
                    + " to_variant(true) as bool1,"
                    + " to_variant('X') as str1, "
                    + " to_variant(to_date('2017-02-24')) as date1, "
                    + " to_variant(to_time('20:57:01.123456789+07:00')) as time1, "
                    + " to_variant(to_timestamp_ntz('2017-02-24 12:00:00.456')) as timestamp_ntz1, "
                    + " to_variant(to_timestamp_ltz('2017-02-24 13:00:00.123 +01:00')) as timestamp_ltz1, "
                    + " to_variant(to_timestamp_tz('2017-02-24 13:00:00.123 +01:00')) as timestamp_tz1, "
                    + " to_variant(1.23::decimal(6, 3)) as decimal1, "
                    + " to_variant(3.21::double) as double1, "
                    + " to_variant(15) as num1 ");
    Row[] expected = {Row.create(1, null, 15, null)};
    checkAnswer(
        df.select(
            Functions.as_integer(df.col("decimal1")),
            Functions.as_integer(df.col("double1")),
            Functions.as_integer(df.col("num1")),
            Functions.as_integer(df.col("bool1"))),
        expected);
  }

  @Test
  public void as_object() {
    DataFrame df =
        getSession()
            .sql(
                "select to_variant(to_array('Example')) as arr1,"
                    + " to_variant(to_object(parse_json('{\"Tree\": \"Pine\"}'))) as obj1, "
                    + " to_variant(to_binary('snow', 'utf-8')) as bin1,"
                    + " to_variant(true) as bool1,"
                    + " to_variant('X') as str1, "
                    + " to_variant(to_date('2017-02-24')) as date1, "
                    + " to_variant(to_time('20:57:01.123456789+07:00')) as time1, "
                    + " to_variant(to_timestamp_ntz('2017-02-24 12:00:00.456')) as timestamp_ntz1, "
                    + " to_variant(to_timestamp_ltz('2017-02-24 13:00:00.123 +01:00')) as timestamp_ltz1, "
                    + " to_variant(to_timestamp_tz('2017-02-24 13:00:00.123 +01:00')) as timestamp_tz1, "
                    + " to_variant(1.23::decimal(6, 3)) as decimal1, "
                    + " to_variant(3.21::double) as double1, "
                    + " to_variant(15) as num1 ");
    Row[] expected = {Row.create("{\n  \"Tree\": \"Pine\"\n}", null, null)};
    checkAnswer(
        df.select(
            Functions.as_object(df.col("obj1")),
            Functions.as_object(df.col("arr1")),
            Functions.as_object(df.col("str1"))),
        expected);
  }

  @Test
  public void as_time() {
    DataFrame df =
        getSession()
            .sql(
                "select to_variant(to_array('Example')) as arr1,"
                    + " to_variant(to_object(parse_json('{\"Tree\": \"Pine\"}'))) as obj1, "
                    + " to_variant(to_binary('snow', 'utf-8')) as bin1,"
                    + " to_variant(true) as bool1,"
                    + " to_variant('X') as str1, "
                    + " to_variant(to_date('2017-02-24')) as date1, "
                    + " to_variant(to_time('20:57:01.123456789+07:00')) as time1, "
                    + " to_variant(to_timestamp_ntz('2017-02-24 12:00:00.456')) as timestamp_ntz1, "
                    + " to_variant(to_timestamp_ltz('2017-02-24 13:00:00.123 +01:00')) as timestamp_ltz1, "
                    + " to_variant(to_timestamp_tz('2017-02-24 13:00:00.123 +01:00')) as timestamp_tz1, "
                    + " to_variant(1.23::decimal(6, 3)) as decimal1, "
                    + " to_variant(3.21::double) as double1, "
                    + " to_variant(15) as num1 ");
    Row[] expected = {Row.create(Time.valueOf("20:57:01"), null, null)};
    checkAnswer(
        df.select(
            Functions.as_time(df.col("time1")),
            Functions.as_time(df.col("date1")),
            Functions.as_time(df.col("timestamp_tz1"))),
        expected);
  }

  @Test
  public void as_timestamp() {
    DataFrame df =
        getSession()
            .sql(
                "select to_variant(to_array('Example')) as arr1,"
                    + " to_variant(to_object(parse_json('{\"Tree\": \"Pine\"}'))) as obj1, "
                    + " to_variant(to_binary('snow', 'utf-8')) as bin1,"
                    + " to_variant(true) as bool1,"
                    + " to_variant('X') as str1, "
                    + " to_variant(to_date('2017-02-24')) as date1, "
                    + " to_variant(to_time('20:57:01.123456789+07:00')) as time1, "
                    + " to_variant(to_timestamp_ntz('2017-02-24 12:00:00.456')) as timestamp_ntz1, "
                    + " to_variant(to_timestamp_ltz('2017-02-24 13:00:00.123 +01:00')) as timestamp_ltz1, "
                    + " to_variant(to_timestamp_tz('2017-02-24 13:00:00.123 +01:00')) as timestamp_tz1, "
                    + " to_variant(1.23::decimal(6, 3)) as decimal1, "
                    + " to_variant(3.21::double) as double1, "
                    + " to_variant(15) as num1 ");
    Row[] expected = {Row.create(Timestamp.valueOf("2017-02-24 12:00:00.456"), null, null)};
    checkAnswer(
        df.select(
            Functions.as_timestamp_ntz(df.col("timestamp_ntz1")),
            Functions.as_timestamp_ntz(df.col("timestamp_tz1")),
            Functions.as_timestamp_ntz(df.col("timestamp_ltz1"))),
        expected);

    Row[] expected1 = {Row.create(null, null, Timestamp.valueOf("2017-02-24 04:00:00.123"))};
    checkAnswer(
        df.select(
            Functions.as_timestamp_ltz(df.col("timestamp_ntz1")),
            Functions.as_timestamp_ltz(df.col("timestamp_tz1")),
            Functions.as_timestamp_ltz(df.col("timestamp_ltz1"))),
        expected1);

    Row[] expected2 = {Row.create(null, Timestamp.valueOf("2017-02-24 13:00:00.123"), null)};
    checkAnswer(
        df.select(
            Functions.as_timestamp_tz(df.col("timestamp_ntz1")),
            Functions.as_timestamp_tz(df.col("timestamp_tz1")),
            Functions.as_timestamp_tz(df.col("timestamp_ltz1"))),
        expected2);
  }

  @Test
  public void strtok_to_array() {
    DataFrame df =
        getSession().sql("select * from values('1,2,3,4,5', ','),('1 2 3 4 5', ' ') as T(a, b)");
    Row[] expected = {
      Row.create("[\n  \"1\",\n  \"2\",\n  \"3\",\n  \"4\",\n  \"5\"\n]"),
      Row.create("[\n  \"1\",\n  \"2\",\n  \"3\",\n  \"4\",\n  \"5\"\n]")
    };
    checkAnswer(df.select(Functions.strtok_to_array(df.col("a"), df.col("b"))), expected, false);

    Row[] expected1 = {
      Row.create("[\n  \"1,2,3,4,5\"\n]"),
      Row.create("[\n  \"1\",\n  \"2\",\n  \"3\",\n  \"4\",\n  \"5\"\n]")
    };
    checkAnswer(df.select(Functions.strtok_to_array(df.col("a"))), expected1, false);
  }

  @Test
  public void to_array() {
    DataFrame df = getSession().sql("select * from values(1),(2),(3) as T(a)");
    Row[] expected = {Row.create("[\n  1\n]"), Row.create("[\n  2\n]"), Row.create("[\n  3\n]")};
    checkAnswer(df.select(Functions.to_array(df.col("a"))), expected, false);
  }

  @Test
  public void to_json() {
    DataFrame df = getSession().sql("select * from values(1),(2),(3) as T(a)");
    Row[] expected = {Row.create("1"), Row.create("2"), Row.create("3")};
    checkAnswer(df.select(Functions.to_json(df.col("a"))), expected, false);
  }

  @Test
  public void to_object() {
    DataFrame df =
        getSession()
            .sql(
                "select to_variant(to_array('Example')) as arr1,"
                    + " to_variant(to_object(parse_json('{\"Tree\": \"Pine\"}'))) as obj1, "
                    + " to_variant(to_binary('snow', 'utf-8')) as bin1,"
                    + " to_variant(true) as bool1,"
                    + " to_variant('X') as str1, "
                    + " to_variant(to_date('2017-02-24')) as date1, "
                    + " to_variant(to_time('20:57:01.123456789+07:00')) as time1, "
                    + " to_variant(to_timestamp_ntz('2017-02-24 12:00:00.456')) as timestamp_ntz1, "
                    + " to_variant(to_timestamp_ltz('2017-02-24 13:00:00.123 +01:00')) as timestamp_ltz1, "
                    + " to_variant(to_timestamp_tz('2017-02-24 13:00:00.123 +01:00')) as timestamp_tz1, "
                    + " to_variant(1.23::decimal(6, 3)) as decimal1, "
                    + " to_variant(3.21::double) as double1, "
                    + " to_variant(15) as num1 ");
    checkAnswer(
        df.select(Functions.to_object(df.col("obj1"))),
        new Row[] {Row.create("{\n  \"Tree\": \"Pine\"\n}")});
  }

  @Test
  public void to_variant() {
    DataFrame df = getSession().sql("select * from values(1),(2),(3) as T(a)");
    Row[] expected = {Row.create("1"), Row.create("2"), Row.create("3")};
    checkAnswer(df.select(Functions.to_variant(df.col("a"))), expected, false);
  }

  @Test
  public void to_xml() {
    DataFrame df = getSession().sql("select * from values(1),(2),(3) as T(a)");
    Row[] expected = {
      Row.create("<SnowflakeData type=\"INTEGER\">1</SnowflakeData>"),
      Row.create("<SnowflakeData type=\"INTEGER\">2</SnowflakeData>"),
      Row.create("<SnowflakeData type=\"INTEGER\">3</SnowflakeData>")
    };
    checkAnswer(df.select(Functions.to_xml(df.col("a"))), expected, false);
  }

  @Test
  public void get() {
    DataFrame df =
        getSession()
            .sql(
                "select object_construct(a,b,c,d,e,f) as obj, k, v, flag from values('age', 21, 'zip', "
                    + "21021, 'name', 'Joe', 'age', 0, true),('age', 26, 'zip', 94021, 'name', 'Jay', 'key', "
                    + "0, false) as T(a,b,c,d,e,f,k,v,flag)");
    checkAnswer(
        df.select(Functions.get(df.col("obj"), df.col("k"))),
        new Row[] {Row.create("21"), Row.create((Object) null)},
        false);
  }

  @Test
  public void get_ignore_case() {
    DataFrame df =
        getSession()
            .sql(
                "select object_construct(a,b,c,d,e,f) as obj, k, v, flag from values('age', 21, 'zip', "
                    + "21021, 'name', 'Joe', 'age', 0, true),('age', 26, 'zip', 94021, 'name', 'Jay', 'key', "
                    + "0, false) as T(a,b,c,d,e,f,k,v,flag)");
    checkAnswer(
        df.select(Functions.get_ignore_case(df.col("obj"), Functions.lit("AGE"))),
        new Row[] {Row.create("21"), Row.create("26")},
        false);
  }

  @Test
  public void object_keys() {
    DataFrame df =
        getSession()
            .sql(
                "select object_construct(a,b,c,d,e,f) as obj, k, v, flag from values('age', 21, 'zip', "
                    + "21021, 'name', 'Joe', 'age', 0, true),('age', 26, 'zip', 94021, 'name', 'Jay', 'key', "
                    + "0, false) as T(a,b,c,d,e,f,k,v,flag)");
    checkAnswer(
        df.select(Functions.object_keys(df.col("obj"))),
        new Row[] {
          Row.create("[\n  \"age\",\n  \"name\",\n  \"zip\"\n]"),
          Row.create("[\n  \"age\",\n  \"name\",\n  \"zip\"\n]")
        },
        false);
  }

  @Test
  public void xmlget() {
    DataFrame df =
        getSession()
            .sql(
                "select parse_xml(a) as v, b as t2, c as t3, d as instance from values"
                    + "('<t1>foo<t2>bar</t2><t3></t3></t1>','t2','t3',0),('<t1></t1>','t2','t3',0),"
                    + "('<t1><t2>foo</t2><t2>bar</t2></t1>','t2','t3',1) as T(a,b,c,d)");
    checkAnswer(
        df.select(Functions.get(Functions.xmlget(df.col("v"), df.col("t2")), Functions.lit("$"))),
        new Row[] {Row.create("\"bar\""), Row.create((Object) null), Row.create("\"foo\"")},
        false);

    checkAnswer(
        df.select(
            Functions.get(
                Functions.xmlget(df.col("v"), df.col("t3"), Functions.lit("0")),
                Functions.lit("@"))),
        new Row[] {Row.create("\"t3\""), Row.create((Object) null), Row.create((Object) null)},
        false);
  }

  @Test
  public void get_path() {
    DataFrame df =
        getSession()
            .sql(
                "select parse_json(column1) as v, column2 as k from values ('{\"a\": null}','a'), "
                    + "('{\"a\": \"foo\"}','a'), ('{\"a\": \"foo\"}','b'), (null,'a')");
    checkAnswer(
        df.select(Functions.get_path(df.col("v"), df.col("k"))),
        new Row[] {
          Row.create("null"),
          Row.create("\"foo\""),
          Row.create((Object) null),
          Row.create((Object) null)
        },
        false);
  }

  @Test
  public void iff() {
    DataFrame df =
        getSession()
            .sql(
                "select * from values(true, 2, 2, 4), (false, 12, 12, 14), (true, 22, 23, 24) as t(a, b, c, d)");
    checkAnswer(
        df.select(
            df.col("a"),
            df.col("b"),
            df.col("d"),
            Functions.iff(df.col("a"), df.col("b"), df.col("d"))),
        new Row[] {
          Row.create(true, 2, 4, 2), Row.create(false, 12, 14, 14), Row.create(true, 22, 24, 22)
        },
        false);
  }

  @Test
  public void seq() {
    Row[] expected = {Row.create(0), Row.create(1), Row.create(2), Row.create(3), Row.create(4)};
    checkAnswer(getSession().generator(5, new Column[] {Functions.seq1()}), expected);
    checkAnswer(getSession().generator(5, new Column[] {Functions.seq2()}), expected);
    checkAnswer(getSession().generator(5, new Column[] {Functions.seq4()}), expected);
    checkAnswer(getSession().generator(5, new Column[] {Functions.seq8()}), expected);

    checkAnswer(getSession().generator(5, Functions.seq1(false)), expected);
    checkAnswer(getSession().generator(5, Functions.seq2(false)), expected);
    checkAnswer(getSession().generator(5, Functions.seq4(false)), expected);
    checkAnswer(getSession().generator(5, Functions.seq8(false)), expected);
  }

  @Test
  public void uniform() {
    Row[] result =
        getSession()
            .generator(5, Functions.uniform(Functions.lit(1), Functions.lit(5), Functions.random()))
            .collect();
    assert result.length == 5;
    for (int i = 0; i < 5; i++) {
      assert result[i].size() == 1;
      assert result[i].getInt(0) >= 1 && result[i].getInt(0) <= 5;
    }
  }

  @Test
  public void listagg() {
    DataFrame df = getSession().sql("select * from values(1,1),(2,1),(1,1),(3,2) as t(a,b)");
    checkAnswer(
        df.groupBy(df.col("b")).agg(Functions.listagg(df.col("a")).withinGroup(df.col("a").asc())),
        new Row[] {Row.create(1, "112"), Row.create(2, "3")});

    checkAnswer(
        df.groupBy(df.col("b"))
            .agg(Functions.listagg(df.col("a"), ",").withinGroup(df.col("a").asc())),
        new Row[] {Row.create(1, "1,1,2"), Row.create(2, "3")});

    checkAnswer(
        df.groupBy(df.col("b"))
            .agg(Functions.listagg(df.col("a"), ",", true).withinGroup(df.col("a").asc())),
        new Row[] {Row.create(1, "1,2"), Row.create(2, "3")});
  }

  @Test
  public void any_value() {
    DataFrame df = getSession().sql("select * from values (1),(2),(3) as t(a)");
    Row[] result = df.select(Functions.any_value(df.col("a"))).collect();
    assert result.length == 1;
    assert result[0].getInt(0) == 1 || result[0].getInt(0) == 2 || result[0].getInt(0) == 3;
  }

  @Test
<<<<<<< HEAD
  public void regexp_extract() {
    DataFrame df = getSession().sql("select * from values('A MAN A PLAN A CANAL') as T(a)");
    Row[] expected = {Row.create("MAN")};
    checkAnswer(
        df.select(Functions.regexp_extract(df.col("a"), "A\\W+(\\w+)", 1, 1, 1)), expected, false);
    Row[] expected2 = {Row.create("PLAN")};
    checkAnswer(
        df.select(Functions.regexp_extract(df.col("a"), "A\\W+(\\w+)", 1, 2, 1)), expected2, false);
    Row[] expected3 = {Row.create("CANAL")};
    checkAnswer(
        df.select(Functions.regexp_extract(df.col("a"), "A\\W+(\\w+)", 1, 2, 1)), expected3, false);
    Row[] expected4 = {Row.create(null)};
    checkAnswer(
        df.select(Functions.regexp_extract(df.col("a"), "A\\W+(\\w+)", 1, 3, 1)), expected4, false);
  }

  @Test
  public void signum() {
    DataFrame df = getSession().sql("select * from values(1,-2,0) as T(a)");
    checkAnswer(df.select(Functions.signum(df.col("a"))), new Row[] {Row.create(1, -1, 0)}, false);
  }

  @Test
  public void sign() {
    DataFrame df = getSession().sql("select * from values(1,-2,0) as T(a)");
    checkAnswer(df.select(Functions.sign(df.col("a"))), new Row[] {Row.create(1, -1, 0)}, false);
  }

  @Test
  public void collect_list() {
    DataFrame df = getSession().sql("select * from values(10000,400,450) as T(a)");
    checkAnswer(
        df.select(Functions.collect_list(df.col("a"))),
        new Row[] {Row.create("[\n  \"10000,400,450\"\n]")},
        false);
  }

  @Test
  public void substring_index() {
    DataFrame df =
        getSession()
            .sql(
                "select * from values ('It was the best of times,it was the worst of times') as T(a)");
    checkAnswer(
        df.select(Functions.substring_index(df.col("a"), "was", 1)),
        new Row[] {Row.create(7)},
=======
  public void test_asc() {
    DataFrame df = getSession().sql("select * from values(3),(1),(2) as t(a)");
    Row[] expected = {Row.create(1), Row.create(2), Row.create(3)};

    checkAnswer(df.sort(Functions.asc("a")), expected, false);
  }

  @Test
  public void test_desc() {
    DataFrame df = getSession().sql("select * from values(2),(1),(3) as t(a)");
    Row[] expected = {Row.create(3), Row.create(2), Row.create(1)};

    checkAnswer(df.sort(Functions.desc("a")), expected, false);
  }

  @Test
  public void test_size() {
    DataFrame df =
        getSession().sql("select array_construct(a,b,c) as arr from values(1,2,3) as T(a,b,c)");
    Row[] expected = {Row.create(3)};

    checkAnswer(df.select(Functions.size(Functions.col("arr"))), expected, false);
  }

  @Test
  public void test_expr() {
    DataFrame df = getSession().sql("select * from values(1), (2), (3) as T(a)");
    Row[] expected = {Row.create(3)};
    checkAnswer(df.filter(Functions.expr("a > 2")), expected, false);
  }

  @Test
  public void test_array() {
    DataFrame df = getSession().sql("select * from values(1,2,3) as T(a,b,c)");
    Row[] expected = {Row.create("[\n  1,\n  2,\n  3\n]")};
    checkAnswer(df.select(Functions.array(df.col("a"), df.col("b"), df.col("c"))), expected, false);
  }

  @Test
  public void date_format() {
    DataFrame df = getSession().sql("select * from values ('2023-10-10'), ('2022-05-15') as T(a)");
    Row[] expected = {Row.create("2023/10/10"), Row.create("2022/05/15")};

    checkAnswer(df.select(Functions.date_format(df.col("a"), "YYYY/MM/DD")), expected, false);
  }

  @Test
  public void last() {
    DataFrame df =
        getSession()
            .sql(
                "select * from values (5, 'a', 10), (5, 'b', 20),\n"
                    + "    (3, 'd', 15), (3, 'e', 40) as T(grade,name,score)");

    Row[] expected = {Row.create("a"), Row.create("a"), Row.create("d"), Row.create("d")};
    checkAnswer(
        df.select(
            Functions.last(df.col("name"))
                .over(Window.partitionBy(df.col("grade")).orderBy(df.col("score").desc()))),
        expected,
>>>>>>> 14770b71
        false);
  }
}<|MERGE_RESOLUTION|>--- conflicted
+++ resolved
@@ -2766,7 +2766,7 @@
   }
 
   @Test
-<<<<<<< HEAD
+
   public void regexp_extract() {
     DataFrame df = getSession().sql("select * from values('A MAN A PLAN A CANAL') as T(a)");
     Row[] expected = {Row.create("MAN")};
@@ -2813,7 +2813,7 @@
     checkAnswer(
         df.select(Functions.substring_index(df.col("a"), "was", 1)),
         new Row[] {Row.create(7)},
-=======
+
   public void test_asc() {
     DataFrame df = getSession().sql("select * from values(3),(1),(2) as t(a)");
     Row[] expected = {Row.create(1), Row.create(2), Row.create(3)};
@@ -2874,7 +2874,7 @@
             Functions.last(df.col("name"))
                 .over(Window.partitionBy(df.col("grade")).orderBy(df.col("score").desc()))),
         expected,
->>>>>>> 14770b71
+
         false);
   }
 }