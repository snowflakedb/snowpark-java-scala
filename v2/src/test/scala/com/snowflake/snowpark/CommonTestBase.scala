package com.snowflake.snowpark

import com.snowflake.snowpark.internal.AstFunc
<<<<<<< HEAD
import com.snowflake.snowpark.types.{AtomicType, DataType, FractionalType, IntegralType, NumericType, StructType}
import org.scalatest.funsuite.AnyFunSuite
import scalapb.GeneratedMessage
=======
import com.snowflake.snowpark.types.{
  AtomicType,
  DataType,
  FractionalType,
  IntegralType,
  NumericType,
  StructType
}
import org.scalatest.funsuite.AnyFunSuite
import scalapb.GeneratedMessage

import scala.reflect.ClassTag
>>>>>>> b0c12ce8

trait CommonTestBase extends AnyFunSuite {

  def treeString(schema: StructType, layer: Int): String = schema.treeString(layer)
  def isAtomicType(tpe: DataType): Boolean = tpe.isInstanceOf[AtomicType]
  def isNumericType(tpe: DataType): Boolean = tpe.isInstanceOf[NumericType]
  def isIntegralType(tpe: DataType): Boolean = tpe.isInstanceOf[IntegralType]
  def isFractionalType(tpe: DataType): Boolean = tpe.isInstanceOf[FractionalType]

<<<<<<< HEAD

  def checkAst(expected: GeneratedMessage, actual: AstFunc): Unit = {
    assert(expected.toProtoString == actual.ast.toProtoString)
=======
  def checkAst(expected: GeneratedMessage, actual: AstFunc): Unit = {
    checkAst(expected, actual.ast)
  }

  def checkAst(expected: GeneratedMessage, actual: GeneratedMessage): Unit = {
    assert(expected.toProtoString == actual.toProtoString)
  }

  def checkException[T <: Throwable](msg: String)(f: => Any)(implicit
      classTag: ClassTag[T]): Unit = {
    val thrown = intercept[T](f)
    assert(thrown.getMessage.contains(msg))
>>>>>>> b0c12ce8
  }
}<|MERGE_RESOLUTION|>--- conflicted
+++ resolved
@@ -1,24 +1,11 @@
 package com.snowflake.snowpark
 
 import com.snowflake.snowpark.internal.AstFunc
-<<<<<<< HEAD
-import com.snowflake.snowpark.types.{AtomicType, DataType, FractionalType, IntegralType, NumericType, StructType}
-import org.scalatest.funsuite.AnyFunSuite
-import scalapb.GeneratedMessage
-=======
-import com.snowflake.snowpark.types.{
-  AtomicType,
-  DataType,
-  FractionalType,
-  IntegralType,
-  NumericType,
-  StructType
-}
+import com.snowflake.snowpark.types._
 import org.scalatest.funsuite.AnyFunSuite
 import scalapb.GeneratedMessage
 
 import scala.reflect.ClassTag
->>>>>>> b0c12ce8
 
 trait CommonTestBase extends AnyFunSuite {
 
@@ -28,11 +15,6 @@
   def isIntegralType(tpe: DataType): Boolean = tpe.isInstanceOf[IntegralType]
   def isFractionalType(tpe: DataType): Boolean = tpe.isInstanceOf[FractionalType]
 
-<<<<<<< HEAD
-
-  def checkAst(expected: GeneratedMessage, actual: AstFunc): Unit = {
-    assert(expected.toProtoString == actual.ast.toProtoString)
-=======
   def checkAst(expected: GeneratedMessage, actual: AstFunc): Unit = {
     checkAst(expected, actual.ast)
   }
@@ -45,6 +27,5 @@
       classTag: ClassTag[T]): Unit = {
     val thrown = intercept[T](f)
     assert(thrown.getMessage.contains(msg))
->>>>>>> b0c12ce8
   }
 }