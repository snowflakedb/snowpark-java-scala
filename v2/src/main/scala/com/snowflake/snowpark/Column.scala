package com.snowflake.snowpark

<<<<<<< HEAD
import com.snowflake.snowpark.internal.AstFunc
import com.snowflake.snowpark.internal.Logging
import com.snowflake.snowpark.proto.ast._
import com.snowflake.snowpark.proto.ast.Expr.Variant
import com.snowflake.snowpark.types.DataType

// scalastyle:off
/**
 * Represents a column or an expression in a DataFrame.
 *
 * This class also defines utility functions for constructing expressions with Columns.
 *
 * The following examples demonstrate how to use Column objects in expressions:
 * {{{
 *   df
 *    .filter(col("id") === 20)
 *    .filter((col("a") + col("b")) < 10)
 *    .select((col("b") * 10) as "c")
 * }}}
 *
 * @groupname utl Utility Functions
 * @groupname op Expression Operation Functions
 * @since 0.1.0
 */
// scalastyle:on
case class Column private[snowpark] (override private[snowpark] val ast: Expr)
    extends AstFunc
    with Logging {

  /**
   * Returns a conditional expression that you can pass to the filter or where method to perform the
   * equivalent of a WHERE ... IN query with a specified list of values.
   *
   * The expression evaluates to true if the value in the column is one of the values in a specified
   * sequence.
   *
   * For example, the following code returns a DataFrame that contains the rows where the column "a"
   * contains the value 1, 2, or 3. This is equivalent to SELECT * FROM table WHERE a IN (1, 2, 3).
   * {{{
   *    df.filter(df("a").in(Seq(1, 2, 3)))
   * }}}
   * @group op
   * @since 0.10.0
   */
  def in(values: Seq[Any]): Column = createColumn {
    Variant.ColumnIn(
      ColumnIn(
        col = Some(ast),
        values = values.map {
          case tuple: Seq[_] => null
          case df: DataFrame => null
          case v => createExpr(v)
        }))
  }

  /**
   * Returns a conditional expression that you can pass to the filter or where method to perform a
   * WHERE ... IN query with a specified subquery.
   *
   * The expression evaluates to true if the value in the column is one of the values in the column
   * of the same name in a specified DataFrame.
   *
   * For example, the following code returns a DataFrame that contains the rows where the column "a"
   * of `df2` contains one of the values from column "a" in `df1`. This is equivalent to SELECT *
   * FROM table2 WHERE a IN (SELECT a FROM table1).
   * {{{
   *    val df1 = session.table(table1)
   *    val df2 = session.table(table2)
   *    df2.filter(col("a").in(df1))
   * }}}
   *
   * @group op
   * @since 0.10.0
   */
  def in(df: DataFrame): Column = in(Seq(df))

  // scalastyle:off
  /**
   * Returns the specified element (field) in a column that contains
   * [[https://docs.snowflake.com/en/user-guide/semistructured-concepts.html semi-structured data]].
   *
   * The method applies case-sensitive matching to the names of the specified elements.
   *
   * This is equivalent to using
   * [[https://docs.snowflake.com/en/user-guide/querying-semistructured.html#bracket-notation bracket notation in SQL]]
   * (`column['element']`).
   *
   *   - If the column is an OBJECT value, this function extracts the VARIANT value of the element
   *     with the specified name from the OBJECT value.
   *
   *   - If the element is not found, the method returns NULL.
   *
   *   - You must not specify an empty string for the element name.
   *
   *   - If the column is a VARIANT value, this function first checks if the VARIANT value contains
   *     an OBJECT value.
   *
   *   - If the VARIANT value does not contain an OBJECT value, the method returns NULL.
   *
   *   - Otherwise, the method works as described above.
   *
   * For example:
   * {{{
   *   import com.snowflake.snowpark.functions.col
   *   df.select(col("src")("salesperson")("emails")(0))
   * }}}
   *
   * @param field
   *   field name of the subfield to be extracted. You cannot specify a path.
   * @group op
   * @since 0.2.0
   */
  // scalastyle:on
  def apply(field: String): Column = null

  // scalastyle:off
  /**
   * Returns the element (field) at the specified index in a column that contains
   * [[https://docs.snowflake.com/en/user-guide/semistructured-concepts.html semi-structured data]].
   *
   * The method applies case-sensitive matching to the names of the specified elements.
   *
   * This is equivalent to using
   * [[https://docs.snowflake.com/en/user-guide/querying-semistructured.html#bracket-notation bracket notation in SQL]]
   * (`column[index]`).
   *
   *   - If the column is an ARRAY value, this function extracts the VARIANT value of the array
   *     element at the specified index.
   *
   *   - If the index points outside of the array boundaries or if an element does not exist at the
   *     specified index (e.g. if the array is sparsely populated), the method returns NULL.
   *
   *   - If the column is a VARIANT value, this function first checks if the VARIANT value contains
   *     an ARRAY value.
   *
   *   - If the VARIANT value does not contain an ARRAY value, the method returns NULL.
   *
   *   - Otherwise, the method works as described above.
   *
   * For example:
   * {{{
   *   import com.snowflake.snowpark.functions.col
   *   df.select(col("src")(1)(0)("name")(0))
   * }}}
   *
   * @param idx
   *   index of the subfield to be extracted
   * @group op
   * @since 0.2.0
   */
  // scalastyle:on
  def apply(idx: Int): Column = null

  /**
   * Returns the column name (if the column has a name).
   * @group utl
   * @since 0.2.0
   */
  def getName: Option[String] = null

  /**
   * Returns a string representation of the expression corresponding to this Column instance.
   * @since 0.1.0
   * @group utl
   */
  override def toString: String = "" // s"Column[${expr.toString()}]"

  /**
   * Returns a new renamed Column. Alias for [[name]].
   * @group op
   * @since 0.1.0
   */
  def as(alias: String): Column = name(alias)

  /**
   * Returns a new renamed Column. Alias for [[name]].
   * @group op
   * @since 0.1.0
   */
  def alias(alias: String): Column = name(alias)

  // used by join when column name conflict
  private[snowpark] def internalAlias(alias: String): Column = null

  /**
   * Returns a new renamed Column.
   * @group op
   * @since 0.1.0
   */
  def name(alias: String): Column = null

  /**
   * Unary minus.
   *
   * @group op
   * @since 0.1.0
   */
  def unary_- : Column = null

  /**
   * Unary not.
   * @group op
   * @since 0.1.0
   */
  def unary_! : Column = null

  /**
   * Equal to. Alias for [[equal_to]]. Use this instead of `==` to perform an equality check in an
   * expression. For example:
   * {{{
   *   lhs.filter(col("a") === 10).join(rhs, rhs("id") === lhs("id"))
   * }}}
   *
   * @group op
   * @since 0.1.0
   */
  def ===(other: Any): Column = null

  /**
   * Equal to. Same as `===`.
   * @group op
   * @since 0.1.0
   */
  def equal_to(other: Column): Column = this === other

  /**
   * Not equal to. Alias for [[not_equal]].
   *
   * @group op
   * @since 0.1.0
   */
  def =!=(other: Any): Column = null

  /**
   * Not equal to.
   * @group op
   * @since 0.1.0
   */
  def not_equal(other: Column): Column = this =!= other

  /**
   * Greater than. Alias for [[gt]].
   * @group op
   * @since 0.1.0
   */
  def >(other: Any): Column = null

  /**
   * Greater than.
   * @group op
   * @since 0.1.0
   */
  def gt(other: Column): Column = this > other

  /**
   * Less than. Alias for [[lt]].
   * @group op
   * @since 0.1.0
   */
  def <(other: Any): Column = null

  /**
   * Less than.
   * @group op
   * @since 0.1.0
   */
  def lt(other: Column): Column = this < other

  /**
   * Less than or equal to. Alias for [[leq]].
   * @group op
   * @since 0.1.0
   */
  def <=(other: Any): Column = null

  /**
   * Less than or equal to.
   * @group op
   * @since 0.1.0
   */
  def leq(other: Column): Column = this <= other

  /**
   * Greater than or equal to. Alias for [[geq]].
   * @group op
   * @since 0.1.0
   */
  def >=(other: Any): Column = null

  /**
   * Greater than or equal to.
   * @group op
   * @since 0.1.0
   */
  def geq(other: Column): Column = this >= other

  /**
   * Equal to. You can use this for comparisons against a null value. Alias for [[equal_null]].
   *
   * @group op
   * @since 0.1.0
   */
  def <=>(other: Any): Column = null

  /**
   * Equal to. You can use this for comparisons against a null value.
   * @group op
   * @since 0.1.0
   */
  def equal_null(other: Column): Column = this <=> other

  /**
   * Is NaN.
   * @group op
   * @since 0.1.0
   */
  def equal_nan: Column = null

  /**
   * Is null.
   * @group op
   * @since 0.1.0
   */
  def is_null: Column = null

  /**
   * Wrapper for is_null function.
   *
   * @group op
   * @since 1.10.0
   */
  def isNull: Column = is_null

  /**
   * Is not null.
   * @group op
   * @since 0.1.0
   */
  def is_not_null: Column = null

  /**
   * Or. Alias for [[or]].
   * @group op
   * @since 0.1.0
   */
  def ||(other: Any): Column = null

  /**
   * Or.
   * @group op
   * @since 0.1.0
   */
  def or(other: Column): Column = this || other

  /**
   * And. Alias for [[and]].
   * @group op
   * @since 0.1.0
   */
  def &&(other: Any): Column = null

  /**
   * And.
   * @group op
   * @since 0.1.0
   */
  def and(other: Column): Column = this && other

  /**
   * Between lower bound and upper bound.
   * @group op
   * @since 0.1.0
   */
  def between(lowerBound: Column, upperBound: Column): Column = {
    (this >= lowerBound) && (this <= upperBound)
  }

  /**
   * Plus. Alias for [[plus]].
   * @group op
   * @since 0.1.0
   */
  def +(other: Any): Column = null

  /**
   * Plus.
   * @group op
   * @since 0.1.0
   */
  def plus(other: Column): Column = this + other

  /**
   * Minus. Alias for [[minus]].
   * @group op
   * @since 0.1.0
   */
  def -(other: Any): Column = null

  /**
   * Minus.
   * @group op
   * @since 0.1.0
   */
  def minus(other: Column): Column = this - other

  /**
   * Multiply. Alias for [[multiply]].
   * @group op
   * @since 0.1.0
   */
  def *(other: Any): Column = null

  /**
   * Multiply.
   * @group op
   * @since 0.1.0
   */
  def multiply(other: Column): Column = this * other

  /**
   * Divide. Alias for [[divide]].
   * @group op
   * @since 0.1.0
   */
  def /(other: Any): Column = null

  /**
   * Divide.
   * @group op
   * @since 0.1.0
   */
  def divide(other: Column): Column = this / other

  /**
   * Remainder. Alias for [[mod]].
   * @group op
   * @since 0.1.0
   */
  def %(other: Any): Column = null

  /**
   * Remainder.
   * @group op
   * @since 0.1.0
   */
  def mod(other: Column): Column = this % other

  /**
   * Casts the values in the Column to the specified data type.
   * @group op
   * @since 0.1.0
   */
  def cast(to: DataType): Column = null

  /**
   * Returns a Column expression with values sorted in descending order.
   * @group op
   * @since 0.1.0
   */
  def desc: Column = null

  /**
   * Returns a Column expression with values sorted in descending order (null values sorted before
   * non-null values).
   *
   * @group op
   * @since 0.1.0
   */
  def desc_nulls_first: Column = null

  /**
   * Returns a Column expression with values sorted in descending order (null values sorted after
   * non-null values).
   *
   * @group op
   * @since 0.1.0
   */
  def desc_nulls_last: Column = null

  /**
   * Returns a Column expression with values sorted in ascending order.
   *
   * @group op
   * @since 0.1.0
   */
  def asc: Column = null

  /**
   * Returns a Column expression with values sorted in ascending order (null values sorted before
   * non-null values).
   *
   * @group op
   * @since 0.1.0
   */
  def asc_nulls_first: Column = null

  /**
   * Returns a Column expression with values sorted in ascending order (null values sorted after
   * non-null values).
   *
   * @group op
   * @since 0.1.0
   */
  def asc_nulls_last: Column = null

  /**
   * Bitwise or.
   *
   * @group op
   * @since 0.1.0
   */
  def bitor(other: Column): Column = null

  /**
   * Bitwise and.
   *
   * @group op
   * @since 0.1.0
   */
  def bitand(other: Column): Column = null

  /**
   * Bitwise xor.
   *
   * @group op
   * @since 0.1.0
   */
  def bitxor(other: Column): Column = null

  /**
   * Returns a windows frame, based on the specified [[WindowSpec]].
   *
   * @group op
   * @since 0.1.0
   */
//  def over(window: WindowSpec): Column = window.withAggregate(expr)

  /**
   * Returns a windows frame, based on an empty [[WindowSpec]] expression.
   *
   * @group op
   * @since 0.1.0
   */
  def over(): Column = null

  /**
   * Allows case-sensitive matching of strings based on comparison with a pattern.
   *
   * For details, see the Snowflake documentation on
   * [[https://docs.snowflake.com/en/sql-reference/functions/like.html#usage-notes LIKE]].
   *
   * @group op
   * @since 0.1.0
   */
  def like(pattern: Column): Column = null

  // scalastyle:off
  /**
   * Returns true if this [[Column]] matches the specified regular expression.
   *
   * For details, see the Snowflake documentation on
   * [[https://docs.snowflake.com/en/sql-reference/functions-regexp.html#label-regexp-general-usage-notes regular expressions]].
   *
   * @group op
   * @since 0.1.0
   */
  // scalastyle:on
  def regexp(pattern: Column): Column = null

  /**
   * Returns a Column expression that adds a WITHIN GROUP clause to sort the rows by the specified
   * columns.
   *
   * This method is supported on Column expressions returned by some of the aggregate functions,
   * including [[functions.array_agg]], LISTAGG(), PERCENTILE_CONT(), and PERCENTILE_DISC().
   *
   * For example:
   * {{{
   *     import com.snowflake.snowpark.functions._
   *     import session.implicits._
   *     // Create a DataFrame from a sequence.
   *     val df = Seq((3, "v1"), (1, "v3"), (2, "v2")).toDF("a", "b")
   *     // Create a DataFrame containing the values in "a" sorted by "b".
   *     val dfArrayAgg = df.select(array_agg(col("a")).withinGroup(col("b")))
   *     // Create a DataFrame containing the values in "a" grouped by "b"
   *     // and sorted by "a" in descending order.
   *     var dfArrayAggWindow = df.select(
   *       array_agg(col("a"))
   *       .withinGroup(col("a").desc)
   *       .over(Window.partitionBy(col("b")))
   *     )
   * }}}
   *
   * For details, see the Snowflake documentation for the aggregate function that you are using
   * (e.g. [[https://docs.snowflake.com/en/sql-reference/functions/array_agg.html ARRAY_AGG]]).
   *
   * @group op
   * @since 0.6.0
   */
  def withinGroup(first: Column, remaining: Column*): Column =
    withinGroup(first +: remaining)

  /**
   * Returns a Column expression that adds a WITHIN GROUP clause to sort the rows by the specified
   * sequence of columns.
   *
   * This method is supported on Column expressions returned by some of the aggregate functions,
   * including [[functions.array_agg]], LISTAGG(), PERCENTILE_CONT(), and PERCENTILE_DISC().
   *
   * For example:
   * {{{
   *     import com.snowflake.snowpark.functions._
   *     import session.implicits._
   *     // Create a DataFrame from a sequence.
   *     val df = Seq((3, "v1"), (1, "v3"), (2, "v2")).toDF("a", "b")
   *     // Create a DataFrame containing the values in "a" sorted by "b".
   *     df.select(array_agg(col("a")).withinGroup(Seq(col("b"))))
   *     // Create a DataFrame containing the values in "a" grouped by "b"
   *     // and sorted by "a" in descending order.
   *     df.select(
   *       array_agg(Seq(col("a")))
   *       .withinGroup(col("a").desc)
   *       .over(Window.partitionBy(col("b")))
   *     )
   * }}}
   *
   * For details, see the Snowflake documentation for the aggregate function that you are using
   * (e.g. [[https://docs.snowflake.com/en/sql-reference/functions/array_agg.html ARRAY_AGG]]).
   *
   * @group op
   * @since 0.6.0
   */
  def withinGroup(cols: Seq[Column]): Column = null

  // scalastyle:off
  /**
   * Returns a copy of the original [[Column]] with the specified `collationSpec` property, rather
   * than the original collation specification property.
   *
   * For details, see the Snowflake documentation on
   * [[https://docs.snowflake.com/en/sql-reference/collation.html#label-collation-specification collation specifications]].
   *
   * @group op
   * @since 0.1.0
   */
  // scalastyle:on
  def collate(collateSpec: String): Column = null

}

// private[snowpark] object Column {
//  def apply(name: String): Column =
//    new Column(name match {
//      case "*" => Star(Seq.empty)
//      case c if c.contains(".") => UnresolvedDFAliasAttribute(name)
//      case _ => UnresolvedAttribute(quoteName(name))
//    })
//
//  def expr(e: String): Column = new Column(UnresolvedAttribute(e))
// }

/**
 * Represents a [[https://docs.snowflake.com/en/sql-reference/functions/case.html CASE]] expression.
 *
 * To construct this object for a CASE expression, call the
 * [[com.snowflake.snowpark.functions.when functions.when]]. specifying a condition and the
 * corresponding result for that condition. Then, call the [[when]] and [[otherwise]] methods to
 * specify additional conditions and results.
 *
 * For example:
 * {{{
 *     import com.snowflake.snowpark.functions._
 *     df.select(
 *       when(col("col").is_null, lit(1))
 *         .when(col("col") === 1, lit(2))
 *         .otherwise(lit(3))
 *     )
 * }}}
 *
 * @since 0.2.0
 */
// class CaseExpr private[snowpark] (branches: Seq[(Expression, Expression)])
//    extends Column(CaseWhen(branches)) {
//
//  /**
//   * Appends one more WHEN condition to the CASE expression.
//   *
//   * @since 0.2.0
//   */
//  def when(condition: Column, value: Column): CaseExpr =
//    new CaseExpr(branches :+ ((condition.expr, value.expr)))
//
//  /**
//   * Sets the default result for this CASE expression.
//   *
//   * @since 0.2.0
//   */
//  def otherwise(value: Column): Column = withExpr {
//    CaseWhen(branches, Option(value.expr))
//  }
//
//  /**
//   * Sets the default result for this CASE expression. Alias for [[otherwise]].
//   *
//   * @since 0.2.0
//   */
//  def `else`(value: Column): Column = otherwise(value)
// }
=======
import com.snowflake.snowpark.internal.AstNode
import com.snowflake.snowpark.proto.ast.Expr

case class Column(override private[snowpark] val ast: Expr) extends AstNode {}
>>>>>>> 1b0ef2e4
<|MERGE_RESOLUTION|>--- conflicted
+++ resolved
@@ -1,8 +1,6 @@
 package com.snowflake.snowpark
 
-<<<<<<< HEAD
-import com.snowflake.snowpark.internal.AstFunc
-import com.snowflake.snowpark.internal.Logging
+import com.snowflake.snowpark.internal.{AstNode, Logging}
 import com.snowflake.snowpark.proto.ast._
 import com.snowflake.snowpark.proto.ast.Expr.Variant
 import com.snowflake.snowpark.types.DataType
@@ -26,9 +24,7 @@
  * @since 0.1.0
  */
 // scalastyle:on
-case class Column private[snowpark] (override private[snowpark] val ast: Expr)
-    extends AstFunc
-    with Logging {
+case class Column(override private[snowpark] val ast: Expr) extends AstNode with Logging {
 
   /**
    * Returns a conditional expression that you can pass to the filter or where method to perform the
@@ -45,16 +41,17 @@
    * @group op
    * @since 0.10.0
    */
-  def in(values: Seq[Any]): Column = createColumn {
-    Variant.ColumnIn(
-      ColumnIn(
-        col = Some(ast),
-        values = values.map {
-          case tuple: Seq[_] => null
-          case df: DataFrame => null
-          case v => createExpr(v)
-        }))
-  }
+  def in(values: Seq[Any]): Column = null
+//    createColumn {
+//    Variant.ColumnIn(
+//      ColumnIn(
+//        col = Some(ast),
+//        values = values.map {
+//          case tuple: Seq[_] => null
+//          case df: DataFrame => null
+//          case v => createExpr(v)
+//        }))
+//  }
 
   /**
    * Returns a conditional expression that you can pass to the filter or where method to perform a
@@ -708,10 +705,4 @@
 //   * @since 0.2.0
 //   */
 //  def `else`(value: Column): Column = otherwise(value)
-// }
-=======
-import com.snowflake.snowpark.internal.AstNode
-import com.snowflake.snowpark.proto.ast.Expr
-
-case class Column(override private[snowpark] val ast: Expr) extends AstNode {}
->>>>>>> 1b0ef2e4
+// }