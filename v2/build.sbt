val snowparkName = s"snowpark"
<<<<<<< HEAD
=======

val commonSettings = Seq(
  version := "2.0.0-SNAPSHOT",
  scalaVersion := "2.13.16",
  crossScalaVersions := Seq("2.12.18", "2.13.16"),
  libraryDependencies ++= Seq(
    "org.scala-lang" % "scala-library" % scalaVersion.value,
    "org.scala-lang" % "scala-compiler" % scalaVersion.value,
  )
)
>>>>>>> 1b0ef2e4

val jacksonVersion = "2.18.2"
val jdbcVersion = "3.23.0"
val sl4jVersion = "2.0.17"

lazy val macros = (project in file("macros"))
  .settings(
    name := s"${snowparkName}-macros",
    commonSettings,
  )

lazy val root = (project in file("."))
  .dependsOn(macros)
  .aggregate(macros)
  .settings(
    name := snowparkName,
    commonSettings,
    Compile / PB.targets := Seq(scalapb.gen() -> (Compile / sourceManaged).value / "scalapb"),
    libraryDependencies ++= Seq(
      "com.thesamet.scalapb" %% "scalapb-runtime" % scalapb.compiler.Version.scalapbVersion %
        "protobuf",
      "com.fasterxml.jackson.core" % "jackson-databind" % jacksonVersion,
      "com.fasterxml.jackson.core" % "jackson-core" % jacksonVersion,
      "com.fasterxml.jackson.core" % "jackson-annotations" % jacksonVersion,
      "commons-codec" % "commons-codec" % "1.18.0",
      "net.snowflake" % "snowflake-jdbc" % jdbcVersion,
      "org.slf4j" % "slf4j-api" % sl4jVersion,
      "org.slf4j" % "slf4j-simple" % sl4jVersion,
      // Tests
      "com.github.sbt" % "junit-interface" % "0.13.3" % Test,
      "org.mockito" % "mockito-core" % "2.23.0" % Test,
      "org.scalatest" %% "scalatest" % "3.2.19" % Test,
      ),
    coverageEnabled := true,
    scalafmtOnCompile := true,
    javafmtOnCompile := true)<|MERGE_RESOLUTION|>--- conflicted
+++ resolved
@@ -1,6 +1,4 @@
 val snowparkName = s"snowpark"
-<<<<<<< HEAD
-=======
 
 val commonSettings = Seq(
   version := "2.0.0-SNAPSHOT",
@@ -11,7 +9,6 @@
     "org.scala-lang" % "scala-compiler" % scalaVersion.value,
   )
 )
->>>>>>> 1b0ef2e4
 
 val jacksonVersion = "2.18.2"
 val jdbcVersion = "3.23.0"
