addSbtPlugin("org.scalameta" % "sbt-scalafmt" % "2.5.2")

addSbtPlugin("org.scalastyle" %% "scalastyle-sbt-plugin" % "1.0.0")

addSbtPlugin("com.lightbend.sbt" % "sbt-java-formatter" % "0.8.0")

<<<<<<< HEAD
addSbtPlugin("com.eed3si9n" % "sbt-buildinfo" % "0.12.0")
=======
addSbtPlugin("org.scoverage" % "sbt-scoverage" % "2.3.1")

// fix scala style plugin depends old scala-xml lib issue
ThisBuild / libraryDependencySchemes += "org.scala-lang.modules" %% "scala-xml" %
  VersionScheme.Always
>>>>>>> ecc3c2e9
<|MERGE_RESOLUTION|>--- conflicted
+++ resolved
@@ -4,12 +4,10 @@
 
 addSbtPlugin("com.lightbend.sbt" % "sbt-java-formatter" % "0.8.0")
 
-<<<<<<< HEAD
 addSbtPlugin("com.eed3si9n" % "sbt-buildinfo" % "0.12.0")
-=======
+
 addSbtPlugin("org.scoverage" % "sbt-scoverage" % "2.3.1")
 
 // fix scala style plugin depends old scala-xml lib issue
 ThisBuild / libraryDependencySchemes += "org.scala-lang.modules" %% "scala-xml" %
-  VersionScheme.Always
->>>>>>> ecc3c2e9
+  VersionScheme.Always